--- conflicted
+++ resolved
@@ -267,7 +267,6 @@
             shuffled.Sort(Member.LeaderStatusOrdering).Should().BeEquivalentTo(expected);
         }
 
-<<<<<<< HEAD
         [Theory(DisplayName = "HighestPriorityOf should return the correct priority member")]
         [InlineData(MemberStatus.Removed, MemberStatus.Up, 0)]
         [InlineData(MemberStatus.Up, MemberStatus.Removed, 1)]
@@ -294,7 +293,8 @@
                 TestMember.Create(address.WithPort(7000), second)
             };
             Member.HighestPriorityOf(members[0], members[1]).Should().Be(members[returnIndex]);
-=======
+        }
+
         [Fact]
         public void MemberAgeOrdering_must_order_members_by_ascending_UpNumber()
         {
@@ -310,7 +310,6 @@
             var sortedMembers = ImmutableSortedSet<Member>.Empty.WithComparer(Member.AgeOrdering).Union(members);
             sortedMembers.Should().BeEquivalentTo(new List<Member> { m1, m2, m3, m4, m5 });
             m1.IsOlderThan(m5).Should().BeTrue();
->>>>>>> 50ef7b93
         }
     }
 }
