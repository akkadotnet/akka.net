#I @"tools/FAKE/tools"
#r "FakeLib.dll"

open System
open System.IO
open System.Text


open Fake
open Fake.DotNetCli
open Fake.DocFxHelper
open Fake.NuGet.Install

// Variables
let configuration = "Release"
let solution = System.IO.Path.GetFullPath(string "./src/Akka.sln")

// Directories
let toolsDir = __SOURCE_DIRECTORY__ @@ "tools"
let output = __SOURCE_DIRECTORY__  @@ "bin"
let outputTests = __SOURCE_DIRECTORY__ @@ "TestResults"
let outputPerfTests = __SOURCE_DIRECTORY__ @@ "PerfResults"
let outputBinaries = output @@ "binaries"
let outputNuGet = output @@ "nuget"
let outputMultiNode = outputTests @@ "multinode"
let outputBinariesNet45 = outputBinaries @@ "net45"
let outputBinariesNetStandard = outputBinaries @@ "netstandard1.6"

let buildNumber = environVarOrDefault "BUILD_NUMBER" "0"
let hasTeamCity = (not (buildNumber = "0")) // check if we have the TeamCity environment variable for build # set
let preReleaseVersionSuffix = "beta" + (if (not (buildNumber = "0")) then (buildNumber) else DateTime.UtcNow.Ticks.ToString())
let versionSuffix = 
    match (getBuildParam "nugetprerelease") with
    | "dev" -> preReleaseVersionSuffix
    | _ -> ""

let releaseNotes =
    File.ReadLines "./RELEASE_NOTES.md"
    |> ReleaseNotesHelper.parseReleaseNotes

// Incremental builds
let runIncrementally = hasBuildParam "incremental"
let incrementalistReport = output @@ "incrementalist.txt"

// Configuration values for tests
let testNetFrameworkVersion = "net461"
let testNetCoreVersion = "netcoreapp2.1"

Target "Clean" (fun _ ->
    ActivateFinalTarget "KillCreatedProcesses"

    CleanDir output
    CleanDir outputTests
    CleanDir outputPerfTests
    CleanDir outputBinaries
    CleanDir outputNuGet
    CleanDir outputMultiNode
    CleanDir outputBinariesNet45
    CleanDir outputBinariesNetStandard
    CleanDir "docs/_site"

    CleanDirs !! "./**/bin"
    CleanDirs !! "./**/obj"
)


//--------------------------------------------------------------------------------
// Incrementalist targets 
//--------------------------------------------------------------------------------
// Pulls the set of all affected projects detected by Incrementalist from the cached file
let getAffectedProjectsTopology = 
    lazy(
        log (sprintf "Checking inside %s for changes" incrementalistReport)

        let incrementalistFoundChanges = File.Exists incrementalistReport

        log (sprintf "Found changes via Incrementalist? %b - searched inside %s" incrementalistFoundChanges incrementalistReport)
        if not incrementalistFoundChanges then None
        else
            let sortedItems = (File.ReadAllLines incrementalistReport) |> Seq.map (fun x -> (x.Split ','))
                              |> Seq.map (fun items -> (items.[0], items))
            let d = dict sortedItems
            Some(d)
    )

let getAffectedProjects = 
    lazy(
        let finalProjects = getAffectedProjectsTopology.Value
        match finalProjects with
        | None -> None
        | Some p -> Some (p.Values |> Seq.concat)
    )

Target "ComputeIncrementalChanges" (fun _ ->
    if runIncrementally then
        let targetBranch = match getBuildParam "targetBranch" with
                            | "" -> "dev"
                            | null -> "dev"
                            | b -> b
        let incrementalistPath =
                let incrementalistDir = toolsDir @@ "incrementalist"
                let globalTool = tryFindFileOnPath "incrementalist.exe"
                match globalTool with
                    | Some t -> t
                    | None -> if isWindows then findToolInSubPath "incrementalist.exe" incrementalistDir
                              elif isMacOS then incrementalistDir @@ "incrementalist" 
                              else incrementalistDir @@ "incrementalist" 
    
   
        let args = StringBuilder()
                |> append "-b"
                |> append targetBranch
                |> append "-s"
                |> append solution
                |> append "-f"
                |> append incrementalistReport
                |> toText

        let result = ExecProcess(fun info -> 
            info.FileName <- incrementalistPath
            info.WorkingDirectory <- __SOURCE_DIRECTORY__
            info.Arguments <- args) (System.TimeSpan.FromMinutes 5.0) (* Reasonably long-running task. *)
        
        if result <> 0 then failwithf "Incrementalist failed. %s" args  
    else
        log "Skipping Incrementalist - not enabled for this build"
)

let filterProjects selectedProject =
    if runIncrementally then
        let affectedProjects = getAffectedProjects.Value

        (*
        if affectedProjects.IsSome then
            log (sprintf "Searching for %s inside [%s]" selectedProject (String.Join(",", affectedProjects.Value)))
        else
            log "No affected projects found"
        *)

        match affectedProjects with
        | None -> None
        | Some x when x |> Seq.exists (fun n -> n.Contains (System.IO.Path.GetFileName(string selectedProject))) -> Some selectedProject
        | _ -> None
    else
        log "Not running incrementally"
        Some selectedProject

//--------------------------------------------------------------------------------
// Build targets 
//--------------------------------------------------------------------------------
let skipBuild = 
    lazy(
        match getAffectedProjects.Value with
        | None when runIncrementally -> true
        | _ -> false
    )

let headProjects =
    lazy(
        match getAffectedProjectsTopology.Value with
        | None when runIncrementally -> [||]
        | None -> [|solution|]
        | Some p -> p.Keys |> Seq.toArray
    )

Target "AssemblyInfo" (fun _ ->
    XmlPokeInnerText "./src/common.props" "//Project/PropertyGroup/VersionPrefix" releaseNotes.AssemblyVersion    
    XmlPokeInnerText "./src/common.props" "//Project/PropertyGroup/PackageReleaseNotes" (releaseNotes.Notes |> String.concat "\n")
)

Target "Build" (fun _ ->   
    if not skipBuild.Value then
        let additionalArgs = if versionSuffix.Length > 0 then [sprintf "/p:VersionSuffix=%s" versionSuffix] else []  
        let buildProject proj =
            DotNetCli.Build
                (fun p -> 
                    { p with
                        Project = proj
                        Configuration = configuration
                        AdditionalArgs = additionalArgs })

        match getAffectedProjects.Value with
        | Some p -> p |> Seq.iter buildProject
        | None -> buildProject solution // build the entire solution if incrementalist is disabled
)

//--------------------------------------------------------------------------------
// Tests targets 
//--------------------------------------------------------------------------------
type Runtime =
    | NetCore
    | NetFramework

let getTestAssembly runtime project =
    let assemblyPath = match runtime with
                        | NetCore -> !! ("src" @@ "**" @@ "bin" @@ "Release" @@ testNetCoreVersion @@ fileNameWithoutExt project + ".dll")
                        | NetFramework -> !! ("src" @@ "**" @@ "bin" @@ "Release" @@ testNetFrameworkVersion @@ fileNameWithoutExt project + ".dll")

    if Seq.isEmpty assemblyPath then
        None
    else
        Some (assemblyPath |> Seq.head)

module internal ResultHandling =
    let (|OK|Failure|) = function
        | 0 -> OK
        | x -> Failure x

    let buildErrorMessage = function
        | OK -> None
        | Failure errorCode ->
            Some (sprintf "xUnit2 reported an error (Error Code %d)" errorCode)

    let failBuildWithMessage = function
        | DontFailBuild -> traceError
        | _ -> (fun m -> raise(FailedTestsException m))

    let failBuildIfXUnitReportedError errorLevel =
        buildErrorMessage
        >> Option.iter (failBuildWithMessage errorLevel)

Target "RunTests" (fun _ ->    
    let projects = 
        let rawProjects = match (isWindows) with 
                            | true -> !! "./src/**/*.Tests.csproj"
                            | _ -> !! "./src/**/*.Tests.csproj" // if you need to filter specs for Linux vs. Windows, do it here
        rawProjects |> Seq.choose filterProjects
    
    let runSingleProject project =
        let arguments =
            match (hasTeamCity) with
            | true -> (sprintf "test -c Release --no-build --logger:trx --logger:\"console;verbosity=normal\" --framework %s --results-directory %s -- -parallel none -teamcity" testNetFrameworkVersion outputTests)
            | false -> (sprintf "test -c Release --no-build --logger:trx --logger:\"console;verbosity=normal\" --framework %s --results-directory %s -- -parallel none" testNetFrameworkVersion outputTests)

        let result = ExecProcess(fun info ->
            info.FileName <- "dotnet"
            info.WorkingDirectory <- (Directory.GetParent project).FullName
            info.Arguments <- arguments) (TimeSpan.FromMinutes 30.0) 
        
        ResultHandling.failBuildIfXUnitReportedError TestRunnerErrorLevel.Error result

    CreateDir outputTests
    projects |> Seq.iter (runSingleProject)
)

Target "RunTestsNetCore" (fun _ ->
    if not skipBuild.Value then
        let projects = 
            let rawProjects = match (isWindows) with 
                                | true -> !! "./src/**/*.Tests.csproj"
                                | _ -> !! "./src/**/*.Tests.csproj" // if you need to filter specs for Linux vs. Windows, do it here
            rawProjects |> Seq.choose filterProjects
     
        let runSingleProject project =
            let arguments =
                match (hasTeamCity) with
                | true -> (sprintf "test -c Release --no-build --logger:trx --logger:\"console;verbosity=normal\" --framework %s --results-directory %s -- -parallel none -teamcity" testNetCoreVersion outputTests)
                | false -> (sprintf "test -c Release --no-build --logger:trx --logger:\"console;verbosity=normal\" --framework %s --results-directory %s -- -parallel none" testNetCoreVersion outputTests)

            let result = ExecProcess(fun info ->
                info.FileName <- "dotnet"
                info.WorkingDirectory <- (Directory.GetParent project).FullName
                info.Arguments <- arguments) (TimeSpan.FromMinutes 30.0) 
        
            ResultHandling.failBuildIfXUnitReportedError TestRunnerErrorLevel.Error result

        CreateDir outputTests
        projects |> Seq.iter (runSingleProject)
)

Target "MultiNodeTests" (fun _ ->
    if not skipBuild.Value then
        let multiNodeTestPath = findToolInSubPath "Akka.MultiNodeTestRunner.exe" (currentDirectory @@ "src" @@ "core" @@ "Akka.MultiNodeTestRunner" @@ "bin" @@ "Release" @@ testNetFrameworkVersion)

        let projects = 
            let rawProjects = match (isWindows) with 
                                | true -> !! "./src/**/*.Tests.MultiNode.csproj"
                                | _ -> !! "./src/**/*.Tests.MulitNode.csproj" // if you need to filter specs for Linux vs. Windows, do it here
            rawProjects |> Seq.choose filterProjects

        let multiNodeTestAssemblies = 
            projects |> Seq.choose (getTestAssembly Runtime.NetFramework)

        printfn "Using MultiNodeTestRunner: %s" multiNodeTestPath

        let runMultiNodeSpec assembly =
            let spec = getBuildParam "spec"

            let args = StringBuilder()
                    |> append assembly
                    |> append (sprintf "-Dmultinode.teamcity=%b" hasTeamCity)
                    |> append "-Dmultinode.enable-filesink=on"
                    |> append (sprintf "-Dmultinode.output-directory=\"%s\"" outputMultiNode)
                    |> appendIfNotNullOrEmpty spec "-Dmultinode.spec="
                    |> toText

            let result = ExecProcess(fun info -> 
                info.FileName <- multiNodeTestPath
                info.WorkingDirectory <- (Path.GetDirectoryName (FullName multiNodeTestPath))
                info.Arguments <- args) (System.TimeSpan.FromMinutes 60.0) (* This is a VERY long running task. *)
            if result <> 0 then failwithf "MultiNodeTestRunner failed. %s %s" multiNodeTestPath args
    
        multiNodeTestAssemblies |> Seq.iter (runMultiNodeSpec)
)

Target "MultiNodeTestsNetCore" (fun _ ->
    if not skipBuild.Value then
        let multiNodeTestPath = findToolInSubPath "Akka.MultiNodeTestRunner.dll" (currentDirectory @@ "src" @@ "core" @@ "Akka.MultiNodeTestRunner" @@ "bin" @@ "Release" @@ testNetCoreVersion @@ "win7-x64" @@ "publish")

        let projects = 
            let rawProjects = match (isWindows) with 
                                | true -> !! "./src/**/*.Tests.MultiNode.csproj"
                                | _ -> !! "./src/**/*.Tests.MulitNode.csproj" // if you need to filter specs for Linux vs. Windows, do it here
            rawProjects |> Seq.choose filterProjects

        let multiNodeTestAssemblies = 
            projects |> Seq.choose (getTestAssembly Runtime.NetCore)

        printfn "Using MultiNodeTestRunner: %s" multiNodeTestPath

        let runMultiNodeSpec assembly =
            match assembly with
            | null -> ()
            | _ ->
                let spec = getBuildParam "spec"

                let args = StringBuilder()
                        |> append multiNodeTestPath
                        |> append assembly
                        |> append "-Dmultinode.teamcity=true"
                        |> append "-Dmultinode.enable-filesink=on"
                        |> append (sprintf "-Dmultinode.output-directory=\"%s\"" outputMultiNode)
                        |> append "-Dmultinode.platform=netcore"
                        |> appendIfNotNullOrEmpty spec "-Dmultinode.spec="
                        |> toText

                let result = ExecProcess(fun info -> 
                    info.FileName <- "dotnet"
                    info.WorkingDirectory <- (Path.GetDirectoryName (FullName multiNodeTestPath))
                    info.Arguments <- args) (System.TimeSpan.FromMinutes 60.0) (* This is a VERY long running task. *)
                if result <> 0 then failwithf "MultiNodeTestRunner failed. %s %s" multiNodeTestPath args
    
        multiNodeTestAssemblies |> Seq.iter (runMultiNodeSpec)
)

Target "NBench" <| fun _ ->
    if not skipBuild.Value then
        let projects = 
            let rawProjects = match (isWindows) with 
                                | true -> !! "./src/**/*.Tests.Performance.csproj"
                                | _ -> !! "./src/**/*.Tests.Performance.csproj" // if you need to filter specs for Linux vs. Windows, do it here

            rawProjects |> Seq.iter log
            rawProjects |> Seq.choose filterProjects

        let runSingleProject project =
            let arguments =
                match (hasTeamCity) with
                | true -> (sprintf "nbench --nobuild --concurrent true --trace true --output %s --framework %s" outputPerfTests testNetFrameworkVersion)
                | false -> (sprintf "nbench --nobuild --concurrent true --trace true --output %s --framework %s" outputPerfTests testNetFrameworkVersion)

            let result = ExecProcess(fun info ->
                info.FileName <- "dotnet"
                info.WorkingDirectory <- (Directory.GetParent project).FullName
                info.Arguments <- arguments) (TimeSpan.FromMinutes 30.0) 
        
            ResultHandling.failBuildIfXUnitReportedError TestRunnerErrorLevel.DontFailBuild result
    
        projects |> Seq.iter runSingleProject

//--------------------------------------------------------------------------------
// Nuget targets 
//--------------------------------------------------------------------------------

Target "CreateNuget" (fun _ ->    
    CreateDir outputNuGet // need this to stop Azure pipelines copy stage from error-ing out
    if not skipBuild.Value then
        let projects = 
            let rawProjects = !! "src/**/*.*sproj"
                            -- "src/**/*.Tests*.*sproj"
                            -- "src/benchmark/**/*.*sproj"
                            -- "src/examples/**/*.*sproj"
                            -- "src/**/*.MultiNodeTestRunner.csproj"
                            -- "src/**/*.MultiNodeTestRunner.Shared.csproj"
                            -- "src/**/*.NodeTestRunner.csproj"
            rawProjects |> Seq.choose filterProjects

        let runSingleProject project =
            DotNetCli.Pack
                (fun p -> 
                    { p with
                        Project = project
                        Configuration = configuration
                        AdditionalArgs = ["--include-symbols --no-build"]
                        VersionSuffix = versionSuffix
                        OutputPath = outputNuGet })

        projects |> Seq.iter (runSingleProject)
)

Target "PublishMntr" (fun _ ->
    if not skipBuild.Value then
        let executableProjects = !! "./src/**/Akka.MultiNodeTestRunner.csproj"

        // Windows .NET 4.5.2
        executableProjects |> Seq.iter (fun project ->
            DotNetCli.Restore
                (fun p -> 
                    { p with
                        Project = project                  
                        AdditionalArgs = ["-r win7-x64"; sprintf "/p:VersionSuffix=%s" versionSuffix] })
        )

        // Windows .NET 4.5.2
        executableProjects |> Seq.iter (fun project ->  
            DotNetCli.Publish
                (fun p ->
                    { p with
                        Project = project
                        Configuration = configuration
                        Runtime = "win7-x64"
                        Framework = testNetFrameworkVersion
                        VersionSuffix = versionSuffix }))

        // Windows .NET Core
        executableProjects |> Seq.iter (fun project ->  
            DotNetCli.Publish
                (fun p ->
                    { p with
                        Project = project
                        Configuration = configuration
                        Runtime = "win7-x64"
                        Framework = testNetCoreVersion
                        VersionSuffix = versionSuffix }))
)

Target "CreateMntrNuget" (fun _ -> 
    if not skipBuild.Value then
        // uses the template file to create a temporary .nuspec file with the correct version
        CopyFile "./src/core/Akka.MultiNodeTestRunner/Akka.MultiNodeTestRunner.nuspec" "./src/core/Akka.MultiNodeTestRunner/Akka.MultiNodeTestRunner.nuspec.template"
        let commonPropsVersionPrefix = XMLRead true "./src/common.props" "" "" "//Project/PropertyGroup/VersionPrefix" |> Seq.head
        let versionReplacement = List.ofSeq [ "@version@", commonPropsVersionPrefix + (if (not (versionSuffix = "")) then ("-" + versionSuffix) else "") ]
        TemplateHelper.processTemplates versionReplacement [ "./src/core/Akka.MultiNodeTestRunner/Akka.MultiNodeTestRunner.nuspec" ]

        let executableProjects = !! "./src/**/Akka.MultiNodeTestRunner.csproj"
    
        executableProjects |> Seq.iter (fun project ->  
            DotNetCli.Pack
                (fun p -> 
                    { p with
                        Project = project
                        Configuration = configuration
                        AdditionalArgs = ["--include-symbols"]
                        VersionSuffix = versionSuffix
                        OutputPath = outputNuGet } )
        )

        DeleteFile "./src/core/Akka.MultiNodeTestRunner/Akka.MultiNodeTestRunner.nuspec"
)

Target "PublishNuget" (fun _ ->
    let nugetExe = FullName @"./tools/nuget.exe"
    let rec publishPackage url accessKey trialsLeft packageFile =
        let tracing = enableProcessTracing
        enableProcessTracing <- false
        let args p =
            match p with
            | (pack, key, "") -> sprintf "push \"%s\" %s" pack key
            | (pack, key, url) -> sprintf "push \"%s\" %s -source %s" pack key url

        tracefn "Pushing %s Attempts left: %d" (FullName packageFile) trialsLeft
        try 
            let result = ExecProcess (fun info -> 
                    info.FileName <- nugetExe
                    info.WorkingDirectory <- (Path.GetDirectoryName (FullName packageFile))
                    info.Arguments <- args (packageFile, accessKey,url)) (System.TimeSpan.FromMinutes 1.0)
            enableProcessTracing <- tracing
            if result <> 0 then failwithf "Error during NuGet symbol push. %s %s" nugetExe (args (packageFile, "key omitted",url))
        with exn -> 
            if (trialsLeft > 0) then (publishPackage url accessKey (trialsLeft-1) packageFile)
            else raise exn
    let shouldPushNugetPackages = hasBuildParam "nugetkey"
    let shouldPushSymbolsPackages = (hasBuildParam "symbolspublishurl") && (hasBuildParam "symbolskey")
    
    if (shouldPushNugetPackages || shouldPushSymbolsPackages) then
        printfn "Pushing nuget packages"
        if shouldPushNugetPackages then
            let normalPackages= 
                !! (outputNuGet @@ "*.nupkg") 
                -- (outputNuGet @@ "*.symbols.nupkg") |> Seq.sortBy(fun x -> x.ToLower())
            for package in normalPackages do
                try
                    publishPackage (getBuildParamOrDefault "nugetpublishurl" "") (getBuildParam "nugetkey") 3 package
                with exn ->
                    printfn "%s" exn.Message

        if shouldPushSymbolsPackages then
            let symbolPackages= !! (outputNuGet @@ "*.symbols.nupkg") |> Seq.sortBy(fun x -> x.ToLower())
            for package in symbolPackages do
                try
                    publishPackage (getBuildParam "symbolspublishurl") (getBuildParam "symbolskey") 3 package
                with exn ->
                    printfn "%s" exn.Message
)

//--------------------------------------------------------------------------------
// Serialization
//--------------------------------------------------------------------------------
Target "Protobuf" <| fun _ ->

    let protocPath =
        if isWindows then findToolInSubPath "protoc.exe" "tools/Google.Protobuf.Tools/tools/windows_x64"
        elif isMacOS then findToolInSubPath "protoc" "tools/Google.Protobuf.Tools/tools/macosx_x64"
        else findToolInSubPath "protoc" "tools/Google.Protobuf.Tools/tools/linux_x64"

    let protoFiles = [
        ("WireFormats.proto", "/src/core/Akka.Remote/Serialization/Proto/");
        ("ContainerFormats.proto", "/src/core/Akka.Remote/Serialization/Proto/");
        ("ContainerFormats.proto", "/src/core/Akka.Remote/Serialization/Proto/");
        ("SystemMessageFormats.proto", "/src/core/Akka.Remote/Serialization/Proto/");
        ("ClusterMessages.proto", "/src/core/Akka.Cluster/Serialization/Proto/");
        ("ClusterClientMessages.proto", "/src/contrib/cluster/Akka.Cluster.Tools/Client/Serialization/Proto/");
        ("DistributedPubSubMessages.proto", "/src/contrib/cluster/Akka.Cluster.Tools/PublishSubscribe/Serialization/Proto/");
        ("ClusterShardingMessages.proto", "/src/contrib/cluster/Akka.Cluster.Sharding/Serialization/Proto/");
        ("TestConductorProtocol.proto", "/src/core/Akka.Remote.TestKit/Proto/");
<<<<<<< HEAD
        ("Persistence.proto", "/src/core/Akka.Persistence/Serialization/Proto/");
        ("ReplicatorMessages.proto", "/src/contrib/cluster/Akka.DistributedData/Serialization/Proto/");
        ("ReplicatedDataMessages.proto", "/src/contrib/cluster/Akka.DistributedData/Serialization/Proto/"); ]
=======
        ("Persistence.proto", "/src/core/Akka.Persistence/Serialization/Proto/");        
        ("StreamRefMessages.proto", "/src/core/Akka.Streams/Serialization/Proto/") ]
>>>>>>> 338c5c89

    printfn "Using proto.exe: %s" protocPath

    let runProtobuf assembly =
        let protoName, destinationPath = assembly
        let args = StringBuilder()
                |> append (sprintf "-I=%s" (__SOURCE_DIRECTORY__ @@ "/src/protobuf/") )
                |> append (sprintf "-I=%s" (__SOURCE_DIRECTORY__ @@ "/src/protobuf/common") )
                |> append (sprintf "--csharp_out=internal_access:%s" (__SOURCE_DIRECTORY__ @@ destinationPath))
                |> append "--csharp_opt=file_extension=.g.cs"
                |> append (__SOURCE_DIRECTORY__ @@ "/src/protobuf" @@ protoName)
                |> toText

        let result = ExecProcess(fun info -> 
            info.FileName <- protocPath
            info.WorkingDirectory <- (Path.GetDirectoryName (FullName protocPath))
            info.Arguments <- args) (System.TimeSpan.FromMinutes 45.0) (* Reasonably long-running task. *)
        if result <> 0 then failwithf "protoc failed. %s %s" protocPath args
    
    protoFiles |> Seq.iter (runProtobuf)

//--------------------------------------------------------------------------------
// Documentation 
//--------------------------------------------------------------------------------  
Target "DocFx" (fun _ ->
    // build the project with samples
    let docsExamplesSolution = "./docs/examples/DocsExamples.sln"
    DotNetCli.Restore (fun p -> { p with Project = docsExamplesSolution })
    DotNetCli.Build (fun p -> { p with Project = docsExamplesSolution; Configuration = configuration })

    // install MSDN references
    NugetInstall (fun p -> 
            { p with
                ExcludeVersion = true
                Version = "0.1.0-alpha-1611021200"
                OutputDirectory = currentDirectory @@ "tools" }) "msdn.4.5.2"

    let docsPath = "./docs"
    DocFx (fun p -> 
                { p with 
                    Timeout = TimeSpan.FromMinutes 30.0; 
                    WorkingDirectory  = docsPath; 
                    DocFxJson = docsPath @@ "docfx.json" })
)

FinalTarget "KillCreatedProcesses" (fun _ ->
    log "Shutting down dotnet build-server"
    let result = ExecProcess(fun info -> 
            info.FileName <- "dotnet"
            info.WorkingDirectory <- __SOURCE_DIRECTORY__
            info.Arguments <- "build-server shutdown") (System.TimeSpan.FromMinutes 2.0)
    if result <> 0 then failwithf "dotnet build-server shutdown failed"
)

//--------------------------------------------------------------------------------
// Help 
//--------------------------------------------------------------------------------

Target "Help" <| fun _ ->
    List.iter printfn [
      "usage:"
      "/build [target]"
      ""
      " Targets for building:"
      " * Build      Builds"
      " * Nuget      Create and optionally publish nugets packages"
      " * RunTests   Runs tests"
      " * All        Builds, run tests, creates and optionally publish nuget packages"
      ""
      " Other Targets"
      " * Help       Display this help" 
      ""]

Target "HelpNuget" <| fun _ ->
    List.iter printfn [
      "usage: "
      "build Nuget [nugetkey=<key> [nugetpublishurl=<url>]] "
      "            [symbolspublishurl=<url>] "
      ""
      "In order to publish a nuget package, keys must be specified."
      "If a key is not specified the nuget packages will only be created on disk"
      "After a build you can find them in build/nuget"
      ""
      "For pushing nuget packages to nuget.org and symbols to symbolsource.org"
      "you need to specify nugetkey=<key>"
      "   build Nuget nugetKey=<key for nuget.org>"
      ""
      "For pushing the ordinary nuget packages to another place than nuget.org specify the url"
      "  nugetkey=<key>  nugetpublishurl=<url>  "
      ""
      "For pushing symbols packages specify:"
      "  symbolskey=<key>  symbolspublishurl=<url> "
      ""
      "Examples:"
      "  build Nuget                      Build nuget packages to the build/nuget folder"
      ""
      "  build Nuget versionsuffix=beta1  Build nuget packages with the custom version suffix"
      ""
      "  build Nuget nugetkey=123         Build and publish to nuget.org and symbolsource.org"
      ""
      "  build Nuget nugetprerelease=dev nugetkey=123 nugetpublishurl=http://abcsymbolspublishurl=http://xyz"
      ""]

//--------------------------------------------------------------------------------
//  Target dependencies
//--------------------------------------------------------------------------------

Target "BuildRelease" DoNothing
Target "All" DoNothing
Target "Nuget" DoNothing
Target "RunTestsFull" DoNothing
Target "RunTestsNetCoreFull" DoNothing

// build dependencies
"Clean" ==> "AssemblyInfo" ==> "Build"
"Build" ==> "PublishMntr" ==> "BuildRelease"
"ComputeIncrementalChanges" ==> "Build" // compute incremental changes

// tests dependencies
"Build" ==> "RunTests"
"Build" ==> "RunTestsNetCore"
//"Build" ==> "NBench"

"BuildRelease" ==> "MultiNodeTestsNetCore"
"BuildRelease" ==> "MultiNodeTests"

// nuget dependencies
"BuildRelease" ==> "CreateMntrNuget" ==> "CreateNuget" ==> "PublishNuget" ==> "Nuget"

// docs
"BuildRelease" ==> "Docfx"

// all
"BuildRelease" ==> "All"
"RunTests" ==> "All"
"RunTestsNetCore" ==> "All"
"MultiNodeTests" ==> "All"
"MultiNodeTestsNetCore" ==> "All"
"NBench" ==> "All"

RunTargetOrDefault "Help"<|MERGE_RESOLUTION|>--- conflicted
+++ resolved
@@ -523,14 +523,10 @@
         ("DistributedPubSubMessages.proto", "/src/contrib/cluster/Akka.Cluster.Tools/PublishSubscribe/Serialization/Proto/");
         ("ClusterShardingMessages.proto", "/src/contrib/cluster/Akka.Cluster.Sharding/Serialization/Proto/");
         ("TestConductorProtocol.proto", "/src/core/Akka.Remote.TestKit/Proto/");
-<<<<<<< HEAD
         ("Persistence.proto", "/src/core/Akka.Persistence/Serialization/Proto/");
         ("ReplicatorMessages.proto", "/src/contrib/cluster/Akka.DistributedData/Serialization/Proto/");
-        ("ReplicatedDataMessages.proto", "/src/contrib/cluster/Akka.DistributedData/Serialization/Proto/"); ]
-=======
-        ("Persistence.proto", "/src/core/Akka.Persistence/Serialization/Proto/");        
+        ("ReplicatedDataMessages.proto", "/src/contrib/cluster/Akka.DistributedData/Serialization/Proto/"); 
         ("StreamRefMessages.proto", "/src/core/Akka.Streams/Serialization/Proto/") ]
->>>>>>> 338c5c89
 
     printfn "Using proto.exe: %s" protocPath
 
