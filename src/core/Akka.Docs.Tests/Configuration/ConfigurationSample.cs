﻿// //-----------------------------------------------------------------------
// // <copyright file="DocsSample.cs" company="Akka.NET Project">
// //     Copyright (C) 2013-2020 .NET Foundation <https://github.com/akkadotnet/akka.net>
// // </copyright>
// //-----------------------------------------------------------------------

using System;
using System.Collections.Generic;
using System.Linq;
using System.Text;
using System.Threading.Tasks;
using Hocon; using Akka.Configuration;
using Xunit;
using Xunit.Abstractions;
using FluentAssertions;

namespace DocsExamples.Configuration
{
    public class ConfigurationSample
    {
       
        [Fact]
        public void StringSubstitutionSample()
        {
            // <StringSubstitutionSample>
            // ${string_bar} will be substituted by 'bar' and concatenated with `foo` into `foobar`
            var hoconString = @"
string_bar = bar
string_foobar = foo${string_bar}
";
            var config = ConfigurationFactory.ParseString(hoconString); // This config uses ConfigurationFactory as a helper
            config.GetString("string_foobar").Should().Be("foobar");
            // </StringSubstitutionSample>
        }


        
        [Fact]
        public void ArraySubstitutionSample()
        {
            // <ArraySubstitutionSample>
            // ${a} will be substituted by the array [1, 2] and concatenated with [3, 4] to create [1, 2, 3, 4]
            var hoconString = @"
a = [1,2]
b = ${a} [3, 4]";
            Config config = hoconString; // This Config uses implicit conversion from string directly into a Config object
            (new[] { 1, 2, 3, 4 }).ShouldAllBeEquivalentTo(config.GetIntList("b"));
            // </ArraySubstitutionSample>
        }
       
        [Fact]
        public void ObjectMergeSubstitutionSample()
        {
            // <ObjectMergeSubstitutionSample>
            // ${a} will be substituted by hocon object 'a' and merged with object 'b'
            var hoconString = @"
a.a : 1
b.b : 2
b : ${a}
";
            var expectedHoconString = @"{
  a : {
    a : 1
  },
  b : {
    b : 2,
    a : 1
  }
}";
            Config config = hoconString;
<<<<<<< HEAD
            Config expectedConfig = expectedHoconString;
            expectedConfig.Should().Equals(config);
=======
            expectedHoconString.ShouldBeEquivalentTo(config.Value.ToString(1, 2));
            // </ObjectMergeSubstitutionSample>
>>>>>>> 5cd8a455
        }


        
        [Fact]
        public void SelfReferencingSubstitutionWithString()
        {
            // <SelfReferencingSubstitutionWithString>
            // This is not an invalid substitution, it is a self referencing substitution, you can think of it as `a = a + 'bar'`
            // ${a} will be substituted with its previous value, which is 'foo', concatenated with 'bar' to make 'foobar', 
            // and then stored back into `a`
            var hoconString = @"
a = foo
a = ${a}bar
";
            Config config = hoconString;
            config.GetString("a").Should().Be("foobar");
            // </SelfReferencingSubstitutionWithString>
        }
        
        [Fact]
        public void SelfReferencingSubstitutionWithArray()
        {
            // <SelfReferencingSubstitutionWithArray>
            // This is not an invalid substitution, it is a self referencing substitution, you can think of it as `a = a + [3, 4]`
            // ${a} will be substituted with its previous value, which is [1, 2], concatenated with [3, 4] to make [1, 2, 3, 4], 
            // and then stored back into a
            var hoconString = @"
a = [1, 2]
a = ${a} [3, 4]
";
            Config config = hoconString;
            (new int[] { 1, 2, 3, 4 }).ShouldAllBeEquivalentTo(config.GetIntList("a"));
            // </SelfReferencingSubstitutionWithArray>
        }

        [Fact]
        public void PlusEqualOperatorSample()
        {
            // <PlusEqualOperatorSample>
            // These += operations will create an array field `a` with value [1, 2, 3, [4, 5] ]
            // the first operation appends the value 3 to the array [1, 2]
            // the second operation _inserts_ the array [4, 5] to the array [1, 2, 3]
            var hoconString = @"
a = [ 1, 2 ]
a += 3
a += ${b}
b = [ 4, 5 ]
";

            Config config = hoconString;
            var array = config.GetValue("a").GetArray();
            array[0].GetInt().Should().Be(1);
            array[1].GetInt().Should().Be(2);
            array[2].GetInt().Should().Be(3);
            array[3].GetIntList().ShouldAllBeEquivalentTo(new int[] { 4, 5 });
            // </PlusEqualOperatorSample>
        }

        // <CircularReferenceSubstitutionError>
        // All these are circular reference and will throw an exception during parsing
        [Theory]
        [InlineData(@"
bar : ${foo}
foo : ${bar}")]
        [InlineData(@"
a : ${b}
b : ${c}
c : ${a}")]
        [InlineData(@"
a : 1
b : 2
a : ${b}
b : ${a}")]
        public void CircularReferenceSubstitutionError(string hoconString)
        {
            var ex = Assert.Throws<HoconParserException>(() =>
            {
                Config config = hoconString;
            });
            ex.Should().NotBeNull();
            ex.Message.Should().Contain("cyclic");
        }
        // </CircularReferenceSubstitutionError>

        [Fact]
        public void EnvironmentVariableSample()
        {
            // <EnvironmentVariableSample>
            // This substitution will be subtituted by the environment variable.
            var hoconString = "from_environment = ${MY_ENV_VAR}";
            var value = 1000;
            // Set environment variable named `ENVIRONMENT_VAR` with the string value 1000
            Environment.SetEnvironmentVariable("MY_ENV_VAR", value.ToString()); 
            try
            {
                Config config = hoconString;
                // Value obtained from environment variable should be 1000
                config.GetInt("from_environment").Should().Be(value); 
            }
            finally
            {
                // Delete the environment variable.
                Environment.SetEnvironmentVariable("MY_ENV_VAR", null); 
            }
            // </EnvironmentVariableSample>
        }

        [Fact]
        public void BlockedEnvironmentVariableSample()
        {
            // <BlockedEnvironmentVariableSample>
            var hoconString = @"
# This property blocks `MY_ENV_VAR` from being resolved from the environment variable
MY_ENV_VAR = null

# This substitution will not be populated with the environment variable because it is blocked
from_environment = ${MY_ENV_VAR} 
";
            Environment.SetEnvironmentVariable("MY_ENV_VAR", "1000");
            try
            {
                Config config = hoconString;
                // Environment variable is blocked by the previous declaration, it will contain null
                config.GetString("from_environment").Should().BeNull(); 
            }
            finally
            {
                Environment.SetEnvironmentVariable("MY_ENV_VAR", null);
            }
            // </BlockedEnvironmentVariableSample>
        }

        [Fact]
        public void UnsolvableSubstitutionWillThrowSample()
        {
            // <UnsolvableSubstitutionWillThrowSample>
            // This substitution will throw an exception because it is a required substitution,
            // and we can not resolve it, even when checking for environment variables.
            var hoconString = "from_environment = ${MY_ENV_VAR}";

            Assert.Throws<HoconParserException>(() =>
            {
                Config config = hoconString;
            }).Message.Should().StartWith("Unresolved substitution");
            // </UnsolvableSubstitutionWillThrowSample>
        }
    }
}<|MERGE_RESOLUTION|>--- conflicted
+++ resolved
@@ -68,13 +68,9 @@
   }
 }";
             Config config = hoconString;
-<<<<<<< HEAD
             Config expectedConfig = expectedHoconString;
             expectedConfig.Should().Equals(config);
-=======
-            expectedHoconString.ShouldBeEquivalentTo(config.Value.ToString(1, 2));
             // </ObjectMergeSubstitutionSample>
->>>>>>> 5cd8a455
         }
 
 
