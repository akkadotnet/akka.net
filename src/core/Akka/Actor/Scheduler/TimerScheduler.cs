﻿//-----------------------------------------------------------------------
// <copyright file="TimerScheduler.cs" company="Akka.NET Project">
//     Copyright (C) 2009-2023 Lightbend Inc. <http://www.lightbend.com>
//     Copyright (C) 2013-2023 .NET Foundation <https://github.com/akkadotnet/akka.net>
// </copyright>
//-----------------------------------------------------------------------

using Akka.Event;
using Akka.Util.Internal;
using System;
using System.Collections.Generic;

namespace Akka.Actor.Scheduler
{
    /// <summary>
    /// Support for scheduled "Self" messages in an actor.
    ///
    /// Timers are bound to the lifecycle of the actor that owns it,
    /// and thus are cancelled automatically when it is restarted or stopped.
    ///
    /// <see cref="ITimerScheduler"/> is not thread-safe, i.e.it must only be used within
    /// the actor that owns it.
    /// </summary>
    internal class TimerScheduler : ITimerScheduler
    {
        private class Timer
        {
            public object Key { get; }
            public object Msg { get; }
            public bool Repeat { get; }
            public int Generation { get; }
            public ICancelable Task { get; }

            public Timer(object key, object msg, bool repeat, int generation, ICancelable task)
            {
                Key = key;
                Msg = msg;
                Repeat = repeat;
                Generation = generation;
                Task = task;
            }
        }

        public interface ITimerMsg
        {
            object Key { get; }
            int Generation { get; }
            TimerScheduler Owner { get; }
        }

        private class TimerMsg : ITimerMsg, INoSerializationVerificationNeeded
        {
            public object Key { get; }
            public int Generation { get; }
            public TimerScheduler Owner { get; }

            public TimerMsg(object key, int generation, TimerScheduler owner)
            {
                this.Key = key;
                this.Generation = generation;
                this.Owner = owner;
            }

            public override string ToString()
            {
                return $"TimerMsg(key={Key}, generation={Generation}, owner={Owner})";
            }
        }

        private class TimerMsgNotInfluenceReceiveTimeout : TimerMsg, INotInfluenceReceiveTimeout
        {
            public TimerMsgNotInfluenceReceiveTimeout(object key, int generation, TimerScheduler owner)
                : base(key, generation, owner)
            {
            }
        }

<<<<<<< HEAD
        private readonly IActorContext _ctx;
        private readonly Dictionary<object, Timer> _timers = new();
        private readonly AtomicCounter _timerGen = new(0);
=======
        private readonly IActorContext ctx;
        private readonly Dictionary<object, Timer> timers = new();
        private AtomicCounter timerGen = new(0);
>>>>>>> 3e41061c


        public TimerScheduler(IActorContext ctx)
        {
            _ctx = ctx;
        }

        /// <summary>
        /// Start a periodic timer that will send <paramref name="msg"/> to the "Self" actor at
        /// a fixed <paramref name="interval"/>.
        ///
        /// Each timer has a key and if a new timer with same key is started
        /// the previous is cancelled and it's guaranteed that a message from the
        /// previous timer is not received, even though it might already be enqueued
        /// in the mailbox when the new timer is started.
        /// </summary>
        /// <param name="key">Name of timer</param>
        /// <param name="msg">Message to schedule</param>
        /// <param name="interval">Interval</param>
        public void StartPeriodicTimer(object key, object msg, TimeSpan interval)
        {
            StartTimer(key, msg, interval, interval, true);
        }

        /// <summary>
        /// Start a periodic timer that will send <paramref name="msg"/> to the "Self" actor at
        /// a fixed <paramref name="interval"/>.
        ///
        /// Each timer has a key and if a new timer with same key is started
        /// the previous is cancelled and it's guaranteed that a message from the
        /// previous timer is not received, even though it might already be enqueued
        /// in the mailbox when the new timer is started.
        /// </summary>
        /// <param name="key">Name of timer</param>
        /// <param name="msg">Message to schedule</param>
        /// <param name="initialDelay">Initial delay</param>
        /// <param name="interval">Interval</param>
        public void StartPeriodicTimer(object key, object msg, TimeSpan initialDelay, TimeSpan interval)
        {
            StartTimer(key, msg, interval, initialDelay, true);
        }

        /// <summary>
        /// Start a timer that will send <paramref name="msg"/> once to the "Self" actor after
        /// the given <paramref name="timeout"/>.
        ///
        /// Each timer has a key and if a new timer with same key is started
        /// the previous is cancelled and it's guaranteed that a message from the
        /// previous timer is not received, even though it might already be enqueued
        /// in the mailbox when the new timer is started.
        /// </summary>
        /// <param name="key">Name of timer</param>
        /// <param name="msg">Message to schedule</param>
        /// <param name="timeout">Interval</param>
        public void StartSingleTimer(object key, object msg, TimeSpan timeout)
        {
            StartTimer(key, msg, timeout, TimeSpan.Zero, false);
        }

        /// <summary>
        /// Check if a timer with a given <paramref name="key"/> is active.
        /// </summary>
        /// <param name="key"></param>
        /// <returns>Name of timer</returns>
        public bool IsTimerActive(object key)
        {
            return _timers.ContainsKey(key);
        }

        /// <summary>
        /// Cancel a timer with a given <paramref name="key"/>.
        /// If canceling a timer that was already canceled, or key never was used to start a timer
        /// this operation will do nothing.
        ///
        /// It is guaranteed that a message from a canceled timer, including its previous incarnation
        /// for the same key, will not be received by the actor, even though the message might already
        /// be enqueued in the mailbox when cancel is called.
        /// </summary>
        /// <param name="key">Name of timer</param>
        public void Cancel(object key)
        {
            if (_timers.TryGetValue(key, out var timer))
                CancelTimer(timer);
        }

        /// <summary>
        /// Cancel all timers.
        /// </summary>
        public void CancelAll()
        {
            _ctx.System.Log.Debug("Cancel all timers");
            foreach (var timer in _timers)
                timer.Value.Task.Cancel();
            _timers.Clear();
        }

        private void CancelTimer(Timer timer)
        {
            _ctx.System.Log.Debug("Cancel timer [{0}] with generation [{1}]", timer.Key, timer.Generation);
            timer.Task.Cancel();
            _timers.Remove(timer.Key);
        }


        private void StartTimer(object key, object msg, TimeSpan timeout, TimeSpan initialDelay, bool repeat)
        {
            if (_timers.TryGetValue(key, out var timer))
                CancelTimer(timer);

            var nextGen = _timerGen.Next();

            ITimerMsg timerMsg;
            if (msg is INotInfluenceReceiveTimeout)
                timerMsg = new TimerMsgNotInfluenceReceiveTimeout(key, nextGen, this);
            else
                timerMsg = new TimerMsg(key, nextGen, this);

            ICancelable task;
            if (repeat)
                task = _ctx.System.Scheduler.ScheduleTellRepeatedlyCancelable(initialDelay, timeout, _ctx.Self, timerMsg, ActorRefs.NoSender);
            else
                task = _ctx.System.Scheduler.ScheduleTellOnceCancelable(timeout, _ctx.Self, timerMsg, ActorRefs.NoSender);

            var nextTimer = new Timer(key, msg, repeat, nextGen, task);
            _ctx.System.Log.Debug("Start timer [{0}] with generation [{1}]", key, nextGen);
            _timers[key] = nextTimer;
        }

        public object InterceptTimerMsg(ILoggingAdapter log, ITimerMsg timerMsg)
        {
            if (!_timers.TryGetValue(timerMsg.Key, out var timer))
            {
                // it was from canceled timer that was already enqueued in mailbox
                log.Debug("Received timer [{0}] that has been removed, discarding", timerMsg.Key);
                return null; // message should be ignored
            }
            if (!ReferenceEquals(timerMsg.Owner, this))
            {
                // after restart, it was from an old instance that was enqueued in mailbox before canceled
                log.Debug("Received timer [{0}] from old restarted instance, discarding", timerMsg.Key);
                return null; // message should be ignored
            }

            if (timerMsg.Generation == timer.Generation)
            {
                // valid timer
                if (!timer.Repeat)
                    _timers.Remove(timer.Key);
                return timer.Msg;
            }

            // it was from an old timer that was enqueued in mailbox before canceled
            log.Debug(
                "Received timer [{0}] from old generation [{1}], expected generation [{2}], discarding",
                timerMsg.Key,
                timerMsg.Generation,
                timer.Generation);
            return null; // message should be ignored
        }
    }
}<|MERGE_RESOLUTION|>--- conflicted
+++ resolved
@@ -75,16 +75,9 @@
             }
         }
 
-<<<<<<< HEAD
         private readonly IActorContext _ctx;
         private readonly Dictionary<object, Timer> _timers = new();
         private readonly AtomicCounter _timerGen = new(0);
-=======
-        private readonly IActorContext ctx;
-        private readonly Dictionary<object, Timer> timers = new();
-        private AtomicCounter timerGen = new(0);
->>>>>>> 3e41061c
-
 
         public TimerScheduler(IActorContext ctx)
         {
