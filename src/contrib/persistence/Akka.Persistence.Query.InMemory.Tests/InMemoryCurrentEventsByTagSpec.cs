--- conflicted
+++ resolved
@@ -13,21 +13,6 @@
 {
     public class InMemoryCurrentEventsByTagSpec : CurrentEventsByTagSpec
     {
-<<<<<<< HEAD
-        private static Config Config() => ConfigurationFactory.ParseString($$"""
-                akka.loglevel = INFO
-                akka.persistence.journal.plugin = "akka.persistence.journal.inmem"
-                akka.persistence.snapshot-store.plugin = "akka.persistence.snapshot-store.inmem"
-                akka.persistence.journal.inmem {
-                    event-adapters {
-                      color-tagger  = "Akka.Persistence.TCK.Query.ColorFruitTagger, Akka.Persistence.TCK"
-                    }
-                    event-adapter-bindings = {
-                      "System.String" = color-tagger
-                    }
-                }
-                """)
-=======
         private static Config Config() => ConfigurationFactory.ParseString(@"
             akka.loglevel = INFO
             akka.persistence.journal.plugin = ""akka.persistence.journal.inmem""
@@ -40,7 +25,6 @@
                   ""System.String"" = color-tagger
                 }
             }")
->>>>>>> f937db3c
             .WithFallback(InMemoryReadJournal.DefaultConfiguration());
 
         public InMemoryCurrentEventsByTagSpec(ITestOutputHelper output) : 
