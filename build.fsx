--- conflicted
+++ resolved
@@ -243,11 +243,8 @@
     match assembly with
     | assembly when (assembly.Contains("Sqlite") && isMono) -> false
     | assembly when (assembly.Contains(".API") && isMono) -> false
-<<<<<<< HEAD
-=======
     | assembly when (assembly.Contains("Akka.Remote.TestKit.Tests") && isMono) -> false
     | assembly when (assembly.Contains("Akka.Persistence.TestKit.Tests") && isMono) -> false
->>>>>>> 7f0a8557
     | _ -> true
 
 //--------------------------------------------------------------------------------
@@ -280,11 +277,7 @@
     let runSingleAssembly assembly =
         let assemblyName = Path.GetFileNameWithoutExtension(assembly)
         xUnit2
-<<<<<<< HEAD
-            (fun p -> { p with XmlOutputPath = Some (testOutput @@ (assemblyName + "_xunit.xml")); HtmlOutputPath = Some (testOutput @@ (assemblyName + "_xunit.html")); ToolPath = xunitToolPath; TimeOut = System.TimeSpan.FromMinutes 30.0; Parallel = ParallelMode.NoParallelization; }) 
-=======
             (fun p -> { p with XmlOutputPath = Some (testOutput @@ (assemblyName + "_xunit.xml")); HtmlOutputPath = Some (testOutput @@ (assemblyName + "_xunit.html")); ToolPath = xunitToolPath; TimeOut = System.TimeSpan.FromMinutes 30.0; Parallel = ParallelMode.NoParallelization; NoAppDomain = true; ForceTeamCity = true; }) 
->>>>>>> 7f0a8557
             (Seq.singleton assembly)
 
     xunitTestAssemblies |> Seq.iter (runSingleAssembly)
