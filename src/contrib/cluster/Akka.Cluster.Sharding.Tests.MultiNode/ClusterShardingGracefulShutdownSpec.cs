--- conflicted
+++ resolved
@@ -22,60 +22,14 @@
 {
     public class ClusterShardingGracefulShutdownSpecConfig : MultiNodeConfig
     {
-<<<<<<< HEAD
         public RoleName First { get; }
         public RoleName Second { get; }
         
-=======
-        public RoleName First { get; private set; }
-
-        public RoleName Second { get; private set; }
-
->>>>>>> 590db3c4
         public ClusterShardingGracefulShutdownSpecConfig()
         {
             First = Role("first");
             Second = Role("second");
 
-<<<<<<< HEAD
-            CommonConfig = ConfigurationFactory.ParseString(@"
-                akka.loglevel = INFO
-                akka.actor.provider = ""Akka.Cluster.ClusterActorRefProvider""
-                akka.remote.log-remote-lifecycle-events = off
-                akka.persistence.journal.plugin = ""Akka.Persistence.Journal.in-mem""
-                akka.persistence.journal.in-mem {
-                  timeout = 5s
-                  store {
-                    native = off
-                    dir = ""target/journal-ClusterShardingGracefulShutdownSpec""
-                  }
-                }
-                akka.persistence.snapshot-store.plugin = ""akka.persistence.snapshot-store.local""
-                akka.persistence.snapshot-store.local.dir = ""target/snapshots-ClusterShardingGracefulShutdownSpec""
-            ");
-        }
-    }
-
-    public class ClusterShardingGracefulShutdownNode1 : ClusterShardingGracefulShutdownSpec
-    {
-        public ClusterShardingGracefulShutdownNode1():this(new ClusterShardingGracefulShutdownSpecConfig())
-        { }
-
-        public ClusterShardingGracefulShutdownNode1(ClusterShardingGracefulShutdownSpecConfig config) : base(config, typeof(ClusterShardingGracefulShutdownNode1))
-        { }
-    }
-
-    public class ClusterShardingGracefulShutdownNode2 : ClusterShardingGracefulShutdownSpec
-    {
-        public ClusterShardingGracefulShutdownNode2(): this(new ClusterShardingGracefulShutdownSpecConfig())
-        { }
-
-        public ClusterShardingGracefulShutdownNode2(ClusterShardingGracefulShutdownSpecConfig config) : base(config, typeof(ClusterShardingGracefulShutdownNode2))
-        { }
-    }
-
-    public abstract class ClusterShardingGracefulShutdownSpec : MultiNodeClusterSpec
-=======
             CommonConfig = DebugConfig(false)
                 .WithFallback(ConfigurationFactory.ParseString(@"
                     akka.actor {
@@ -106,7 +60,6 @@
     }
 
     public class ClusterShardingGracefulShutdownSpec : MultiNodeClusterSpec
->>>>>>> 590db3c4
     {
         #region setup
 
@@ -137,25 +90,9 @@
 
         private readonly ClusterShardingGracefulShutdownSpecConfig _config;
 
-<<<<<<< HEAD
-        protected ClusterShardingGracefulShutdownSpec(ClusterShardingGracefulShutdownSpecConfig config, Type type) : base(config, type)
-        {
-            _storageLocations = new[]
-            {
-                "akka.persistence.journal.leveldb.dir",
-                "akka.persistence.journal.leveldb-shared.store.dir",
-                "akka.persistence.snapshot-store.local.dir"
-            }.Select(s => new DirectoryInfo(Sys.Settings.Config.GetString(s))).ToArray();
-
-            _region = new Lazy<IActorRef>(() => ClusterSharding.Get(Sys).ShardRegion("Entity"));
-
-            _first = config.First;
-            _second = config.Second;
-=======
         public ClusterShardingGracefulShutdownSpec()
             : this(new ClusterShardingGracefulShutdownSpecConfig())
         {
->>>>>>> 590db3c4
         }
 
         protected ClusterShardingGracefulShutdownSpec(ClusterShardingGracefulShutdownSpecConfig config)
