﻿//-----------------------------------------------------------------------
// <copyright file="Props.cs" company="Akka.NET Project">
//     Copyright (C) 2009-2021 Lightbend Inc. <http://www.lightbend.com>
//     Copyright (C) 2013-2021 .NET Foundation <https://github.com/akkadotnet/akka.net>
// </copyright>
//-----------------------------------------------------------------------

using System;
using System.Collections.Generic;
using System.Linq;
using System.Linq.Expressions;
using Akka.Configuration;
using Akka.Dispatch;
using Akka.Routing;
using Akka.Util;
using Akka.Util.Internal;
using Akka.Util.Reflection;
using Newtonsoft.Json;

namespace Akka.Actor
{
    /// <summary>
    ///     This class represents a configuration object used in creating an <see cref="Akka.Actor.ActorBase">actor</see>.
    ///     It is immutable and thus thread-safe.
    ///     <example>
    ///         <code>
    ///   private Props props = Props.Empty();
    ///   private Props props = Props.Create(() => new MyActor(arg1, arg2));
    /// 
    ///   private Props otherProps = props.WithDispatcher("dispatcher-id");
    ///   private Props otherProps = props.WithDeploy(deployment info);
    /// </code>
    ///     </example>
    /// </summary>
    public class Props : IEquatable<Props>, ISurrogated
    {
        private const string NullActorTypeExceptionText = "Props must be instantiated with an actor type.";

        private static readonly Deploy DefaultDeploy = new Deploy();
        private static readonly object[] NoArgs = { };

        /// <summary>
        ///     A pre-configured <see cref="Akka.Actor.Props" /> that doesn't create actors.
        ///     <note>
        ///         The value of this field is null.
        ///     </note>
        /// </summary>
        public static readonly Props None = null;
        private Type _inputType;
        private Type _outputType;
        private readonly IIndirectActorProducer _producer;

        /// <summary>
        ///     Initializes a new instance of the <see cref="Props" /> class.
        /// </summary>
        protected Props()
            : this(DefaultDeploy, null, NoArgs)
        {
        }

        /// <summary>
        ///     Initializes a new instance of the <see cref="Props" /> class.
        /// </summary>
        /// <param name="copy">The object that is being cloned.</param>
        protected Props(Props copy)
            : this(copy._producer, copy.Deploy, copy.Arguments)
        {
            SupervisorStrategy = copy.SupervisorStrategy;
        }

        /// <summary>
        ///     Initializes a new instance of the <see cref="Props" /> class.
        ///     <note>
        ///         <see cref="Props" /> configured in this way uses the <see cref="Akka.Actor.Deploy" /> deployer.
        ///     </note>
        /// </summary>
        /// <param name="type">The type of the actor to create.</param>
        /// <param name="args">The arguments needed to create the actor.</param>
        /// <exception cref="ArgumentNullException">
        ///     This exception is thrown if <see cref="Props" /> is not instantiated with an actor type.
        /// </exception>
        public Props(Type type, object[] args)
            : this(DefaultDeploy, type, args)
        {
            if (type == null)
                throw new ArgumentNullException(nameof(type), NullActorTypeExceptionText);
        }

        /// <summary>
        ///     Initializes a new instance of the <see cref="Props" /> class.
        ///     <note>
        ///         <see cref="Props" /> configured in this way uses the <see cref="Akka.Actor.Deploy" /> deployer.
        ///     </note>
        /// </summary>
        /// <param name="type">The type of the actor to create.</param>
        /// <exception cref="ArgumentNullException">
        ///     This exception is thrown if <see cref="Props" /> is not instantiated with an actor type.
        /// </exception>
        public Props(Type type)
            : this(DefaultDeploy, type, NoArgs)
        {
            if (type == null)
                throw new ArgumentNullException(nameof(type), NullActorTypeExceptionText);
        }

        /// <summary>
        ///     Initializes a new instance of the <see cref="Props" /> class.
        /// </summary>
        /// <param name="type">The type of the actor to create.</param>
        /// <param name="supervisorStrategy">The supervisor strategy used to manage the actor.</param>
        /// <param name="args">The arguments needed to create the actor.</param>
        /// <exception cref="ArgumentNullException">
        ///     This exception is thrown if <see cref="Props" /> is not instantiated with an actor type.
        /// </exception>
        public Props(Type type, SupervisorStrategy supervisorStrategy, IEnumerable<object> args)
            : this(DefaultDeploy, type, args.ToArray())
        {
            if (type == null)
                throw new ArgumentNullException(nameof(type), NullActorTypeExceptionText);

            SupervisorStrategy = supervisorStrategy;
        }

        /// <summary>
        ///     Initializes a new instance of the <see cref="Props" /> class.
        /// </summary>
        /// <param name="type">The type of the actor to create.</param>
        /// <param name="supervisorStrategy">The supervisor strategy used to manage the actor.</param>
        /// <param name="args">The arguments needed to create the actor.</param>
        /// <exception cref="ArgumentNullException">
        ///     This exception is thrown if <see cref="Props" /> is not instantiated with an actor type.
        /// </exception>
        public Props(Type type, SupervisorStrategy supervisorStrategy, params object[] args)
            : this(DefaultDeploy, type, args)
        {
            if (type == null)
                throw new ArgumentNullException(nameof(type), NullActorTypeExceptionText);

            SupervisorStrategy = supervisorStrategy;
        }

        /// <summary>
        ///     Initializes a new instance of the <see cref="Props" /> class.
        /// </summary>
        /// <param name="deploy">The configuration used to deploy the actor.</param>
        /// <param name="type">The type of the actor to create.</param>
        /// <param name="args">The arguments needed to create the actor.</param>
        /// <exception cref="ArgumentNullException">
        ///     This exception is thrown if <see cref="Props" /> is not instantiated with an actor type.
        /// </exception>
        public Props(Deploy deploy, Type type, IEnumerable<object> args)
            : this(deploy, type, args.ToArray())
        {
            if (type == null)
                throw new ArgumentNullException(nameof(type), NullActorTypeExceptionText);
        }

        /// <summary>
        ///     Initializes a new instance of the <see cref="Props" /> class.
        /// </summary>
        /// <param name="deploy">The configuration used to deploy the actor.</param>
        /// <param name="type">The type of the actor to create.</param>
        /// <param name="args">The arguments needed to create the actor.</param>
        /// <exception cref="ArgumentException">This exception is thrown if <paramref name="type" /> is an unknown actor producer.</exception>
        public Props(Deploy deploy, Type type, params object[] args) 
            : this(CreateProducer(type, args), deploy, args) // have to preserve the "CreateProducer" call here to preserve backwards compat with Akka.DI.Core
        {

        }

        /// <summary>
        ///     Initializes a new instance of the <see cref="Props" /> class using a specified <see cref="IIndirectActorProducer"/>.
        /// </summary>
        /// <remarks>
        ///     This API is meant for advanced use cases, such as Akka.DependencyInjection.
        /// </remarks>
        /// <param name="producer">The type of <see cref="IIndirectActorProducer"/> that will be used to instantiate <see cref="Type"/></param>
        /// <param name="deploy">The configuration used to deploy the actor.</param>
        /// <param name="strategy">The supervisor strategy to use.</param>
        /// <param name="args">The arguments needed to create the actor.</param>
        internal Props(IIndirectActorProducer producer, Deploy deploy, params object[] args)
        {
            Deploy = deploy;
            _inputType = producer.ActorType;
            Arguments = args ?? NoArgs;
            _producer = producer;
        }

        /// <summary>
        ///     The type of the actor that is created.
        /// </summary>
        [JsonIgnore]
        public Type Type
        {
            get
            {
                if (_outputType == null) _outputType = _producer.ActorType;

                return _outputType;
            }
        }

        /// <summary>
        ///     The dispatcher used in the deployment of the actor.
        /// </summary>
        [JsonIgnore]
        public string Dispatcher
        {
            get
            {
                var dispatcher = Deploy.Dispatcher;
                return dispatcher == Deploy.NoDispatcherGiven ? Dispatchers.DefaultDispatcherId : dispatcher;
            }
        }

        /// <summary>
        ///     The mailbox used in the deployment of the actor.
        /// </summary>
        [JsonIgnore]
        public string Mailbox => Deploy.Mailbox;

        /// <summary>
        ///     The assembly qualified name of the type of the actor that is created.
        /// </summary>
        public string TypeName
        {
            get => _inputType.AssemblyQualifiedName;
            //for serialization
            private set => _inputType = Type.GetType(value);
        }

        /// <summary>
        ///     The router used in the deployment of the actor.
        /// </summary>
        [JsonIgnore]
        public RouterConfig RouterConfig => Deploy.RouterConfig;

        /// <summary>
        ///     The configuration used to deploy the actor.
        /// </summary>
        public Deploy Deploy { get; protected set; }

        /// <summary>
        ///     The supervisor strategy used to manage the actor.
        /// </summary>
        public SupervisorStrategy SupervisorStrategy { get; protected set; }

        /// <summary>
        ///     A pre-configured <see cref="Akka.Actor.Props" /> that creates an actor that doesn't respond to messages.
        /// </summary>
        public static Props Empty { get; } = Create<EmptyActor>();

        /// <summary>
        ///     The arguments needed to create the actor.
        /// </summary>
        public object[] Arguments { get; }

        /// <summary>
        ///     Indicates whether the current object is equal to another object of the same type.
        /// </summary>
        /// <param name="other">An object to compare with this object.</param>
        /// <returns>
        ///     <c>true</c> if the current object is equal to the <paramref name="other" /> parameter; otherwise, <c>false</c>.
        /// </returns>
        public bool Equals(Props other)
        {
            if (ReferenceEquals(null, other)) return false;
            if (ReferenceEquals(this, other)) return true;
            return CompareDeploy(other) && CompareSupervisorStrategy(other) && CompareArguments(other) &&
                   CompareInputType(other);
        }

        /// <summary>
        ///     Creates a surrogate representation of the current <see cref="Props" />.
        /// </summary>
        /// <param name="system">The actor system that owns this router.</param>
        /// <returns>The surrogate representation of the current <see cref="Props" />.</returns>
        public ISurrogate ToSurrogate(ActorSystem system)
        {
            return new PropsSurrogate { Arguments = Arguments, Type = Type, Deploy = Deploy };
        }

        private bool CompareInputType(Props other)
        {
            return _inputType == other._inputType;
        }

        private bool CompareDeploy(Props other)
        {
            return Deploy.Equals(other.Deploy);
        }

#pragma warning disable CS0162 // Disabled because it's marked as a TODO
        private bool CompareSupervisorStrategy(Props other)
        {
            return true; //TODO: fix https://github.com/akkadotnet/akka.net/issues/599
            return Equals(SupervisorStrategy, other.SupervisorStrategy);
        }
#pragma warning restore CS0162

        private bool CompareArguments(Props other)
        {
            if (other == null)
                return false;

            if (Arguments == null && other.Arguments == null)
                return true;

            if (Arguments == null)
                return false;

            if (Arguments.Length != other.Arguments.Length)
                return false;

            //TODO: since arguments can be serialized, we can not compare by ref
            //arguments may also not implement equality operators, so we can not structurally compare either
            //we can not just call a serializer and compare outputs either, since different args may require diff serializer mechanics

            return true;
        }

        /// <inheritdoc />
        public override bool Equals(object obj)
        {
            if (ReferenceEquals(null, obj)) return false;
            if (ReferenceEquals(this, obj)) return true;
            if (obj.GetType() != GetType()) return false;
            return Equals((Props)obj);
        }

        /// <inheritdoc />
        public override int GetHashCode()
        {
            unchecked
            {
                var hashCode = Deploy != null ? Deploy.GetHashCode() : 0;
                //  hashCode = (hashCode*397) ^ (SupervisorStrategy != null ? SupervisorStrategy.GetHashCode() : 0);
                //  hashCode = (hashCode*397) ^ (Arguments != null ? Arguments.GetHashCode() : 0);
                hashCode = (hashCode * 397) ^ (_inputType != null ? _inputType.GetHashCode() : 0);
                return hashCode;
            }
        }

        /// <summary>
        ///     Creates an actor using a specified lambda expression.
        /// </summary>
        /// <typeparam name="TActor">The type of the actor to create.</typeparam>
        /// <param name="factory">The lambda expression used to create the actor.</param>
        /// <param name="supervisorStrategy">Optional: The supervisor strategy used to manage the actor.</param>
        /// <returns>The newly created <see cref="Akka.Actor.Props" />.</returns>
        /// <exception cref="ArgumentException">The create function must be a 'new T (args)' expression</exception>
        public static Props Create<TActor>(Expression<Func<TActor>> factory,
            SupervisorStrategy supervisorStrategy = null) where TActor : ActorBase
        {
            if (factory.Body is UnaryExpression)
                return new DynamicProps<TActor>(factory.Compile());

            var newExpression = factory.Body.AsInstanceOf<NewExpression>();
            if (newExpression == null)
                throw new ArgumentException("The create function must be a 'new T (args)' expression");

            var args = newExpression.GetArguments();

            return new Props(new ActivatorProducer(typeof(TActor), args), DefaultDeploy, args){ SupervisorStrategy = supervisorStrategy };
        }

        /// <summary>
        ///     Creates an actor using the given arguments.
        /// </summary>
        /// <typeparam name="TActor">The type of the actor to create.</typeparam>
        /// <param name="args">The arguments needed to create the actor.</param>
        /// <returns>The newly created <see cref="Akka.Actor.Props" />.</returns>
        public static Props Create<TActor>(params object[] args) where TActor : ActorBase
        {
            return new Props(new ActivatorProducer(typeof(TActor), args), DefaultDeploy, args);
        }

        /// <summary>
        ///     Creates an actor using a specified actor producer.
        /// </summary>
        /// <typeparam name="TProducer">The type of producer used to create the actor.</typeparam>
        /// <param name="args">The arguments needed to create the actor.</param>
        /// <returns>The newly created <see cref="Akka.Actor.Props" />.</returns>
        [Obsolete("Do not use this method. Call CreateBy(IIndirectActorProducer, params object[] args) instead")]
        public static Props CreateBy<TProducer>(params object[] args) where TProducer : class, IIndirectActorProducer
        {
            return new Props(typeof(TProducer), args);
        }

        /// <summary>
        ///     Creates an actor using a specified actor producer.
        /// </summary>
        /// <param name="producer">The actor producer that will be used to create the underlying actor..</param>
        /// <param name="args">The arguments needed to create the actor.</param>
        /// <returns>The newly created <see cref="Akka.Actor.Props" />.</returns>
        public static Props CreateBy(IIndirectActorProducer producer, params object[] args)
        {
            return new Props(producer, DefaultDeploy, args);
        }

        /// <summary>
        ///     Creates an actor using a specified supervisor strategy.
        /// </summary>
        /// <typeparam name="TActor">The type of the actor to create.</typeparam>
        /// <param name="supervisorStrategy">The supervisor strategy used to manage the actor.</param>
        /// <returns>The newly created <see cref="Akka.Actor.Props" />.</returns>
        public static Props Create<TActor>(SupervisorStrategy supervisorStrategy) where TActor : ActorBase, new()
        {
            return new Props(new ActivatorProducer(typeof(TActor), NoArgs), DefaultDeploy, NoArgs){ SupervisorStrategy = supervisorStrategy };
        }

        /// <summary>
        ///     Creates an actor of a specified type.
        /// </summary>
        /// <param name="type">The type of the actor to create.</param>
        /// <param name="args">The arguments needed to create the actor.</param>
        /// <returns>The newly created <see cref="Akka.Actor.Props" />.</returns>
        /// <exception cref="ArgumentNullException">Props must be instantiated with an actor type.</exception>
        public static Props Create(Type type, params object[] args)
        {
            if (type == null)
                throw new ArgumentNullException(nameof(type), NullActorTypeExceptionText);

            return new Props(type, args);
        }

        /// <summary>
        ///     Creates a new <see cref="Akka.Actor.Props" /> with a given <paramref name="mailbox" />.
        ///     <note>
        ///         This method is immutable and returns a new instance of <see cref="Akka.Actor.Props" />.
        ///     </note>
        /// </summary>
        /// <param name="mailbox">The mailbox used when deploying the actor.</param>
        /// <returns>A new <see cref="Akka.Actor.Props" /> with the provided <paramref name="mailbox" />.</returns>
        public Props WithMailbox(string mailbox)
        {
            var copy = Copy();
            copy.Deploy = Deploy.WithMailbox(mailbox);
            return copy;
        }

        /// <summary>
        ///     Creates a new <see cref="Akka.Actor.Props" /> with a given <paramref name="dispatcher" />.
        ///     <note>
        ///         This method is immutable and returns a new instance of <see cref="Akka.Actor.Props" />.
        ///     </note>
        /// </summary>
        /// <param name="dispatcher">The dispatcher used when deploying the actor.</param>
        /// <returns>A new <see cref="Akka.Actor.Props" /> with the provided <paramref name="dispatcher" />.</returns>
        public Props WithDispatcher(string dispatcher)
        {
            var copy = Copy();
            copy.Deploy = Deploy.WithDispatcher(dispatcher);
            return copy;
        }

        /// <summary>
        ///     Creates a new <see cref="Akka.Actor.Props" /> with a given router.
        ///     <note>
        ///         This method is immutable and returns a new instance of <see cref="Akka.Actor.Props" />.
        ///     </note>
        /// </summary>
        /// <param name="routerConfig">The router used when deploying the actor.</param>
        /// <returns>A new <see cref="Akka.Actor.Props" /> with the provided <paramref name="routerConfig" />.</returns>
        public Props WithRouter(RouterConfig routerConfig)
        {
            var copy = Copy();
            copy.Deploy = Deploy.WithRouterConfig(routerConfig);
            return copy;
        }

        /// <summary>
        ///     Creates a new <see cref="Akka.Actor.Props" /> with a given deployment configuration.
        ///     <note>
        ///         This method is immutable and returns a new instance of <see cref="Akka.Actor.Props" />.
        ///     </note>
        /// </summary>
        /// <param name="deploy">The configuration used to deploy the actor.</param>
        /// <returns>A new <see cref="Akka.Actor.Props" /> with the provided <paramref name="deploy" />.</returns>
        public Props WithDeploy(Deploy deploy)
        {
            var copy = Copy();
            var original = copy.Deploy;

            // TODO: this is a hack designed to preserve explicit router deployments https://github.com/akkadotnet/akka.net/issues/546
            // in reality, we should be able to do copy.Deploy = deploy.WithFallback(copy.Deploy); but that blows up at the moment
            // - Aaron Stannard
            copy.Deploy = deploy.WithFallback(copy.Deploy);
            //if (!(original.RouterConfig is NoRouter || original.RouterConfig is FromConfig) && deploy.RouterConfig is NoRouter)
            //{
            //    copy.Deploy = deploy.WithFallback(copy.Deploy);
            //    copy.Deploy = deploy.WithRouterConfig(original.RouterConfig);
            //}
            ////both configs describe valid, programmatically defined routers (usually clustered routers)
            //else if (!(original.RouterConfig is NoRouter || original.RouterConfig is FromConfig) &&
            //         !(deploy.RouterConfig is FromConfig))
            //{
            //    var deployedRouter = deploy.RouterConfig.WithFallback(original.RouterConfig);
            //    copy.Deploy = copy.Deploy.WithRouterConfig(deployedRouter);
            //}
            //else
            //{
            //    copy.Deploy = deploy;
            //}

            return copy;
        }

        /// <summary>
        ///     Creates a new <see cref="Akka.Actor.Props" /> with a given supervisor strategy.
        ///     <note>
        ///         This method is immutable and returns a new instance of <see cref="Akka.Actor.Props" />.
        ///     </note>
        /// </summary>
        /// <param name="supervisorStrategy">The supervisor strategy used to manage the actor.</param>
        /// <returns>A new <see cref="Akka.Actor.Props" /> with the provided <paramref name="supervisorStrategy" />.</returns>
        public Props WithSupervisorStrategy(SupervisorStrategy supervisorStrategy)
        {
            var copy = Copy();
            copy.SupervisorStrategy = supervisorStrategy;
            return copy;
        }

        //TODO: use Linq Expressions so compile a creator
        //cache the creator
        /// <summary>
        ///     Creates a new actor using the configured actor producer.
        ///     <remarks>
        ///         This method is only useful when called during actor creation by the ActorSystem.
        ///     </remarks>
        /// </summary>
        /// <exception cref="TypeLoadException">
        ///     This exception is thrown if there was an error creating an actor of type <see cref="Props.Type" />
        ///     with the arguments from <see cref="Props.Arguments" />.
        /// </exception>
        /// <returns>The newly created actor</returns>
        public virtual ActorBase NewActor()
        {
            var type = Type;
            var arguments = Arguments;
            try
            {
                return _producer.Produce();
            }
            catch (Exception e)
            {
                throw new TypeLoadException(
                    $"Error while creating actor instance of type {type} with {arguments.Length} args: ({StringFormat.SafeJoin(",", arguments)})",
                    e);
            }
        }

        /// <summary>
        ///     Creates a copy of the current instance.
        /// </summary>
        /// <returns>The newly created <see cref="Akka.Actor.Props" /></returns>
        protected virtual Props Copy()
        {
            return new Props(_producer, Deploy, Arguments) { SupervisorStrategy = SupervisorStrategy };
        }

        [Obsolete("we should not be calling this method. Pass in an explicit IIndirectActorProducer reference instead.")]
        private static IIndirectActorProducer CreateProducer(Type type, object[] args)
        {
            if (type == null) return DefaultProducer.Instance;

            if (typeof(IIndirectActorProducer).IsAssignableFrom(type))
                return Activator.CreateInstance(type, args).AsInstanceOf<IIndirectActorProducer>();

            if (typeof(ActorBase).IsAssignableFrom(type)) return new ActivatorProducer(type, args);

            throw new ArgumentException($"Unknown actor producer [{type.FullName}]", nameof(type));
        }

        /// <summary>
        ///     Signals the producer that it can release its reference to the actor.
        /// </summary>
        /// <param name="actor">The actor to release</param>
        internal void Release(ActorBase actor)
        {
            try
            {
                _producer?.Release(actor);
            }
            finally
            {
                actor = null;
            }
        }

        /// <summary>
        ///     This class represents a surrogate of a <see cref="Props" /> configuration object.
        ///     Its main use is to help during the serialization process.
        /// </summary>
        public class PropsSurrogate : ISurrogate
        {
            /// <summary>
            ///     The type of actor to create
            /// </summary>
            public Type Type { get; set; }

            /// <summary>
            ///     The configuration used to deploy the actor.
            /// </summary>
            public Deploy Deploy { get; set; }

            /// <summary>
            ///     The arguments used to create the actor.
            /// </summary>
            public object[] Arguments { get; set; }

            /// <summary>
            ///     Creates a <see cref="Props" /> encapsulated by this surrogate.
            /// </summary>
            /// <param name="system">The actor system that owns this router.</param>
            /// <returns>The <see cref="Props" /> encapsulated by this surrogate.</returns>
            public ISurrogated FromSurrogate(ActorSystem system)
            {
                return new Props(Deploy, Type, Arguments);
            }
        }

        #region INTERNAL API

        /// <summary>
        ///     This class represents a specialized <see cref="UntypedActor" /> that doesn't respond to messages.
        /// </summary>
        internal class EmptyActor : UntypedActor
        {
            /// <summary>
            ///     Handles messages received by the actor.
            /// </summary>
            /// <param name="message">The message past to the actor.</param>
            protected override void OnReceive(object message)
            {
            }
        }

        private class DefaultProducer : IIndirectActorProducer
        {
            private DefaultProducer(){}

            public static readonly DefaultProducer Instance = new DefaultProducer();

            public ActorBase Produce()
            {
                throw new InvalidOperationException("No actor producer specified!");
            }

            public Type ActorType => typeof(ActorBase);


            public void Release(ActorBase actor)
            {
                actor = null;
            }
        }

        private class ActivatorProducer : IIndirectActorProducer
        {
            private readonly object[] _args;

            public ActivatorProducer(Type actorType, object[] args)
            {
                ActorType = actorType;
                _args = args;
            }

            public ActorBase Produce()
            {
                return Activator.CreateInstance(ActorType, _args).AsInstanceOf<ActorBase>();
            }

            public Type ActorType { get; }


            public void Release(ActorBase actor)
            {
                actor = null;
            }
        }

        private class FactoryConsumer<TActor> : IIndirectActorProducer where TActor : ActorBase
        {
            private readonly Func<TActor> _factory;

            public FactoryConsumer(Func<TActor> factory)
            {
                _factory = factory;
            }

            public ActorBase Produce()
            {
                return _factory.Invoke();
            }

            public Type ActorType => typeof(TActor);


            public void Release(ActorBase actor)
            {
                actor = null;
            }
        }

        #endregion
    }

    /// <summary>
    ///     This class represents a specialized <see cref="Akka.Actor.Props" /> used when the actor has been terminated.
    /// </summary>
    public class TerminatedProps : Props
    {
        /// <summary>
        ///     N/A
        /// </summary>
        /// <exception cref="InvalidOperationException">This exception is thrown automatically since the actor has been terminated.</exception>
        /// <returns>N/A</returns>
        public override ActorBase NewActor()
        {
            throw new InvalidOperationException("This actor has been terminated");
        }
    }

    /// <summary>
    ///     This class represents a specialized <see cref="Akka.Actor.Props" /> that uses dynamic invocation
    ///     to create new actor instances, rather than a traditional <see cref="System.Activator" />.
    ///     <note>
    ///         This is intended to be used in conjunction with Dependency Injection.
    ///     </note>
    /// </summary>
    /// <typeparam name="TActor">The type of the actor to create.</typeparam>
    internal class DynamicProps<TActor> : Props where TActor : ActorBase
    {
        private readonly Func<TActor> invoker;

        /// <summary>
        ///     Initializes a new instance of the <see cref="DynamicProps{TActor}" /> class.
        /// </summary>
        /// <param name="invoker">The factory method used to create an actor.</param>
        public DynamicProps(Func<TActor> invoker)
            : base(typeof(TActor))
        {
            this.invoker = invoker;
        }

        /// <summary>
        ///     Creates a new actor using the configured factory method.
        /// </summary>
        /// <returns>The actor created using the factory method.</returns>
        public override ActorBase NewActor()
        {
            return invoker.Invoke();
        }

        #region Copy methods

        private DynamicProps(Props copy, Func<TActor> invoker)
            : base(copy)
        {
            this.invoker = invoker;
        }

        /// <summary>
        ///     Creates a copy of the current instance.
        /// </summary>
        /// <returns>The newly created <see cref="Akka.Actor.Props" /></returns>
        protected override Props Copy()
        {
            var initialCopy = base.Copy();
<<<<<<< HEAD
            var invokerCopy = (Func<TActor>)invoker.Clone();
=======
#if CLONEABLE
            var invokerCopy = (Func<TActor>)invoker.Clone();
#else
            // TODO: CORECLR FIX IT
            var invokerCopy = invoker;
#endif
>>>>>>> 651c3918
            return new DynamicProps<TActor>(initialCopy, invokerCopy);
        }

        #endregion
    }

    /// <summary>
    ///     This interface defines a class of actor creation strategies deviating from
    ///     the usual default of just reflectively instantiating the <see cref="Akka.Actor.ActorBase">Actor</see>
    ///     subclass. It can be used to allow a dependency injection framework to
    ///     determine the actual actor class and how it shall be instantiated.
    /// </summary>
    public interface IIndirectActorProducer
    {
        /// <summary>
        ///     This method is used by <see cref="Akka.Actor.Props" /> to determine the type of actor to create.
        ///     The returned type is not used to produce the actor.
        /// </summary>
        /// <returns>The type of the actor created.</returns>
        Type ActorType { get; }

        /// <summary>
        ///     This factory method must produce a fresh actor instance upon each
        ///     invocation. It is not permitted to return the same instance more than
        ///     once.
        /// </summary>
        /// <returns>A fresh actor instance.</returns>
        ActorBase Produce();

        /// <summary>
        ///     This method is used by <see cref="Akka.Actor.Props" /> to signal the producer that it can
        ///     release it's reference.
        ///     <remarks>
        ///         To learn more about using Dependency Injection in .NET, see
        ///         <see href="http://www.amazon.com/Dependency-Injection-NET-Mark-Seemann/dp/1935182501">HERE</see>.
        ///     </remarks>
        /// </summary>
        /// <param name="actor">The actor to release</param>
        void Release(ActorBase actor);
    }
}<|MERGE_RESOLUTION|>--- conflicted
+++ resolved
@@ -768,16 +768,7 @@
         protected override Props Copy()
         {
             var initialCopy = base.Copy();
-<<<<<<< HEAD
             var invokerCopy = (Func<TActor>)invoker.Clone();
-=======
-#if CLONEABLE
-            var invokerCopy = (Func<TActor>)invoker.Clone();
-#else
-            // TODO: CORECLR FIX IT
-            var invokerCopy = invoker;
-#endif
->>>>>>> 651c3918
             return new DynamicProps<TActor>(initialCopy, invokerCopy);
         }
 
