﻿//-----------------------------------------------------------------------
// <copyright file="Replicator.cs" company="Akka.NET Project">
//     Copyright (C) 2009-2023 Lightbend Inc. <http://www.lightbend.com>
//     Copyright (C) 2013-2023 .NET Foundation <https://github.com/akkadotnet/akka.net>
// </copyright>
//-----------------------------------------------------------------------

using Akka.Actor;
using Akka.DistributedData.Internal;
using Akka.Serialization;
using Akka.Util;
using System;
using System.Collections.Generic;
using System.Collections.Immutable;
using System.Linq;
using System.Security.Cryptography;
using Akka.Cluster;
using Akka.DistributedData.Durable;
using Akka.Event;
using Google.Protobuf;
using Gossip = Akka.DistributedData.Internal.Gossip;
using Status = Akka.DistributedData.Internal.Status;

namespace Akka.DistributedData
{
    using Digest = ByteString;

    /// <summary>
    /// <para>
    /// A replicated in-memory data store supporting low latency and high availability
    /// requirements.
    ///
    /// The <see cref="Replicator"/> actor takes care of direct replication and gossip based
    /// dissemination of Conflict Free Replicated Data Types (CRDTs) to replicas in the
    /// the cluster.
    /// The data types must be convergent CRDTs and implement <see cref="IReplicatedData{T}"/>, i.e.
    /// they provide a monotonic merge function and the state changes always converge.
    ///
    /// You can use your own custom <see cref="IReplicatedData{T}"/> or <see cref="IDeltaReplicatedData{T,TDelta}"/> types,
    /// and several types are provided by this package, such as:
    /// </para>
    /// <list type="bullet">
    ///     <item>
    ///         <term>Counters</term>
    ///         <description><see cref="GCounter"/>, <see cref="PNCounter"/></description>
    ///     </item>
    ///     <item>
    ///         <term>Registers</term>
    ///         <description><see cref="LWWRegister{T}"/>, <see cref="Flag"/></description>
    ///     </item>
    ///     <item>
    ///         <term>Sets</term>
    ///         <description><see cref="GSet{T}"/>, <see cref="ORSet{T}"/></description>
    ///     </item>
    ///     <item>
    ///         <term>Maps</term>
    ///         <description><see cref="ORDictionary{TKey,TValue}"/>, <see cref="ORMultiValueDictionary{TKey,TValue}"/>, <see cref="LWWDictionary{TKey,TValue}"/>, <see cref="PNCounterDictionary{TKey}"/></description>
    ///     </item>
    /// </list>
    /// <para>
    /// For good introduction to the CRDT subject watch the
    /// <a href="http://www.ustream.tv/recorded/61448875">The Final Causal Frontier</a>
    /// and <a href="http://vimeo.com/43903960">Eventually Consistent Data Structures</a>
    /// talk by Sean Cribbs and and the
    /// <a href="http://research.microsoft.com/apps/video/dl.aspx?id=153540">talk by Mark Shapiro</a>
    /// and read the excellent paper <a href="http://hal.upmc.fr/docs/00/55/55/88/PDF/techreport.pdf">
    /// A comprehensive study of Convergent and Commutative Replicated Data Types</a>
    /// by Mark Shapiro et. al.
    /// </para>
    /// <para>
    /// The <see cref="Replicator"/> actor must be started on each node in the cluster, or group of
    /// nodes tagged with a specific role. It communicates with other <see cref="Replicator"/> instances
    /// with the same path (without address) that are running on other nodes . For convenience it
    /// can be used with the <see cref="DistributedData"/> extension but it can also be started as an ordinary
    /// actor using the <see cref="Props"/>. If it is started as an ordinary actor it is important
    /// that it is given the same name, started on same path, on all nodes.
    /// </para>
    /// <para>
    /// <a href="paper http://arxiv.org/abs/1603.01529">Delta State Replicated Data Types</a>
    /// is supported. delta-CRDT is a way to reduce the need for sending the full state
    /// for updates. For example adding element 'c' and 'd' to set {'a', 'b'} would
    /// result in sending the delta {'c', 'd'} and merge that with the state on the
    /// receiving side, resulting in set {'a', 'b', 'c', 'd'}.
    /// </para>
    /// <para>
    /// The protocol for replicating the deltas supports causal consistency if the data type
    /// is marked with <see cref="IRequireCausualDeliveryOfDeltas"/>. Otherwise it is only eventually
    /// consistent. Without causal consistency it means that if elements 'c' and 'd' are
    /// added in two separate <see cref="Update"/> operations these deltas may occasionally be propagated
    /// to nodes in different order than the causal order of the updates. For this example it
    /// can result in that set {'a', 'b', 'd'} can be seen before element 'c' is seen. Eventually
    /// it will be {'a', 'b', 'c', 'd'}.
    /// </para>
    /// <para>
    /// == Update ==
    ///
    /// To modify and replicate a <see cref="IReplicatedData{T}"/> value you send a <see cref="Update"/> message
    /// to the local <see cref="Replicator"/>.
    /// The current data value for the `key` of the <see cref="Update"/> is passed as parameter to the `modify`
    /// function of the <see cref="Update"/>. The function is supposed to return the new value of the data, which
    /// will then be replicated according to the given consistency level.
    ///
    /// The `modify` function is called by the `Replicator` actor and must therefore be a pure
    /// function that only uses the data parameter and stable fields from enclosing scope. It must
    /// for example not access `sender()` reference of an enclosing actor.
    ///
    /// <see cref="Update"/> is intended to only be sent from an actor running in same local `ActorSystem` as
    /// the <see cref="Replicator"/>, because the `modify` function is typically not serializable.
    ///
    /// You supply a write consistency level which has the following meaning:
    /// <list type="bullet">
    ///     <item>
    ///         <term><see cref="WriteLocal"/></term>
    ///         <description>
    ///             The value will immediately only be written to the local replica, and later disseminated with gossip.
    ///         </description>
    ///     </item>
    ///     <item>
    ///         <term><see cref="WriteTo"/></term>
    ///         <description>
    ///             The value will immediately be written to at least <see cref="WriteTo.Count"/> replicas, including the local replica.
    ///         </description>
    ///     </item>
    ///     <item>
    ///         <term><see cref="WriteMajority"/></term>
    ///         <description>
    ///             The value will immediately be written to a majority of replicas, i.e. at least `N/2 + 1` replicas,
    ///             where N is the number of nodes in the cluster (or cluster role group).
    ///         </description>
    ///     </item>
    ///     <item>
    ///         <term><see cref="WriteAll"/></term>
    ///         <description>
    ///             The value will immediately be written to all nodes in the cluster (or all nodes in the cluster role group).
    ///         </description>
    ///     </item>
    /// </list>
    ///
    /// As reply of the <see cref="Update"/> a <see cref="UpdateSuccess"/> is sent to the sender of the
    /// <see cref="Update"/> if the value was successfully replicated according to the supplied consistency
    /// level within the supplied timeout. Otherwise a <see cref="IUpdateFailure"/> subclass is
    /// sent back. Note that a <see cref="UpdateTimeout"/> reply does not mean that the update completely failed
    /// or was rolled back. It may still have been replicated to some nodes, and will eventually
    /// be replicated to all nodes with the gossip protocol.
    ///
    /// You will always see your own writes. For example if you send two <see cref="Update"/> messages
    /// changing the value of the same `key`, the `modify` function of the second message will
    /// see the change that was performed by the first <see cref="Update"/> message.
    ///
    /// In the <see cref="Update"/> message you can pass an optional request context, which the <see cref="Replicator"/>
    /// does not care about, but is included in the reply messages. This is a convenient
    /// way to pass contextual information (e.g. original sender) without having to use <see cref="Ask"/>
    /// or local correlation data structures.
    /// </para>
    /// <para>
    /// == Get ==
    ///
    /// To retrieve the current value of a data you send <see cref="Get"/> message to the
    /// <see cref="Replicator"/>. You supply a consistency level which has the following meaning:
    /// <list type="bullet">
    ///     <item>
    ///         <term><see cref="ReadLocal"/></term>
    ///         <description>The value will only be read from the local replica.</description>
    ///     </item>
    ///     <item>
    ///         <term><see cref="ReadFrom"/></term>
    ///         <description>The value will be read and merged from <see cref="ReadFrom.N"/> replicas, including the local replica.</description>
    ///     </item>
    ///     <item>
    ///         <term><see cref="ReadMajority"/></term>
    ///         <description>
    ///             The value will be read and merged from a majority of replicas, i.e. at least `N/2 + 1` replicas, where N is the number of nodes in the cluster (or cluster role group).
    ///         </description>
    ///     </item>
    ///     <item>
    ///         <term><see cref="ReadAll"/></term>
    ///         <description>The value will be read and merged from all nodes in the cluster (or all nodes in the cluster role group).</description>
    ///     </item>
    /// </list>
    ///
    /// As reply of the <see cref="Get"/> a <see cref="GetSuccess"/> is sent to the sender of the
    /// <see cref="Get"/> if the value was successfully retrieved according to the supplied consistency
    /// level within the supplied timeout. Otherwise a <see cref="GetFailure"/> is sent.
    /// If the key does not exist the reply will be <see cref="NotFound"/>.
    ///
    /// You will always read your own writes. For example if you send a <see cref="Update"/> message
    /// followed by a <see cref="Get"/> of the same `key` the <see cref="Get"/> will retrieve the change that was
    /// performed by the preceding <see cref="Update"/> message. However, the order of the reply messages are
    /// not defined, i.e. in the previous example you may receive the <see cref="GetSuccess"/> before
    /// the <see cref="UpdateSuccess"/>.
    ///
    /// In the <see cref="Get"/> message you can pass an optional request context in the same way as for the
    /// <see cref="Update"/> message, described above. For example the original sender can be passed and replied
    /// to after receiving and transforming <see cref="GetSuccess"/>.
    /// </para>
    /// <para>
    /// == Subscribe ==
    ///
    /// You may also register interest in change notifications by sending <see cref="Subscribe"/>
    /// message to the <see cref="Replicator"/>. It will send <see cref="Changed"/> messages to the registered
    /// subscriber when the data for the subscribed key is updated. Subscribers will be notified
    /// periodically with the configured `notify-subscribers-interval`, and it is also possible to
    /// send an explicit <see cref="FlushChanges"/> message to the <see cref="Replicator"/> to notify the subscribers
    /// immediately.
    ///
    /// The subscriber is automatically removed if the subscriber is terminated. A subscriber can
    /// also be deregistered with the <see cref="Unsubscribe"/> message.
    /// </para>
    /// <para>
    /// == Delete ==
    ///
    /// A data entry can be deleted by sending a <see cref="Delete"/> message to the local
    /// local <see cref="Replicator"/>. As reply of the <see cref="Delete"/> a <see cref="DeleteSuccess"/> is sent to
    /// the sender of the <see cref="Delete"/> if the value was successfully deleted according to the supplied
    /// consistency level within the supplied timeout. Otherwise a <see cref="ReplicationDeleteFailure"/>
    /// is sent. Note that <see cref="ReplicationDeleteFailure"/> does not mean that the delete completely failed or
    /// was rolled back. It may still have been replicated to some nodes, and may eventually be replicated
    /// to all nodes.
    ///
    /// A deleted key cannot be reused again, but it is still recommended to delete unused
    /// data entries because that reduces the replication overhead when new nodes join the cluster.
    /// Subsequent <see cref="Delete"/>, <see cref="Update"/> and <see cref="Get"/> requests will be replied with <see cref="DataDeleted"/>.
    /// Subscribers will receive <see cref="Deleted"/>.
    ///
    /// In the <see cref="Delete"/> message you can pass an optional request context in the same way as for the
    /// <see cref="Update"/> message, described above. For example the original sender can be passed and replied
    /// to after receiving and transforming <see cref="DeleteSuccess"/>.
    /// </para>
    /// <para>
    /// == CRDT Garbage ==
    ///
    /// One thing that can be problematic with CRDTs is that some data types accumulate history (garbage).
    /// For example a <see cref="GCounter"/> keeps track of one counter per node. If a <see cref="GCounter"/> has been updated
    /// from one node it will associate the identifier of that node forever. That can become a problem
    /// for long running systems with many cluster nodes being added and removed. To solve this problem
    /// the <see cref="Replicator"/> performs pruning of data associated with nodes that have been removed from the
    /// cluster. Data types that need pruning have to implement <see cref="IRemovedNodePruning{T}"/>. The pruning consists
    /// of several steps:
    /// <list type="">
    ///     <item>When a node is removed from the cluster it is first important that all updates that were
    /// done by that node are disseminated to all other nodes. The pruning will not start before the
    /// <see cref="ReplicatorSettings.MaxPruningDissemination"/> duration has elapsed. The time measurement is stopped when any
    /// replica is unreachable, but it's still recommended to configure this with certain margin.
    /// It should be in the magnitude of minutes.</item>
    /// <item>The nodes are ordered by their address and the node ordered first is called leader.
    /// The leader initiates the pruning by adding a <see cref="PruningInitialized"/> marker in the data envelope.
    /// This is gossiped to all other nodes and they mark it as seen when they receive it.</item>
    /// <item>When the leader sees that all other nodes have seen the <see cref="PruningInitialized"/> marker
    /// the leader performs the pruning and changes the marker to <see cref="PruningPerformed"/> so that nobody
    /// else will redo the pruning. The data envelope with this pruning state is a CRDT itself.
    /// The pruning is typically performed by "moving" the part of the data associated with
    /// the removed node to the leader node. For example, a <see cref="GCounter"/> is a `Map` with the node as key
    /// and the counts done by that node as value. When pruning the value of the removed node is
    /// moved to the entry owned by the leader node. See <see cref="IRemovedNodePruning{T}.Prune"/>.</item>
    /// <item>Thereafter the data is always cleared from parts associated with the removed node so that
    /// it does not come back when merging. See <see cref="IRemovedNodePruning{T}.PruningCleanup"/></item>
    /// <item>After another `maxPruningDissemination` duration after pruning the last entry from the
    /// removed node the <see cref="PruningPerformed"/> markers in the data envelope are collapsed into a
    /// single tombstone entry, for efficiency. Clients may continue to use old data and therefore
    /// all data are always cleared from parts associated with tombstoned nodes. </item>
    /// </list>
    /// </para>
    /// </summary>
    internal sealed class Replicator : UntypedActor, IWithUnboundedStash
    {
        public static Props Props(ReplicatorSettings settings) =>
            Actor.Props.Create(() => new Replicator(settings)).WithDeploy(Deploy.Local).WithDispatcher(settings.Dispatcher);

        private static readonly Digest DeletedDigest = ByteString.Empty;
        private static readonly Digest LazyDigest = ByteString.CopyFrom(new byte[] { 0 });
        private static readonly Digest NotFoundDigest = ByteString.CopyFrom(new byte[] { 255 });

        private static readonly DataEnvelope DeletedEnvelope = new DataEnvelope(DeletedData.Instance);

        private readonly ReplicatorSettings _settings;

        private readonly Cluster.Cluster _cluster;
        private readonly Address _selfAddress;
        private readonly UniqueAddress _selfUniqueAddress;

        private readonly ICancelable _gossipTask;
        private readonly ICancelable _notifyTask;
        private readonly ICancelable _pruningTask;
        private readonly ICancelable _clockTask;

        private readonly Serializer _serializer;
        private readonly long _maxPruningDisseminationNanos;

        /// <summary>
        /// Cluster nodes, doesn't contain selfAddress.
        /// </summary>
        private ImmutableSortedSet<Address> _nodes = ImmutableSortedSet<Address>.Empty;

        // cluster members sorted by age, oldest first,, doesn't contain selfAddress, doesn't contain joining and weaklyUp
        // only used when prefer-oldest is enabled
        private ImmutableSortedSet<Member> _membersByAge = ImmutableSortedSet<Member>.Empty.WithComparer(Member.AgeOrdering);

        private ImmutableSortedSet<Address> AllNodes => _nodes.Union(_weaklyUpNodes);

        /// <summary>
        /// Cluster weaklyUp nodes, doesn't contain joining and not selfAddress
        /// </summary>
        private ImmutableSortedSet<Address> _weaklyUpNodes = ImmutableSortedSet<Address>.Empty;

        /// <summary>
        /// cluster joining nodes, doesn't contain selfAddress
        /// </summary>
        private ImmutableSortedSet<Address> _joiningNodes = ImmutableSortedSet<Address>.Empty;

        /// <summary>
        /// cluster exiting nodes, doesn't contain selfAddress
        /// </summary>
        private ImmutableSortedSet<Address> _exitingNodes = ImmutableSortedSet<Address>.Empty;

        private ImmutableDictionary<UniqueAddress, long> _removedNodes = ImmutableDictionary<UniqueAddress, long>.Empty;

        /// <summary>
        /// All nodes sorted with the leader first
        /// </summary>
        private ImmutableSortedSet<Member> _leader = ImmutableSortedSet<Member>.Empty.WithComparer(Member.LeaderStatusOrdering);
        private bool IsLeader => !_leader.IsEmpty && _leader.First().Address == _selfAddress;

        private bool IsKnownNode(Address node) => _nodes.Contains(node) || _weaklyUpNodes.Contains(node) ||
                                                  _joiningNodes.Contains(node) || _selfAddress == node;

        /// <summary>
        /// For pruning timeouts are based on clock that is only increased when all nodes are reachable.
        /// </summary>
        private long _previousClockTime;
        private long _allReachableClockTime = 0;
        private ImmutableHashSet<Address> _unreachable = ImmutableHashSet<Address>.Empty;

        /// <summary>
        /// The actual data.
        /// </summary>
        private ImmutableDictionary<string, (DataEnvelope envelope, Digest digest)> _dataEntries = ImmutableDictionary<string, (DataEnvelope, Digest)>.Empty;

        /// <summary>
        /// Keys that have changed, Changed event published to subscribers on FlushChanges
        /// </summary>
        private ImmutableHashSet<string> _changed = ImmutableHashSet<string>.Empty;

        /// <summary>
        /// For splitting up gossip in chunks.
        /// </summary>
        private long _statusCount = 0;
        private int _statusTotChunks = 0;

        private readonly Dictionary<string, HashSet<IActorRef>> _subscribers = new Dictionary<string, HashSet<IActorRef>>();
        private readonly Dictionary<string, HashSet<IActorRef>> _newSubscribers = new Dictionary<string, HashSet<IActorRef>>();
        private ImmutableDictionary<string, IKey> _subscriptionKeys = ImmutableDictionary<string, IKey>.Empty;

        private readonly ILoggingAdapter _log;

        private readonly bool _hasDurableKeys;
        private readonly IImmutableSet<string> _durableKeys;
        private readonly IImmutableSet<string> _durableWildcards;
        private readonly IActorRef _durableStore;

        private readonly DeltaPropagationSelector _deltaPropagationSelector;
        private readonly ICancelable _deltaPropagationTask;
        private readonly int _maxDeltaSize;

        private int _count;
        private DateTime _startTime;

        public Replicator(ReplicatorSettings settings)
        {
            _settings = settings;
            _cluster = Cluster.Cluster.Get(Context.System);
            _selfAddress = _cluster.SelfAddress;
            _selfUniqueAddress = _cluster.SelfUniqueAddress;
            _log = Context.GetLogger();
            _maxDeltaSize = settings.MaxDeltaSize;

            if (_cluster.IsTerminated) throw new ArgumentException("Cluster node must not be terminated");
            if (!string.IsNullOrEmpty(_settings.Role) && !_cluster.SelfRoles.Contains(_settings.Role))
                throw new ArgumentException($"The cluster node {_selfAddress} does not have the role {_settings.Role}");

            _gossipTask = Context.System.Scheduler.ScheduleTellRepeatedlyCancelable(_settings.GossipInterval, _settings.GossipInterval, Self, GossipTick.Instance, Self);
            _notifyTask = Context.System.Scheduler.ScheduleTellRepeatedlyCancelable(_settings.NotifySubscribersInterval, _settings.NotifySubscribersInterval, Self, FlushChanges.Instance, Self);
            _pruningTask = _settings.PruningInterval != TimeSpan.Zero
                ? Context.System.Scheduler.ScheduleTellRepeatedlyCancelable(_settings.PruningInterval, _settings.PruningInterval, Self, RemovedNodePruningTick.Instance, Self)
                : null;
            _clockTask = Context.System.Scheduler.ScheduleTellRepeatedlyCancelable(_settings.GossipInterval, _settings.GossipInterval, Self, ClockTick.Instance, Self);

            _serializer = Context.System.Serialization.FindSerializerForType(typeof(DataEnvelope));
            _maxPruningDisseminationNanos = _settings.MaxPruningDissemination.Ticks * 100;

            _previousClockTime = DateTime.UtcNow.Ticks * 100;

            _hasDurableKeys = settings.DurableKeys.Count > 0;
            var durableKeysBuilder = ImmutableHashSet<string>.Empty.ToBuilder();
            var durableWildcardsBuilder = ImmutableHashSet<string>.Empty.ToBuilder();
            foreach (var key in settings.DurableKeys)
            {
<<<<<<< HEAD
                if (key.EndsWith("*"))
                    durableWildcardsBuilder.Add(key[..^1]);
=======
                if (key.EndsWith('*'))
                    durableWildcardsBuilder.Add(key.Substring(0, key.Length - 1));
>>>>>>> 4f27bac8
                else
                    durableKeysBuilder.Add(key);
            }

            _durableKeys = durableKeysBuilder.ToImmutable();
            _durableWildcards = durableWildcardsBuilder.ToImmutable();

            _durableStore = _hasDurableKeys
                ? Context.Watch(Context.ActorOf(_settings.DurableStoreProps.WithDeploy(Deploy.Local), "durableStore"))
                : Context.System.DeadLetters;

            _deltaPropagationSelector = new ReplicatorDeltaPropagationSelector(this);

            // Derive the deltaPropagationInterval from the gossipInterval.
            // Normally the delta is propagated to all nodes within the gossip tick, so that
            // full state gossip is not needed.
            var deltaPropagationInterval = new TimeSpan(Math.Max(
                (_settings.GossipInterval.Ticks / _deltaPropagationSelector.GossipInternalDivisor),
                TimeSpan.TicksPerMillisecond * 200));
            _deltaPropagationTask = Context.System.Scheduler.ScheduleTellRepeatedlyCancelable(deltaPropagationInterval, deltaPropagationInterval, Self, DeltaPropagationTick.Instance, Self);

            if (_hasDurableKeys)
            {
                _count = 0;
                _startTime = DateTime.UtcNow;
                Become(Load);
            }
            else Become(NormalReceive);
        }

        private IImmutableList<Address> NodesForReadWrite(bool excludeExiting)
        {
            if (excludeExiting && !_exitingNodes.IsEmpty)
            {
                if (_settings.PreferOldest)
                    return _membersByAge.Where(i => !_exitingNodes.Contains(i.Address)).Select(i => i.Address).ToImmutableList();
                else
                    return _nodes.Except(_exitingNodes).ToImmutableList();
            }
            else
            {
                if (_settings.PreferOldest)
                    return _membersByAge.Select(i => i.Address).ToImmutableList();
                else
                    return _nodes.ToImmutableList();
            }
        }

        protected override void PreStart()
        {
            if (_hasDurableKeys) _durableStore.Tell(LoadAll.Instance);

            // not using LeaderChanged/RoleLeaderChanged because here we need one node independent of data center
            _cluster.Subscribe(Self, ClusterEvent.SubscriptionInitialStateMode.InitialStateAsEvents,
                typeof(ClusterEvent.IMemberEvent), typeof(ClusterEvent.IReachabilityEvent));
        }

        protected override void PostStop()
        {
            _cluster.Unsubscribe(Self);
            _gossipTask.Cancel();
            _deltaPropagationTask.Cancel();
            _notifyTask.Cancel();
            _pruningTask?.Cancel();
            _clockTask.Cancel();
        }

        protected override SupervisorStrategy SupervisorStrategy() => new OneForOneStrategy(e =>
        {
            var fromDurableStore = Equals(Sender, _durableStore) && !Equals(Sender, Context.System.DeadLetters);
            if (e is LoadFailedException or ActorInitializationException && fromDurableStore)
            {
                _log.Error(e,
                    "Stopping distributed-data Replicator due to load or startup failure in durable store, caused by: {0}",
                    e.Message);
                Context.Stop(Self);
                return Directive.Stop;
            }
            else return Actor.SupervisorStrategy.DefaultDecider.Decide(e);
        });

        private bool Load(object message)
        {
            switch (message)
            {
                case LoadData load:
                    _count += load.Data.Count;
                    foreach (var entry in load.Data)
                    {
                        var envelope = entry.Value.DataEnvelope;
                        var newEnvelope = Write(entry.Key, envelope);
                        if (!ReferenceEquals(newEnvelope, envelope))
                        {
                            _durableStore.Tell(new Store(entry.Key, new DurableDataEnvelope(newEnvelope), null));
                        }
                    }
                    return true;

                case LoadAllCompleted _:
                    _log.Debug("Loading {0} entries from durable store took {1} ms", _count,
                        (DateTime.UtcNow - _startTime).TotalMilliseconds);
                    Become(NormalReceive);
                    Stash.UnstashAll();
                    Self.Tell(FlushChanges.Instance);
                    return true;

                case GetReplicaCount _:
                    // 0 until durable data has been loaded, used by test
                    Sender.Tell(new ReplicaCount(0));
                    return true;

                // ignore scheduled ticks when loading durable data
                case RemovedNodePruningTick _:
                case FlushChanges _:
                case GossipTick _:
                    // Ignored
                    return true;

                // ignore gossip and replication when loading durable data
                case Read _:
                case Write _:
                case Status _:
                case Gossip _:
                    _log.Debug("ignoring message [{0}] when loading durable data", message.GetType());
                    return true;

                case ClusterEvent.IClusterDomainEvent msg:
                    return NormalReceive(msg);

                default:
                    Stash.Stash();
                    return true;
            }
        }

        protected override void OnReceive(object message)
        {
            throw new NotImplementedException();
        }

        private bool NormalReceive(object message)
        {
            switch (message)
            {
                case IDestinationSystemUid msg:
                    if (msg.ToSystemUid.HasValue && msg.ToSystemUid != _selfUniqueAddress.Uid)
                    {
                        // When restarting a node with same host:port it is possible that a Replicator on another node
                        // is sending messages to the restarted node even if it hasn't joined the same cluster.
                        // Therefore we check that the message was intended for this incarnation and otherwise
                        // it is discarded.
                        _log.Info("Ignoring message [{0}] from [{1}] intended for system uid [{2}], self uid is [{3}]",
                            Logging.SimpleName(msg),
                            Sender,
                            msg.ToSystemUid,
                            _selfUniqueAddress.Uid);
                    }
                    else
                    {
                        switch (msg)
                        {
                            case Status s:
                                ReceiveStatus(s.Digests, s.Chunk, s.TotalChunks); return true;
                            case Gossip g:
                                ReceiveGossip(g.UpdatedData, g.SendBack); return true;
                        }
                    }
                    return true;

                case ISendingSystemUid msg:
                    if (msg.FromNode != null && !IsKnownNode(msg.FromNode.Address))
                    {
                        // When restarting a node with same host:port it is possible that a Replicator on another node
                        // is sending messages to the restarted node even if it hasn't joined the same cluster.
                        // Therefore we check that the message was from a known cluster member
                        _log.Info("Ignoring message [{0}] from [{1}] unknown node [{2}]", Logging.SimpleName(msg), Sender, msg.FromNode);
                    }
                    else
                    {
                        switch (msg)
                        {
                            case Read r: ReceiveRead(r.Key); return true;
                            case Write w: ReceiveWrite(w.Key, w.Envelope); return true;
                            case DeltaPropagation d: ReceiveDeltaPropagation(msg.FromNode, d.ShouldReply, d.Deltas); return true;
                        }
                    }
                    return true;

                case Get g: ReceiveGet(g.Key, g.Consistency, g.Request); return true;
                case Update msg: ReceiveUpdate(msg.Key, msg.Modify, msg.Consistency, msg.Request); return true;
                case ReadRepair rr: ReceiveReadRepair(rr.Key, rr.Envelope); return true;
                case FlushChanges _: ReceiveFlushChanges(); return true;
                case DeltaPropagationTick _: ReceiveDeltaPropagationTick(); return true;
                case GossipTick _: ReceiveGossipTick(); return true;
                case ClockTick c: ReceiveClockTick(); return true;
                case Subscribe s: ReceiveSubscribe(s.Key, s.Subscriber); return true;
                case Unsubscribe u: ReceiveUnsubscribe(u.Key, u.Subscriber); return true;
                case Terminated t: ReceiveTerminated(t.ActorRef); return true;

                case ClusterEvent.MemberJoined m: ReceiveMemberJoining(m.Member); return true;
                case ClusterEvent.MemberWeaklyUp m: ReceiveMemberWeaklyUp(m.Member); return true;
                case ClusterEvent.MemberUp m: ReceiveMemberUp(m.Member); return true;
                case ClusterEvent.MemberExited m: ReceiveMemberExiting(m.Member); return true;
                case ClusterEvent.MemberRemoved m: ReceiveMemberRemoved(m.Member); return true;

                case ClusterEvent.IMemberEvent m: ReceiveOtherMemberEvent(m.Member); return true;
                case ClusterEvent.UnreachableMember u: ReceiveUnreachable(u.Member); return true;
                case ClusterEvent.ReachableMember r: ReceiveReachable(r.Member); return true;

                case GetKeyIds _: ReceiveGetKeyIds(); return true;
                case Delete d: ReceiveDelete(d.Key, d.Consistency, d.Request); return true;
                case RemovedNodePruningTick r: ReceiveRemovedNodePruningTick(); return true;
                case GetReplicaCount _: ReceiveGetReplicaCount(); return true;
            }

            return false;
        }

        private void ReceiveGet(IKey key, IReadConsistency consistency, object req)
        {
            var localValue = GetData(key.Id);

            _log.Debug("Received get for key {0}, local value {1}, consistency: {2}", key.Id, localValue, consistency);

            if (IsLocalGet(consistency))
            {
                if (localValue == null) Sender.Tell(new NotFound(key, req));
                else if (localValue.Data is DeletedData) Sender.Tell(new DataDeleted(key, req));
                else Sender.Tell(new GetSuccess(key, req, localValue.Data));
            }
            else
            {
                var excludeExiting = consistency is ReadMajorityPlus or ReadAll;

                Context.ActorOf(ReadAggregator.Props(key, consistency, req, NodesForReadWrite(excludeExiting), _unreachable, !_settings.PreferOldest, localValue, Sender)
                    .WithDispatcher(Context.Props.Dispatcher));
            }
        }

        private bool IsLocalGet(IReadConsistency consistency)
        {
            if (consistency is ReadLocal) return true;
            if (consistency is ReadAll or ReadMajority) return _nodes.Count == 0;
            return false;
        }

        private void ReceiveRead(string key)
        {
            Sender.Tell(new ReadResult(GetData(key)));
        }

        private bool MatchingRole(Member m) => string.IsNullOrEmpty(_settings.Role) || m.HasRole(_settings.Role);

        private void ReceiveUpdate(IKey key, Func<IReplicatedData, IReplicatedData> modify, IWriteConsistency consistency, object request)
        {
            var localValue = GetData(key.Id);

            try
            {
                DataEnvelope envelope;
                IReplicatedData delta;
                if (localValue == null)
                {
                    var d = modify(null);
                    if (d is IDeltaReplicatedData withDelta)
                    {
                        envelope = new DataEnvelope(withDelta.ResetDelta());
                        delta = withDelta.Delta ?? DeltaPropagation.NoDeltaPlaceholder;
                    }
                    else
                    {
                        envelope = new DataEnvelope(d);
                        delta = null;
                    }
                }
                else if (localValue.Data is DeletedData)
                {
                    _log.Debug("Received update for deleted key {0}", key);
                    Sender.Tell(new DataDeleted(key, request));
                    return;
                }
                else
                {
                    var d = modify(localValue.Data);
                    if (d is IDeltaReplicatedData withDelta)
                    {
                        envelope = localValue.Merge(withDelta.ResetDelta());
                        delta = withDelta.Delta ?? DeltaPropagation.NoDeltaPlaceholder;
                    }
                    else
                    {
                        envelope = localValue.Merge(d);
                        delta = null;
                    }
                }

                // case Success((envelope, delta)) ⇒

                _log.Debug("Received Update for key {0}", key);

                // handle the delta
                if (delta != null)
                {
                    _deltaPropagationSelector.Update(key.Id, delta);
                }

                // note that it's important to do deltaPropagationSelector.update before setData,
                // so that the latest delta version is used
                var newEnvelope = SetData(key.Id, envelope);

                var durable = IsDurable(key.Id);
                if (IsLocalUpdate(consistency))
                {
                    if (durable)
                    {
                        var reply = new StoreReply(
                            successMessage: new UpdateSuccess(key, request),
                            failureMessage: new StoreFailure(key, request),
                            replyTo: Sender);
                        _durableStore.Tell(new Store(key.Id, new DurableDataEnvelope(newEnvelope), reply));
                    }
                    else Sender.Tell(new UpdateSuccess(key, request));
                }
                else
                {
                    DataEnvelope writeEnvelope;
                    Delta writeDelta;
                    if (delta == null || Equals(delta, DeltaPropagation.NoDeltaPlaceholder))
                    {
                        writeEnvelope = newEnvelope;
                        writeDelta = null;
                    }
                    else if (delta is IRequireCausualDeliveryOfDeltas)
                    {
                        var version = _deltaPropagationSelector.CurrentVersion(key.Id);
                        writeEnvelope = newEnvelope;
                        writeDelta = new Delta(newEnvelope.WithData(delta), version, version);
                    }
                    else
                    {
                        writeEnvelope = newEnvelope.WithData(delta);
                        writeDelta = null;
                    }

                    // When RequiresCausalDeliveryOfDeltas use deterministic order to so that sequence numbers
                    // of subsequent updates are in sync on the destination nodes.
                    // The order is also kept when prefer-oldest is enabled.
                    var shuffle = !(_settings.PreferOldest || (writeDelta?.RequiresCausalDeliveryOfDeltas) == true);

                    var excludeExiting = consistency is WriteMajorityPlus or WriteAll;

                    var writeAggregator = Context.ActorOf(WriteAggregator
                        .Props(key, writeEnvelope, writeDelta, consistency, request, NodesForReadWrite(excludeExiting), _unreachable, shuffle, Sender, durable)
                        .WithDispatcher(Context.Props.Dispatcher));

                    if (durable)
                    {
                        var reply = new StoreReply(
                            successMessage: new UpdateSuccess(key, request),
                            failureMessage: new StoreFailure(key, request),
                            replyTo: writeAggregator);
                        _durableStore.Tell(new Store(key.Id, new DurableDataEnvelope(envelope), reply));
                    }
                }
            }
            catch (Exception ex)
            {
                _log.Debug("Received update for key {0}, failed {1}", key, ex.Message);
                Sender.Tell(new ModifyFailure(key, "Update failed: " + ex.Message, ex, request));
            }
        }
        private bool IsDurable(string key) =>
            _durableKeys.Contains(key) || (_durableWildcards.Count > 0 && _durableWildcards.Any(key.StartsWith));

        private bool IsLocalUpdate(IWriteConsistency consistency)
        {
            if (consistency is WriteLocal) return true;
            if (consistency is WriteAll or WriteMajority) return _nodes.Count == 0;
            return false;
        }

        private void ReceiveWrite(string key, DataEnvelope envelope)
        {
            WriteAndStore(key, envelope, reply: true);
        }

        private void WriteAndStore(string key, DataEnvelope writeEnvelope, bool reply)
        {
            var newEnvelope = Write(key, writeEnvelope);
            if (newEnvelope != null)
            {
                if (IsDurable(key))
                {
                    var storeReply = reply
                        ? new StoreReply(WriteAck.Instance, WriteNack.Instance, Sender)
                        : null;

                    _durableStore.Tell(new Store(key, new DurableDataEnvelope(newEnvelope), storeReply));
                }
                else if (reply) Sender.Tell(WriteAck.Instance);
            }
            else if (reply) Sender.Tell(WriteNack.Instance);
        }

        private DataEnvelope Write(string key, DataEnvelope writeEnvelope)
        {
            switch (GetData(key))
            {
                case DataEnvelope envelope when envelope.Equals(writeEnvelope):
                    return envelope;
                case DataEnvelope envelope when envelope.Data is DeletedData:
                    // already deleted
                    return DeletedEnvelope;
                case DataEnvelope envelope:
                    try
                    {
                        // DataEnvelope will mergeDelta when needed
                        var merged = envelope.Merge(writeEnvelope).AddSeen(_selfAddress);
                        return SetData(key, merged);
                    }
                    catch (ArgumentException e)
                    {
                        _log.Warning("Couldn't merge [{0}] due to: {1}", key, e.Message);
                        return null;
                    }
                default:
                    // no existing data for the key
                    if (writeEnvelope.Data is IReplicatedDelta withDelta)
                        writeEnvelope = writeEnvelope.WithData(withDelta.Zero.MergeDelta(withDelta));

                    return SetData(key, writeEnvelope.AddSeen(_selfAddress));
            }
        }

        private void ReceiveReadRepair(string key, DataEnvelope writeEnvelope)
        {
            WriteAndStore(key, writeEnvelope, reply: false);
            Sender.Tell(ReadRepairAck.Instance);
        }

        private void ReceiveGetKeyIds()
        {
            var keys = _dataEntries
                .Where(kvp => !(kvp.Value.envelope.Data is DeletedData))
                .Select(x => x.Key)
                .ToImmutableHashSet();
            Sender.Tell(new GetKeysIdsResult(keys));
        }

        private void ReceiveDelete(IKey key, IWriteConsistency consistency, object request)
        {
            var envelope = GetData(key.Id);
            if (envelope?.Data is DeletedData)
            {
                // already deleted
                Sender.Tell(new DataDeleted(key, request));
            }
            else
            {
                SetData(key.Id, DeletedEnvelope);
                var durable = IsDurable(key.Id);
                if (IsLocalUpdate(consistency))
                {
                    if (durable)
                    {
                        var reply = new StoreReply(
                            successMessage: new DeleteSuccess(key, request),
                            failureMessage: new StoreFailure(key, request),
                            replyTo: Sender);
                        _durableStore.Tell(new Store(key.Id, new DurableDataEnvelope(DeletedEnvelope), reply));
                    }
                    else Sender.Tell(new DeleteSuccess(key, request));
                }
                else
                {
                    var excludeExiting = consistency is WriteMajorityPlus or WriteAll;

                    var writeAggregator = Context.ActorOf(WriteAggregator
                        .Props(key, DeletedEnvelope, null, consistency, request, NodesForReadWrite(excludeExiting), _unreachable, !_settings.PreferOldest, Sender, durable)
                        .WithDispatcher(Context.Props.Dispatcher));

                    if (durable)
                    {
                        var reply = new StoreReply(
                            successMessage: new DeleteSuccess(key, request),
                            failureMessage: new StoreFailure(key, request),
                            replyTo: writeAggregator);
                        _durableStore.Tell(new Store(key.Id, new DurableDataEnvelope(DeletedEnvelope), reply));
                    }
                }
            }
        }

        private DataEnvelope SetData(string key, DataEnvelope envelope)
        {
            var deltaVersions = envelope.DeltaVersions;
            var currentVersion = _deltaPropagationSelector.CurrentVersion(key);
            var newEnvelope = currentVersion == 0 || currentVersion == deltaVersions.VersionAt(_selfUniqueAddress)
                ? envelope
                : envelope.WithDeltaVersions(deltaVersions.Merge(VersionVector.Create(_selfUniqueAddress, currentVersion)));

            Digest digest;
            if (_subscribers.ContainsKey(key) && !_changed.Contains(key))
            {
                var oldDigest = GetDigest(key);
                var dig = Digest(newEnvelope);
                if (!Equals(dig, oldDigest))
                    _changed = _changed.Add(key);

                digest = dig;
            }
            else if (newEnvelope.Data is DeletedData) digest = DeletedDigest;
            else digest = LazyDigest;

            _dataEntries = _dataEntries.SetItem(key, (newEnvelope, digest));
            if (newEnvelope.Data is DeletedData)
            {
                _deltaPropagationSelector.Delete(key);
            }

            return newEnvelope;
        }

        private Digest GetDigest(string key)
        {
            var contained = _dataEntries.TryGetValue(key, out var value);
            if (contained)
            {
                if (value.digest == LazyDigest)
                {
                    var digest = Digest(value.envelope);
                    _dataEntries = _dataEntries.SetItem(key, (value.envelope, digest));
                    return digest;
                }

                return value.digest;
            }

            return NotFoundDigest;
        }

        private Digest Digest(DataEnvelope envelope)
        {
            if (Equals(envelope.Data, DeletedData.Instance)) return DeletedDigest;

            var bytes = _serializer.ToBinary(envelope.WithoutDeltaVersions());
            var serialized = SHA1.Create().ComputeHash(bytes);
            return ByteString.CopyFrom(serialized);
        }

        private DataEnvelope GetData(string key)
        {
            return !_dataEntries.TryGetValue(key, out var value) ? null : value.envelope;
        }

        private long GetDeltaSequenceNr(string key, UniqueAddress from)
        {
            return _dataEntries.TryGetValue(key, out var tuple) ? tuple.envelope.DeltaVersions.VersionAt(@from) : 0L;
        }

        private bool IsNodeRemoved(UniqueAddress node, IEnumerable<string> keys)
        {
            if (_removedNodes.ContainsKey(node)) return true;

            return keys.Any(key => _dataEntries.TryGetValue(key, out var tuple) && tuple.envelope.Pruning.ContainsKey(node));
        }

        private void Notify(string keyId, HashSet<IActorRef> subs)
        {
            var key = _subscriptionKeys[keyId];
            var envelope = GetData(keyId);
            if (envelope != null)
            {
                var msg = envelope.Data is DeletedData
                    ? (object)new DataDeleted(key, null)
                    : new Changed(key, envelope.Data);

                foreach (var sub in subs) sub.Tell(msg);
            }
        }

        private void ReceiveFlushChanges()
        {
            if (_subscribers.Count != 0)
            {
                foreach (var key in _changed)
                {
                    if (_subscribers.TryGetValue(key, out var subs))
                        Notify(key, subs);
                }
            }

            // Changed event is sent to new subscribers even though the key has not changed,
            // i.e. send current value
            if (_newSubscribers.Count != 0)
            {
                foreach (var kvp in _newSubscribers)
                {
                    Notify(kvp.Key, kvp.Value);
                    if (!_subscribers.TryGetValue(kvp.Key, out var set))
                    {
                        set = new HashSet<IActorRef>();
                        _subscribers.Add(kvp.Key, set);
                    }

                    foreach (var sub in kvp.Value) set.Add(sub);
                }

                _newSubscribers.Clear();
            }

            _changed = ImmutableHashSet<string>.Empty;
        }

        private void ReceiveDeltaPropagationTick()
        {
            foreach (var entry in _deltaPropagationSelector.CollectPropagations())
            {
                var node = entry.Key;
                var deltaPropagation = entry.Value;

                // TODO split it to several DeltaPropagation if too many entries
                if (!deltaPropagation.Deltas.IsEmpty)
                {
                    Replica(node).Tell(deltaPropagation);
                }
            }

            if (_deltaPropagationSelector.PropagationCount % _deltaPropagationSelector.GossipInternalDivisor == 0)
                _deltaPropagationSelector.CleanupDeltaEntries();
        }

        private void ReceiveDeltaPropagation(UniqueAddress from, bool reply, ImmutableDictionary<string, Delta> deltas)
        {
            try
            {
                var isDebug = _log.IsDebugEnabled;
                if (isDebug)
                    _log.Debug("Received DeltaPropagation from [{0}], containing [{1}]", from.Address,
                        string.Join(", ", deltas.Select(d => $"{d.Key}:{d.Value.FromSeqNr}->{d.Value.ToSeqNr}")));

                if (IsNodeRemoved(from, deltas.Keys))
                {
                    // Late message from a removed node.
                    // Drop it to avoid merging deltas that have been pruned on one side.
                    _log.Debug("Skipping DeltaPropagation from [{0}] because that node has been removed", from.Address);
                }
                else
                {
                    foreach (var entry in deltas)
                    {
                        var key = entry.Key;
                        var delta = entry.Value;
                        var envelope = delta.DataEnvelope;
                        if (envelope.Data is IRequireCausualDeliveryOfDeltas)
                        {
                            var currentSeqNr = GetDeltaSequenceNr(key, from);
                            if (currentSeqNr >= delta.ToSeqNr)
                            {
                                _log.Debug("Skipping DeltaPropagation from [{0}] for [{1}] because toSeqNr [{2}] already handled [{3}]", from.Address, key, delta.FromSeqNr, currentSeqNr);
                                if (reply)
                                    Sender.Tell(WriteAck.Instance);
                            }
                            else if (delta.FromSeqNr > currentSeqNr + 1)
                            {
                                _log.Debug("Skipping DeltaPropagation from [{0}] for [{1}] because missing deltas between [{2}-{3}]", from.Address, key, currentSeqNr + 1, delta.FromSeqNr - 1);
                                if (reply)
                                    Sender.Tell(DeltaNack.Instance);
                            }
                            else
                            {
                                _log.Debug("Applying DeltaPropagation from [{0}] for [{1}] with sequence numbers [{2}-{3}], current was [{4}]", from.Address, key, delta.FromSeqNr, delta.ToSeqNr, currentSeqNr);
                                var newEnvelope = envelope.WithDeltaVersions(VersionVector.Create(from, delta.ToSeqNr));
                                WriteAndStore(key, newEnvelope, reply);
                            }
                        }
                        else
                        {
                            // causal delivery of deltas not needed, just apply it
                            WriteAndStore(key, envelope, reply);
                        }
                    }
                }
            }
            catch (Exception e)
            {
                // catching in case we need to support rolling upgrades that are
                // mixing nodes with incompatible delta-CRDT types
                _log.Warning("Couldn't process DeltaPropagation from [{0}] due to {1}", from, e);
            }
        }

        private void ReceiveGossipTick()
        {
            var node = SelectRandomNode(AllNodes);
            if (node != null)
            {
                GossipTo(node);
            }
        }

        private void GossipTo(Address address)
        {
            var to = Replica(address);
            if (_dataEntries.Count <= _settings.MaxDeltaElements)
            {
                var status = new Internal.Status(_dataEntries
                    .ToImmutableDictionary(x => x.Key, y => GetDigest(y.Key)), chunk: 0, totalChunks: 1);
                to.Tell(status);
            }
            else
            {
                var totChunks = _dataEntries.Count / _settings.MaxDeltaElements;
                for (var i = 1; i <= Math.Min(totChunks, 10); i++)
                {
                    if (totChunks == _statusTotChunks)
                    {
                        _statusCount++;
                    }
                    else
                    {
                        _statusCount = ThreadLocalRandom.Current.Next(0, totChunks);
                        _statusTotChunks = totChunks;
                    }
                    var chunk = (int)(_statusCount % totChunks);
                    var entries = _dataEntries.Where(x => Math.Abs(MurmurHash.StringHash(x.Key) % totChunks) == chunk)
                        .ToImmutableDictionary(x => x.Key, y => GetDigest(y.Key));
                    var status = new Internal.Status(entries, chunk, totChunks);
                    to.Tell(status);
                }
            }
        }

        private Address SelectRandomNode(IReadOnlyList<Address> addresses)
        {
            if (addresses.Count > 0)
            {
                return addresses[ThreadLocalRandom.Current.Next(addresses.Count)];
            }
            return null;
        }

        private ActorSelection Replica(Address address) => Context.ActorSelection(Self.Path.ToStringWithAddress(address));

        private bool IsOtherDifferent(string key, Digest otherDigest)
        {
            var d = GetDigest(key);
            return d != NotFoundDigest && d != otherDigest;
        }

        private void ReceiveStatus(IImmutableDictionary<string, ByteString> otherDigests, int chunk, int totChunks)
        {
            if (_log.IsDebugEnabled && _settings.VerboseDebugLogging)
                _log.Debug("Received gossip status from [{0}], chunk {1}/{2} containing [{3}]", Sender.Path.Address, chunk + 1, totChunks, string.Join(", ", otherDigests.Keys));

            // if no data was send we do nothing
            if (otherDigests.Count == 0)
                return;

            var otherDifferentKeys = otherDigests
                .Where(x => IsOtherDifferent(x.Key, x.Value))
                .Select(x => x.Key)
                .ToImmutableHashSet();

            var otherKeys = otherDigests.Keys.ToImmutableHashSet();
            var myKeys = (totChunks == 1
                    ? _dataEntries.Keys
                    : _dataEntries.Keys.Where(x => Math.Abs(MurmurHash.StringHash(x) % totChunks) == chunk))
                .ToImmutableHashSet();

            var otherMissingKeys = myKeys.Except(otherKeys);

            var keys = otherDifferentKeys
                .Union(otherMissingKeys)
                .Take(_settings.MaxDeltaElements)
                .ToArray();

            if (keys.Length != 0)
            {
                if (_log.IsDebugEnabled && _settings.VerboseDebugLogging)
                    _log.Debug("Sending gossip to [{0}]: {1}", Sender.Path.Address, string.Join(", ", keys));

                var g = new Gossip(keys.ToImmutableDictionary(x => x, _ => GetData(_)), !otherDifferentKeys.IsEmpty);
                Sender.Tell(g);
            }

            var myMissingKeys = otherKeys.Except(myKeys);
            if (!myMissingKeys.IsEmpty)
            {
                if (Context.System.Log.IsDebugEnabled)
                    Context.System.Log.Debug("Sending gossip status to {0}, requesting missing {1}", Sender.Path.Address, string.Join(", ", myMissingKeys));

                var status = new Internal.Status(myMissingKeys.ToImmutableDictionary(x => x, _ => NotFoundDigest), chunk, totChunks);
                Sender.Tell(status);
            }
        }

        private void ReceiveGossip(IImmutableDictionary<string, DataEnvelope> updatedData, bool sendBack)
        {
            if (_log.IsDebugEnabled && _settings.VerboseDebugLogging)
                _log.Debug("Received gossip from [{0}], containing [{1}]", Sender.Path.Address, string.Join(", ", updatedData.Keys));

            var replyData = ImmutableDictionary<string, DataEnvelope>.Empty.ToBuilder();
            foreach (var d in updatedData)
            {
                var key = d.Key;
                var envelope = d.Value;
                var hadData = _dataEntries.ContainsKey(key);
                WriteAndStore(key, envelope, reply: false);
                if (sendBack)
                {
                    var data = GetData(key);
                    if (data != null && (hadData || data.Pruning.Count != 0))
                        replyData[key] = data;
                }
            }

            if (sendBack && replyData.Count != 0) Sender.Tell(new Gossip(replyData.ToImmutable(), sendBack: false));
        }

        private void ReceiveSubscribe(IKey key, IActorRef subscriber)
        {
            if (!_newSubscribers.TryGetValue(key.Id, out var set))
            {
                _newSubscribers[key.Id] = set = new HashSet<IActorRef>();
            }
            set.Add(subscriber);

            if (!_subscriptionKeys.ContainsKey(key.Id))
                _subscriptionKeys = _subscriptionKeys.SetItem(key.Id, key);

            Context.Watch(subscriber);
        }

        private void ReceiveUnsubscribe(IKey key, IActorRef subscriber)
        {
            if (_subscribers.TryGetValue(key.Id, out var set) && set.Remove(subscriber) && set.Count == 0)
                _subscribers.Remove(key.Id);

            if (_newSubscribers.TryGetValue(key.Id, out set) && set.Remove(subscriber) && set.Count == 0)
                _newSubscribers.Remove(key.Id);

            if (!HasSubscriber(subscriber))
                Context.Unwatch(subscriber);

            if (!_subscribers.ContainsKey(key.Id) || !_newSubscribers.ContainsKey(key.Id))
                _subscriptionKeys = _subscriptionKeys.Remove(key.Id);
        }

        private bool HasSubscriber(IActorRef subscriber)
        {
            return _subscribers.Any(kvp => kvp.Value.Contains(subscriber)) ||
                   _newSubscribers.Any(kvp => kvp.Value.Contains(subscriber));
        }

        private void ReceiveTerminated(IActorRef terminated)
        {
            if (Equals(terminated, _durableStore))
            {
                _log.Error("Stopping distributed-data replicator because durable store terminated");
                Context.Stop(Self);
            }
            else
            {
                var keys1 = _subscribers.Where(x => x.Value.Contains(terminated))
                    .Select(x => x.Key)
                    .ToImmutableHashSet();

                foreach (var k in keys1)
                {
                    if (_subscribers.TryGetValue(k, out var set) && set.Remove(terminated) && set.Count == 0)
                        _subscribers.Remove(k);
                }

                var keys2 = _newSubscribers.Where(x => x.Value.Contains(terminated))
                    .Select(x => x.Key)
                    .ToImmutableHashSet();

                foreach (var k in keys2)
                {
                    if (_newSubscribers.TryGetValue(k, out var set) && set.Remove(terminated) && set.Count == 0)
                        _newSubscribers.Remove(k);
                }

                var allKeys = keys1.Union(keys2);
                foreach (var k in allKeys)
                {
                    if (!_subscribers.ContainsKey(k) && !_newSubscribers.ContainsKey(k))
                        _subscriptionKeys = _subscriptionKeys.Remove(k);
                }
            }
        }

        private void ReceiveMemberJoining(Member m)
        {
            if (MatchingRole(m) && m.Address != _selfAddress)
                _joiningNodes = _joiningNodes.Add(m.Address);
        }

        private void ReceiveMemberWeaklyUp(Member m)
        {
            if (MatchingRole(m) && m.Address != _selfAddress)
            {
                _weaklyUpNodes = _weaklyUpNodes.Add(m.Address);
                _joiningNodes = _joiningNodes.Remove(m.Address);
            }
        }

        private void ReceiveMemberUp(Member m)
        {
            if (MatchingRole(m))
            {
                _leader = _leader.Add(m);
                if (m.Address != _selfAddress)
                {
                    _nodes = _nodes.Add(m.Address);
                    _weaklyUpNodes = _weaklyUpNodes.Remove(m.Address);
                    _joiningNodes = _joiningNodes.Remove(m.Address);
                    if (_settings.PreferOldest)
                        _membersByAge = _membersByAge.Add(m);
                }
            }
        }

        private void ReceiveMemberExiting(Member m)
        {
            if (MatchingRole(m) && m.Address != _selfAddress)
                _exitingNodes = _exitingNodes.Add(m.Address);
        }

        private void ReceiveMemberRemoved(Member m)
        {
            if (m.Address == _selfAddress) Context.Stop(Self);
            else if (MatchingRole(m))
            {
                _log.Debug("Adding removed node [{0}] from MemberRemoved", m.UniqueAddress);

                // filter, it's possible that the ordering is changed since it based on MemberStatus
                _leader = _leader.Where(x => x.Address != m.Address).ToImmutableSortedSet(Member.LeaderStatusOrdering);

                _nodes = _nodes.Remove(m.Address);
                _weaklyUpNodes = _weaklyUpNodes.Remove(m.Address);
                _joiningNodes = _joiningNodes.Remove(m.Address);
                _exitingNodes = _exitingNodes.Remove(m.Address);

                _removedNodes = _removedNodes.SetItem(m.UniqueAddress, _allReachableClockTime);
                _unreachable = _unreachable.Remove(m.Address);
                if (_settings.PreferOldest)
                    _membersByAge = _membersByAge.Remove(m);
                _deltaPropagationSelector.CleanupRemovedNode(m.Address);
            }
        }

        private void ReceiveUnreachable(Member m)
        {
            if (MatchingRole(m)) _unreachable = _unreachable.Add(m.Address);
        }

        private void ReceiveReachable(Member m)
        {
            if (MatchingRole(m)) _unreachable = _unreachable.Remove(m.Address);
        }

        private void ReceiveOtherMemberEvent(Member m)
        {
            if (MatchingRole(m))
            {
                // replace, it's possible that the ordering is changed since it based on MemberStatus
                _leader = _leader.Where(x => x.UniqueAddress != m.UniqueAddress)
                    .ToImmutableSortedSet(Member.LeaderStatusOrdering);
                _leader = _leader.Add(m);
            }
        }

        private void ReceiveClockTick()
        {
            var now = DateTime.UtcNow.Ticks * TimeSpan.TicksPerMillisecond / 100; // we need ticks per nanosec.
            if (_unreachable.Count == 0)
                _allReachableClockTime += (now - _previousClockTime);
            _previousClockTime = now;
        }

        private void ReceiveRemovedNodePruningTick()
        {
            // See 'CRDT Garbage' section in Replicator Scaladoc for description of the process
            if (_unreachable.IsEmpty)
            {
                if (IsLeader)
                {
                    CollectRemovedNodes();
                    InitRemovedNodePruning();
                }

                PerformRemovedNodePruning();
                DeleteObsoletePruningPerformed();
            }
        }

        private void CollectRemovedNodes()
        {
            var knownNodes = AllNodes.Union(_removedNodes.Keys.Select(x => x.Address));
            var newRemovedNodes = new HashSet<UniqueAddress>();
            foreach (var pair in _dataEntries)
            {
                if (pair.Value.envelope.Data is IRemovedNodePruning removedNodePruning)
                {
                    newRemovedNodes.UnionWith(removedNodePruning.ModifiedByNodes.Where(n => !(n == _selfUniqueAddress || knownNodes.Contains(n.Address))));
                }
            }

            var removedNodesBuilder = _removedNodes.ToBuilder();
            foreach (var node in newRemovedNodes)
            {
                _log.Debug("Adding removed node [{0}] from data", node);
                removedNodesBuilder[node] = _allReachableClockTime;
            }
            _removedNodes = removedNodesBuilder.ToImmutable();
        }

        private void InitRemovedNodePruning()
        {
            // initiate pruning for removed nodes
            var removedSet = _removedNodes
                .Where(x => (_allReachableClockTime - x.Value) > _maxPruningDisseminationNanos)
                .Select(x => x.Key)
                .ToImmutableHashSet();

            if (!removedSet.IsEmpty)
            {
                foreach (var entry in _dataEntries)
                {
                    var key = entry.Key;
                    var envelope = entry.Value.envelope;

                    foreach (var removed in removedSet)
                    {
                        if (envelope.NeedPruningFrom(removed))
                        {
                            if (envelope.Data is IRemovedNodePruning)
                            {
                                if (envelope.Pruning.TryGetValue(removed, out var state))
                                {
                                    if (state is PruningInitialized initialized && initialized.Owner != _selfUniqueAddress)
                                    {
                                        var newEnvelope = envelope.InitRemovedNodePruning(removed, _selfUniqueAddress);
                                        _log.Debug("Initiating pruning of {0} with data {1}", removed, key);
                                        SetData(key, newEnvelope);
                                    }
                                }
                                else
                                {
                                    var newEnvelope = envelope.InitRemovedNodePruning(removed, _selfUniqueAddress);
                                    _log.Debug("Initiating pruning of {0} with data {1}", removed, key);
                                    SetData(key, newEnvelope);
                                }
                            }
                        }
                    }
                }
            }
        }

        private void PerformRemovedNodePruning()
        {
            // perform pruning when all seen Init
            var prunningPerformed = new PruningPerformed(DateTime.UtcNow + _settings.PruningMarkerTimeToLive);
            var durablePrunningPerformed = new PruningPerformed(DateTime.UtcNow + _settings.DurablePruningMarkerTimeToLive);

            foreach (var entry in _dataEntries)
            {
                var key = entry.Key;
                var envelope = entry.Value.envelope;
                if (envelope.Data is IRemovedNodePruning data)
                {
                    foreach (var entry2 in envelope.Pruning)
                    {
                        if (entry2.Value is PruningInitialized init && init.Owner == _selfUniqueAddress && (AllNodes.IsEmpty || AllNodes.IsSubsetOf(init.Seen)))
                        {
                            var removed = entry2.Key;
                            var isDurable = IsDurable(key);
                            var newEnvelope = envelope.Prune(removed, isDurable ? durablePrunningPerformed : prunningPerformed);
                            _log.Debug("Perform pruning of [{0}] from [{1}] to [{2}]", key, removed, _selfUniqueAddress);
                            SetData(key, newEnvelope);
                            if (!newEnvelope.Data.Equals(data) && isDurable)
                            {
                                _durableStore.Tell(new Store(key, new DurableDataEnvelope(newEnvelope), null));
                            }
                        }
                    }
                }
            }
        }

        private void DeleteObsoletePruningPerformed()
        {
            var currentTime = DateTime.UtcNow;
            foreach (var entry in _dataEntries)
            {
                var key = entry.Key;
                var envelope = entry.Value.envelope;
                if (envelope.Data is IRemovedNodePruning)
                {
                    var toRemove = envelope.Pruning
                        .Where(pair => (pair.Value as PruningPerformed)?.IsObsolete(currentTime) ?? false)
                        .Select(pair => pair.Key)
                        .ToArray();

                    if (toRemove.Length > 0)
                    {
                        var removedNodesBuilder = _removedNodes.ToBuilder();
                        var newPruningBuilder = envelope.Pruning.ToBuilder();

                        removedNodesBuilder.RemoveRange(toRemove);
                        newPruningBuilder.RemoveRange(toRemove);

                        _removedNodes = removedNodesBuilder.ToImmutable();
                        var newEnvelope = envelope.WithPruning(newPruningBuilder.ToImmutable());

                        SetData(key, newEnvelope);
                    }
                }
            }
        }

        private void ReceiveGetReplicaCount() => Sender.Tell(new ReplicaCount(_nodes.Count + 1));

        #region delta propagation selector

        private sealed class ReplicatorDeltaPropagationSelector : DeltaPropagationSelector
        {
            private readonly Replicator _replicator;

            public ReplicatorDeltaPropagationSelector(Replicator replicator)
            {
                _replicator = replicator;
            }

            public override int GossipInternalDivisor { get; } = 5;

            protected override int MaxDeltaSize => _replicator._maxDeltaSize;

            // TODO optimize, by maintaining a sorted instance variable instead
            protected override ImmutableArray<Address> AllNodes
            {
                get
                {
                    var allNodes = _replicator.AllNodes.Except(_replicator._unreachable).ToImmutableArray();
                    return allNodes;
                }
            }


            protected override DeltaPropagation CreateDeltaPropagation(ImmutableDictionary<string, (IReplicatedData data, long from, long to)> deltas)
            {
                // Important to include the pruning state in the deltas. For example if the delta is based
                // on an entry that has been pruned but that has not yet been performed on the target node.
                var newDeltas = deltas
                    .Where(x => !Equals(x.Value.data, DeltaPropagation.NoDeltaPlaceholder))
                    .Select(x =>
                    {
                        var key = x.Key;
                        var (data, from, to) = x.Value;
                        var envelope = _replicator.GetData(key);
                        return envelope != null
                            ? new KeyValuePair<string, Delta>(key,
                                new Delta(envelope.WithData(data), from, to))
                            : new KeyValuePair<string, Delta>(key,
                                new Delta(new DataEnvelope(data), from, to));
                    })
                    .ToImmutableDictionary();

                return new DeltaPropagation(_replicator._selfUniqueAddress, shouldReply: false, deltas: newDeltas);
            }
        }

        #endregion

        public IStash Stash { get; set; }
    }
}<|MERGE_RESOLUTION|>--- conflicted
+++ resolved
@@ -394,13 +394,8 @@
             var durableWildcardsBuilder = ImmutableHashSet<string>.Empty.ToBuilder();
             foreach (var key in settings.DurableKeys)
             {
-<<<<<<< HEAD
-                if (key.EndsWith("*"))
-                    durableWildcardsBuilder.Add(key[..^1]);
-=======
                 if (key.EndsWith('*'))
                     durableWildcardsBuilder.Add(key.Substring(0, key.Length - 1));
->>>>>>> 4f27bac8
                 else
                     durableKeysBuilder.Add(key);
             }
