--- conflicted
+++ resolved
@@ -1775,11 +1775,7 @@
     public abstract class ChildrenContainerBase : Akka.Actor.Internal.IChildrenContainer
     {
         protected ChildrenContainerBase(System.Collections.Immutable.IImmutableDictionary<string, Akka.Actor.Internal.IChildStats> children) { }
-<<<<<<< HEAD
-        public System.Collections.Generic.IReadOnlyList<Akka.Actor.IInternalActorRef> Children { get; }
-=======
         public System.Collections.Generic.IReadOnlyCollection<Akka.Actor.IInternalActorRef> Children { get; }
->>>>>>> fe69c840
         protected System.Collections.Immutable.IImmutableDictionary<string, Akka.Actor.Internal.IChildStats> InternalChildren { get; }
         public virtual bool IsNormal { get; }
         public virtual bool IsTerminating { get; }
