﻿//-----------------------------------------------------------------------
// <copyright file="TaskExtensions.cs" company="Akka.NET Project">
//     Copyright (C) 2009-2016 Lightbend Inc. <http://www.lightbend.com>
//     Copyright (C) 2013-2016 Akka.NET project <https://github.com/akkadotnet/akka.net>
// </copyright>
//-----------------------------------------------------------------------

using System;
using System.Threading;
using System.Threading.Tasks;

namespace Akka.Util.Internal
{
    /// <summary>
<<<<<<< HEAD
    /// Extension methods for operations on <see cref="Task"/> task types.
=======
    /// INTERNAL API
    /// 
    /// Extensions for working with <see cref="Task"/> types
>>>>>>> 9f33872d
    /// </summary>
    public static class TaskExtensions
    {
        /// <summary>
        /// TBD
        /// </summary>
        /// <typeparam name="TTask">TBD</typeparam>
        /// <typeparam name="TResult">TBD</typeparam>
        /// <param name="task">TBD</param>
        /// <returns>TBD</returns>
        public static Task<TResult> CastTask<TTask, TResult>(this Task<TTask> task)
        {
            if (task.IsCompleted)
                return Task.FromResult((TResult) (object)task.Result);
            var tcs = new TaskCompletionSource<TResult>();
            if (task.IsFaulted)
                tcs.SetException(task.Exception);
            else
                task.ContinueWith(_ =>
                {
                    if (task.IsFaulted || task.Exception != null)
                        tcs.SetException(task.Exception);
                    else if (task.IsCanceled)
                        tcs.SetCanceled();
                    else
                        try
                        {
                            tcs.SetResult((TResult) (object) task.Result);
                        }
                        catch (Exception e)
                        {
                            tcs.SetException(e);
                        }
                }, TaskContinuationOptions.ExecuteSynchronously);
            return tcs.Task;
        }

        /// <summary>
        /// Returns the task which completes with result of original task if cancellation token not canceled it before completion.
        /// </summary>
        /// <param name="task">The original task.</param>
        /// <param name="cancellationToken">The cancellation token.</param>
        /// <returns>The task which completes with result of original task or with cancelled state.</returns>
        public static Task WithCancellation(this Task task, CancellationToken cancellationToken)
        {
            if (task.IsCompleted || !cancellationToken.CanBeCanceled)
                return task;

            var tcs = new TaskCompletionSource<object>();
            var r = cancellationToken.Register(() => { tcs.SetCanceled(); }, false);

            return Task.WhenAny(task, tcs.Task)
                // Dispose subscription to cancellation token
                .ContinueWith(t => { r.Dispose(); }, TaskContinuationOptions.ExecuteSynchronously)
                // Check cancellation, to return task in cancelled state instead of completed
                .ContinueWith(t => { }, cancellationToken, TaskContinuationOptions.ExecuteSynchronously, TaskScheduler.Default);
        }
    }
}<|MERGE_RESOLUTION|>--- conflicted
+++ resolved
@@ -12,13 +12,9 @@
 namespace Akka.Util.Internal
 {
     /// <summary>
-<<<<<<< HEAD
-    /// Extension methods for operations on <see cref="Task"/> task types.
-=======
     /// INTERNAL API
-    /// 
+    ///
     /// Extensions for working with <see cref="Task"/> types
->>>>>>> 9f33872d
     /// </summary>
     public static class TaskExtensions
     {
