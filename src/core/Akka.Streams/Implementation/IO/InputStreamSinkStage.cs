--- conflicted
+++ resolved
@@ -265,7 +265,7 @@
     /// </summary>
     internal class InputStreamAdapter : Stream
     {
-#region not supported 
+        #region not supported 
 
         /// <summary>
         /// TBD
@@ -317,15 +317,9 @@
             get => throw new NotSupportedException("This stream can only read");
             set => throw new NotSupportedException("This stream can only read");
         }
-<<<<<<< HEAD
-
-#endregion
-
-=======
 
         #endregion
-
->>>>>>> db01f921
+        
         private static readonly Exception SubscriberClosedException =
             new IOException("Reactive stream is terminated, no reads are possible");
 
