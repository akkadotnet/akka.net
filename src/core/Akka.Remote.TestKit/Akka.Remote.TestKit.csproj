--- conflicted
+++ resolved
@@ -22,11 +22,8 @@
   <ItemGroup Condition=" '$(TargetFramework)' == '$(NetStandardLibVersion)' ">
     <PackageReference Include="System.Collections.Specialized" Version="4.3.0" />
   </ItemGroup>
-<<<<<<< HEAD
   
-=======
 
->>>>>>> 651c3918
   <PropertyGroup Condition=" '$(TargetFramework)' == '$(NetStandardLibVersion)' ">
     <DefineConstants>$(DefineConstants);CORECLR</DefineConstants>
   </PropertyGroup>
