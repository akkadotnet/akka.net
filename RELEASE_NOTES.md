--- conflicted
+++ resolved
@@ -1,6 +1,5 @@
-<<<<<<< HEAD
 #### 1.5.0-beta4 February 28th 2023 ####
-Version 1.5.0-beta3 contains **breaking API changes** and new API changes for Akka.NET.
+Version 1.5.0-beta4 contains **breaking API changes** and new API changes for Akka.NET.
 
 * [Akka.Persistence.TCK: remove `IDisposable` from Akka.Persistence.TCK](https://github.com/akkadotnet/akka.net/pull/6465) - this hid methods from the `TestKit` base classes.
 * [Akka.Remote: Make transport adapter messages public](https://github.com/akkadotnet/akka.net/pull/6469) - adds back public APIs from v1.4.
@@ -11,8 +10,6 @@
 | 2 | 110 | 37 | Aaron Stannard |
 | 1 | 253 | 7 | Gregorius Soedharmo |
 
-=======
->>>>>>> 963e6b80
 #### 1.5.0-beta3 February 27th 2023 ####
 Version 1.5.0-beta3 contains **breaking API changes** and new API changes for Akka.NET.
 
