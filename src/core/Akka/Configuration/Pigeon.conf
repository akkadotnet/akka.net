--- conflicted
+++ resolved
@@ -305,10 +305,7 @@
 	  # This will be used if you have set "executor = "default-executor"".
 	  # Uses the default .NET threadpool
       default-executor {
-<<<<<<< HEAD
         throughput = 100  
-=======
->>>>>>> 3705c8c7
       }
 
 	  # Same as default executor
