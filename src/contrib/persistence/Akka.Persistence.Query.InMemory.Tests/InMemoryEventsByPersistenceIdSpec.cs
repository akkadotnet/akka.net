--- conflicted
+++ resolved
@@ -13,20 +13,11 @@
 {
     public class InMemoryEventsByPersistenceIdSpec : EventsByPersistenceIdSpec
     {
-<<<<<<< HEAD
-        private static Config Config() => ConfigurationFactory.ParseString($"""
-                akka.loglevel = INFO
-                akka.persistence.query.journal.inmem.refresh-interval = 1s
-                akka.persistence.journal.plugin = "akka.persistence.journal.inmem"
-                akka.persistence.snapshot-store.plugin = "akka.persistence.snapshot-store.inmem"
-                """)
-=======
         private static Config Config() => ConfigurationFactory.ParseString(@"
             akka.loglevel = INFO
             akka.persistence.query.journal.inmem.refresh-interval = 1s
             akka.persistence.journal.plugin = ""akka.persistence.journal.inmem""
             akka.persistence.snapshot-store.plugin = ""akka.persistence.snapshot-store.inmem""")
->>>>>>> f937db3c
             .WithFallback(InMemoryReadJournal.DefaultConfiguration());
 
         public InMemoryEventsByPersistenceIdSpec(ITestOutputHelper output) :
