﻿<?xml version="1.0" encoding="utf-8"?>
<Project ToolsVersion="14.0" DefaultTargets="Build" xmlns="http://schemas.microsoft.com/developer/msbuild/2003">
  <Import Project="$(MSBuildExtensionsPath)\$(MSBuildToolsVersion)\Microsoft.Common.props" Condition="Exists('$(MSBuildExtensionsPath)\$(MSBuildToolsVersion)\Microsoft.Common.props')" />
  <PropertyGroup>
    <Configuration Condition=" '$(Configuration)' == '' ">Debug</Configuration>
    <Platform Condition=" '$(Platform)' == '' ">AnyCPU</Platform>
    <ProjectGuid>{B17DEDCB-D2AA-472D-82A0-D242B711F488}</ProjectGuid>
    <OutputType>Library</OutputType>
    <AppDesignerFolder>Properties</AppDesignerFolder>
    <RootNamespace>Akka.Tests.Performance</RootNamespace>
    <AssemblyName>Akka.Tests.Performance</AssemblyName>
    <TargetFrameworkVersion>v4.5</TargetFrameworkVersion>
    <FileAlignment>512</FileAlignment>
  </PropertyGroup>
  <PropertyGroup Condition=" '$(Configuration)|$(Platform)' == 'Debug|AnyCPU' ">
    <DebugSymbols>true</DebugSymbols>
    <DebugType>full</DebugType>
    <Optimize>false</Optimize>
    <OutputPath>bin\Debug\</OutputPath>
    <DefineConstants>DEBUG;TRACE</DefineConstants>
    <ErrorReport>prompt</ErrorReport>
    <WarningLevel>4</WarningLevel>
  </PropertyGroup>
  <PropertyGroup Condition=" '$(Configuration)|$(Platform)' == 'Release|AnyCPU' ">
    <DebugType>pdbonly</DebugType>
    <Optimize>true</Optimize>
    <OutputPath>bin\Release\</OutputPath>
    <DefineConstants>TRACE</DefineConstants>
    <ErrorReport>prompt</ErrorReport>
    <WarningLevel>4</WarningLevel>
  </PropertyGroup>
  <ItemGroup>
<<<<<<< HEAD
    <Reference Include="NBench, Version=0.2.2.0, Culture=neutral, processorArchitecture=MSIL">
      <HintPath>..\..\packages\NBench.0.2.2\lib\net45\NBench.dll</HintPath>
      <Private>True</Private>
    </Reference>
    <Reference Include="NBench.PerformanceCounters, Version=0.2.2.0, Culture=neutral, processorArchitecture=MSIL">
      <HintPath>..\..\packages\NBench.PerformanceCounters.0.2.2\lib\net45\NBench.PerformanceCounters.dll</HintPath>
=======
    <Reference Include="NBench, Version=0.3.0.0, Culture=neutral, processorArchitecture=MSIL">
      <HintPath>..\..\packages\NBench.0.3.0\lib\net45\NBench.dll</HintPath>
      <Private>True</Private>
    </Reference>
    <Reference Include="NBench.PerformanceCounters, Version=0.3.0.0, Culture=neutral, processorArchitecture=MSIL">
      <HintPath>..\..\packages\NBench.PerformanceCounters.0.3.0\lib\net45\NBench.PerformanceCounters.dll</HintPath>
>>>>>>> f4f7a653
      <Private>True</Private>
    </Reference>
    <Reference Include="System" />
    <Reference Include="System.Core" />
    <Reference Include="Microsoft.CSharp" />
  </ItemGroup>
  <ItemGroup>
    <Compile Include="Actor\ActorMemoryFootprintSpec.cs" />
    <Compile Include="Actor\ActorPathSpec.cs" />
    <Compile Include="Actor\ActorSelectionSpecs.cs" />
    <Compile Include="Actor\ActorSystemShutdownSpec.cs" />
    <Compile Include="Actor\AddressSpec.cs" />
    <Compile Include="Actor\MinimalActorRefThroughputSpec.cs" />
    <Compile Include="Actor\ReceiveActorThroughputSpec.cs" />
    <Compile Include="Actor\UntypedActorThroughputSpec.cs" />
    <Compile Include="Dispatch\DefaultDispatcherColdThroughputSpec.cs" />
    <Compile Include="Dispatch\DispatcherThroughputSpecBase.cs" />
    <Compile Include="Dispatch\ForkJoinDispatcherThroughputSpec.cs" />
    <Compile Include="Dispatch\MailboxMemoryFootprintSpec.cs" />
    <Compile Include="Actor\ActorThroughputSpecBase.cs" />
    <Compile Include="Properties\AssemblyInfo.cs" />
    <Compile Include="Util\StandardOutWriterMemoryBenchmark.cs" />
  </ItemGroup>
  <ItemGroup>
    <ProjectReference Include="..\Akka.TestKit\Akka.TestKit.csproj">
      <Project>{0d3cbad0-bbdb-43e5-afc4-ed1d3ecdc224}</Project>
      <Name>Akka.TestKit</Name>
    </ProjectReference>
    <ProjectReference Include="..\Akka\Akka.csproj">
      <Project>{5deddf90-37f0-48d3-a0b0-a5cbd8a7e377}</Project>
      <Name>Akka</Name>
    </ProjectReference>
  </ItemGroup>
  <ItemGroup>
    <None Include="App.config" />
    <None Include="packages.config" />
  </ItemGroup>
  <Import Project="$(MSBuildToolsPath)\Microsoft.CSharp.targets" />
  <!-- To modify your build process, add your task inside one of the targets below and uncomment it. 
       Other similar extension points exist, see Microsoft.Common.targets.
  <Target Name="BeforeBuild">
  </Target>
  <Target Name="AfterBuild">
  </Target>
  -->
</Project><|MERGE_RESOLUTION|>--- conflicted
+++ resolved
@@ -30,21 +30,12 @@
     <WarningLevel>4</WarningLevel>
   </PropertyGroup>
   <ItemGroup>
-<<<<<<< HEAD
-    <Reference Include="NBench, Version=0.2.2.0, Culture=neutral, processorArchitecture=MSIL">
-      <HintPath>..\..\packages\NBench.0.2.2\lib\net45\NBench.dll</HintPath>
-      <Private>True</Private>
-    </Reference>
-    <Reference Include="NBench.PerformanceCounters, Version=0.2.2.0, Culture=neutral, processorArchitecture=MSIL">
-      <HintPath>..\..\packages\NBench.PerformanceCounters.0.2.2\lib\net45\NBench.PerformanceCounters.dll</HintPath>
-=======
     <Reference Include="NBench, Version=0.3.0.0, Culture=neutral, processorArchitecture=MSIL">
       <HintPath>..\..\packages\NBench.0.3.0\lib\net45\NBench.dll</HintPath>
       <Private>True</Private>
     </Reference>
     <Reference Include="NBench.PerformanceCounters, Version=0.3.0.0, Culture=neutral, processorArchitecture=MSIL">
       <HintPath>..\..\packages\NBench.PerformanceCounters.0.3.0\lib\net45\NBench.PerformanceCounters.dll</HintPath>
->>>>>>> f4f7a653
       <Private>True</Private>
     </Reference>
     <Reference Include="System" />
