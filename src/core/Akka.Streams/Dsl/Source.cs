﻿//-----------------------------------------------------------------------
// <copyright file="Source.cs" company="Akka.NET Project">
//     Copyright (C) 2009-2019 Lightbend Inc. <http://www.lightbend.com>
//     Copyright (C) 2013-2019 .NET Foundation <https://github.com/akkadotnet/akka.net>
// </copyright>
//-----------------------------------------------------------------------

using System;
using System.Collections.Generic;
using System.Collections.Immutable;
using System.Linq;
using System.Reflection;
using System.Runtime.ExceptionServices;
using System.Threading.Tasks;
using Akka.Actor;
using Akka.Streams.Dsl.Internal;
using Akka.Streams.Implementation;
using Akka.Streams.Implementation.Fusing;
using Akka.Streams.Implementation.Stages;
using Akka.Streams.Util;
using Reactive.Streams;
// ReSharper disable UnusedMember.Global

namespace Akka.Streams.Dsl
{
    /// <summary>
    /// A <see cref="Source{TOut,TMat}"/> is a set of stream processing steps that has one open output. It can comprise
    /// any number of internal sources and transformations that are wired together, or it can be
    /// an "atomic" source, e.g. from a collection or a file. Materialization turns a Source into
    /// a Reactive Streams <see cref="IPublisher{T}"/> (at least conceptually).
    /// </summary>
    /// <typeparam name="TOut">TBD</typeparam>
    /// <typeparam name="TMat">TBD</typeparam>
    public sealed class Source<TOut, TMat> : IFlow<TOut, TMat>, IGraph<SourceShape<TOut>, TMat>
    {
        /// <summary>
        /// TBD
        /// </summary>
        /// <param name="module">TBD</param>
        public Source(IModule module)
        {
            Module = module;
        }

        /// <summary>
        /// TBD
        /// </summary>
        public SourceShape<TOut> Shape => (SourceShape<TOut>)Module.Shape;

        /// <summary>
        /// TBD
        /// </summary>
        public IModule Module { get; }

        /// <summary>
        /// Connect this <see cref="Source{TOut,TMat}"/> to a <see cref="Sink{TIn,TMat}"/>,
        /// concatenating the processing steps of both.
        /// </summary>
        /// <typeparam name="TMat2">TBD</typeparam>
        /// <param name="sink">TBD</param>
        /// <returns>TBD</returns>
        public IRunnableGraph<TMat> To<TMat2>(IGraph<SinkShape<TOut>, TMat2> sink) => ToMaterialized(sink, Keep.Left);

        /// <summary>
        /// Connect this <see cref="Source{TOut,TMat}"/> to a <see cref="Sink{TIn,TMat}"/>,
        /// concatenating the processing steps of both.
        /// </summary>
        /// <typeparam name="TMat2">TBD</typeparam>
        /// <typeparam name="TMat3">TBD</typeparam>
        /// <param name="sink">TBD</param>
        /// <param name="combine">TBD</param>
        /// <returns>TBD</returns>
        public IRunnableGraph<TMat3> ToMaterialized<TMat2, TMat3>(IGraph<SinkShape<TOut>, TMat2> sink, Func<TMat, TMat2, TMat3> combine)
        {
            var sinkCopy = sink.Module.CarbonCopy();
            return new RunnableGraph<TMat3>(Module.Fuse(sinkCopy, Shape.Outlet, sinkCopy.Shape.Inlets.First(), combine));
        }

        /// <summary>
        /// Concatenate the given <see cref="Source{TOut,TMat}"/> to this <see cref="Flow{TIn,TOut,TMat}"/>, meaning that once this
        /// Flow’s input is exhausted and all result elements have been generated,
        /// the Source’s elements will be produced.
        ///
        /// Note that the <see cref="Source{TOut,TMat}"/> is materialized together with this Flow and just kept
        /// from producing elements by asserting back-pressure until its time comes.
        ///
        /// If this <see cref="Flow{TIn,TOut,TMat}"/> gets upstream error - no elements from the given <see cref="Source{TOut,TMat}"/> will be pulled.
        ///
        /// @see <see cref="Concat{TIn,TOut}"/>.
        ///
        /// It is recommended to use the internally optimized <see cref="Keep.Left{TLeft,TRight}"/> and <see cref="Keep.Right{TLeft,TRight}"/> combiners
        /// where appropriate instead of manually writing functions that pass through one of the values.
        /// </summary>
        /// <typeparam name="TMat2">TBD</typeparam>
        /// <typeparam name="TMat3">TBD</typeparam>
        /// <param name="that">TBD</param>
        /// <param name="materializedFunction">TBD</param>
        /// <returns>TBD</returns>
        public Source<TOut, TMat3> ConcatMaterialized<TMat2, TMat3>(IGraph<SourceShape<TOut>, TMat2> that,
            Func<TMat, TMat2, TMat3> materializedFunction)
            => ViaMaterialized(InternalFlowOperations.ConcatGraph(that), materializedFunction);

        /// <summary>
        /// Nests the current Source and returns a Source with the given Attributes
        /// </summary>
        /// <param name="attributes">The attributes to add</param>
        /// <returns>A new Source with the added attributes</returns>
        IGraph<SourceShape<TOut>, TMat> IGraph<SourceShape<TOut>, TMat>.WithAttributes(Attributes attributes)
            => WithAttributes(attributes);

        /// <summary>
        /// Nests the current Source and returns a Source with the given Attributes
        /// </summary>
        /// <param name="attributes">The attributes to add</param>
        /// <returns>A new Source with the added attributes</returns>
        public Source<TOut, TMat> WithAttributes(Attributes attributes)
            => new Source<TOut, TMat>(Module.WithAttributes(attributes));

        /// <summary>
        /// Add the given attributes to this <see cref="IGraph{TShape}"/>.
        /// Further calls to <see cref="WithAttributes"/>
        /// will not remove these attributes. Note that this
        /// operation has no effect on an empty Flow (because the attributes apply
        /// only to the contained processing stages).
        /// </summary>
        IGraph<SourceShape<TOut>, TMat> IGraph<SourceShape<TOut>, TMat>.AddAttributes(Attributes attributes)
            => AddAttributes(attributes);

        /// <summary>
        /// Add the given attributes to this <see cref="Source{TOut,TMat}"/>.
        /// Further calls to <see cref="WithAttributes"/>
        /// will not remove these attributes. Note that this
        /// operation has no effect on an empty Flow (because the attributes apply
        /// only to the contained processing stages).
        /// </summary>
        /// <param name="attributes">TBD</param>
        /// <returns>TBD</returns>
        public Source<TOut, TMat> AddAttributes(Attributes attributes)
            => WithAttributes(Module.Attributes.And(attributes));

        /// <summary>
        /// Add a name attribute to this Source.
        /// </summary>
        IGraph<SourceShape<TOut>, TMat> IGraph<SourceShape<TOut>, TMat>.Named(string name) => Named(name);

        /// <summary>
        /// Add a name attribute to this Source.
        /// </summary>
        /// <param name="name">TBD</param>
        /// <returns>TBD</returns>
        public Source<TOut, TMat> Named(string name) => AddAttributes(Attributes.CreateName(name));

        /// <summary>
        /// Put an asynchronous boundary around this Source.
        /// </summary>
        IGraph<SourceShape<TOut>, TMat> IGraph<SourceShape<TOut>, TMat>.Async() => Async();

        /// <summary>
        /// Put an asynchronous boundary around this Source.
        /// </summary>
        /// <returns>TBD</returns>
        public Source<TOut, TMat> Async() => AddAttributes(new Attributes(Attributes.AsyncBoundary.Instance));

        /// <summary>
        /// Use the `ask` pattern to send a request-reply message to the target <paramref name="actorRef"/>.
        /// If any of the asks times out it will fail the stream with a <see cref="AskTimeoutException"/>.
        /// 
        /// Parallelism limits the number of how many asks can be "in flight" at the same time.
        /// Please note that the elements emitted by this operator are in-order with regards to the asks being issued
        /// (i.e. same behaviour as <see cref="SourceOperations.SelectAsync{TIn,TOut,TMat}"/>).
        /// 
        /// The operator fails with an <see cref="WatchedActorTerminatedException"/> if the target actor is terminated,
        /// or with an <see cref="TimeoutException"/> in case the ask exceeds the timeout passed in.
        /// 
        /// Adheres to the <see cref="ActorAttributes.SupervisionStrategy"/> attribute.
        /// 
        /// '''Emits when''' the futures (in submission order) created by the ask pattern internally are completed. 
        /// '''Backpressures when''' the number of futures reaches the configured parallelism and the downstream backpressures. 
        /// '''Completes when''' upstream completes and all futures have been completed and all elements have been emitted. 
        /// '''Fails when''' the passed in actor terminates, or a timeout is exceeded in any of the asks performed. 
        /// '''Cancels when''' downstream cancels.
        /// </summary>
        public Source<TOut2, TMat> Ask<TOut2>(IActorRef actorRef, TimeSpan timeout, int parallelism = 2)
        {
            // I know this is not a place for it, but since Ask<T> generic param must be supplied, it's better
            // if it remain alone in generic params list (no need to provide types that will be infered)
            var askFlow = Flow.Create<TOut>()
                .Watch(actorRef)
                .SelectAsync(parallelism, async e => {
                    var reply = await actorRef.Ask(e, timeout: timeout);
                    switch (reply)
                    {
                        case TOut2 a: return a;
                        case Status.Success s when s.Status is TOut2 a: return a;
                        case Status.Failure f:
                            ExceptionDispatchInfo.Capture(f.Cause).Throw();
                            return default(TOut2);
                        default:
                            throw new InvalidOperationException($"Expected to receive response of type {nameof(TOut2)}, but got: {reply}");
                    }
                })
                .Named("ask");

            return ViaMaterialized(askFlow, Keep.Left);
        }

        /// <summary>
        /// Transform this <see cref="IFlow{T,TMat}"/> by appending the given processing steps.
        /// The <paramref name="combine"/> function is used to compose the materialized values of this flow and that
        /// flow into the materialized value of the resulting Flow.
        /// </summary>
        IFlow<T, TMat3> IFlow<TOut, TMat>.ViaMaterialized<T, TMat2, TMat3>(IGraph<FlowShape<TOut, T>, TMat2> flow, Func<TMat, TMat2, TMat3> combine)
            => ViaMaterialized(flow, combine);

        /// <summary>
        /// Transform this <see cref="Source{TOut,TMat}"/> by appending the given processing steps.
        /// The <paramref name="combine"/> function is used to compose the materialized values of this flow and that
        /// flow into the materialized value of the resulting Flow.
        /// </summary>
        /// <typeparam name="TOut2">TBD</typeparam>
        /// <typeparam name="TMat2">TBD</typeparam>
        /// <typeparam name="TMat3">TBD</typeparam>
        /// <param name="flow">TBD</param>
        /// <param name="combine">TBD</param>
        /// <returns>TBD</returns>
        public Source<TOut2, TMat3> ViaMaterialized<TOut2, TMat2, TMat3>(IGraph<FlowShape<TOut, TOut2>, TMat2> flow, Func<TMat, TMat2, TMat3> combine)
        {
            if (flow.Module == GraphStages.Identity<TOut2>().Module)
            {
                if (Keep.IsLeft(combine))
                    return this as Source<TOut2, TMat3>;

                if (Keep.IsRight(combine))
                    return MapMaterializedValue(_ => NotUsed.Instance) as Source<TOut2, TMat3>;

                return MapMaterializedValue(value => combine(value, (TMat2)(object)NotUsed.Instance)) as Source<TOut2, TMat3>;
            }

            var flowCopy = flow.Module.CarbonCopy();
            return new Source<TOut2, TMat3>(Module
                .Fuse(flowCopy, Shape.Outlet, flowCopy.Shape.Inlets.First(), combine)
                .ReplaceShape(new SourceShape<TOut2>((Outlet<TOut2>)flowCopy.Shape.Outlets.First())));
        }

        /// <summary>
        /// Transform this <see cref="IFlow{TOut,TMat}"/> by appending the given processing steps.
        /// The materialized value of the combined <see cref="IFlow{TOut,TMat}"/> will be the materialized
        /// value of the current flow (ignoring the other flow’s value), use
        /// <see cref="ViaMaterialized{T2,TMat2,TMat3}"/> if a different strategy is needed.
        /// </summary>
        IFlow<T2, TMat> IFlow<TOut, TMat>.Via<T2, TMat2>(IGraph<FlowShape<TOut, T2>, TMat2> flow) => Via(flow);

        /// <summary>
        /// Transform this <see cref="Source{TOut,TMat}"/> by appending the given processing steps.
        /// The materialized value of the combined <see cref="Source{TOut,TMat}"/> will be the materialized
        /// value of the current flow (ignoring the other flow’s value), use
        /// <see cref="ViaMaterialized{T2,TMat2,TMat3}"/> if a different strategy is needed.
        /// </summary>
        /// <typeparam name="T2">TBD</typeparam>
        /// <typeparam name="TMat2">TBD</typeparam>
        /// <param name="flow">TBD</param>
        /// <returns>TBD</returns>
        public Source<T2, TMat> Via<T2, TMat2>(IGraph<FlowShape<TOut, T2>, TMat2> flow)
            => ViaMaterialized(flow, Keep.Left);

        /// <summary>
        /// Transform only the materialized value of this Source, leaving all other properties as they were.
        /// </summary>
        IFlow<TOut, TMat2> IFlow<TOut, TMat>.MapMaterializedValue<TMat2>(Func<TMat, TMat2> mapFunc)
            => MapMaterializedValue(mapFunc);

        /// <summary>
        /// Transform only the materialized value of this Source, leaving all other properties as they were.
        /// </summary>
        /// <typeparam name="TMat2">TBD</typeparam>
        /// <param name="mapFunc">TBD</param>
        /// <returns>TBD</returns>
        public Source<TOut, TMat2> MapMaterializedValue<TMat2>(Func<TMat, TMat2> mapFunc)
            => new Source<TOut, TMat2>(Module.TransformMaterializedValue(mapFunc));

        /// <summary>
        ///  Materializes this Source immediately.
        /// </summary>
        /// <param name="materializer">The materializer.</param>
        /// <returns>A tuple containing the (1) materialized value and (2) a new <see cref="Source"/>
        ///  that can be used to consume elements from the newly materialized <see cref="Source"/>.</returns>
        public (TMat, Source<TOut, NotUsed>) PreMaterialize(IMaterializer materializer)
        {
            var tup = ToMaterialized(Sink.AsPublisher<TOut>(fanout: true), Keep.Both).Run(materializer);
            return (tup.Item1, Source.FromPublisher(tup.Item2));
        }

        /// <summary>
        /// Connect this <see cref="Source{TOut,TMat}"/> to a <see cref="Sink{TIn,TMat}"/> and run it. The returned value is the materialized value
        /// of the <see cref="Sink{TIn,TMat}"/> , e.g. the <see cref="IPublisher{TIn}"/> of a <see cref="Sink.Publisher{TIn}"/>.
        /// </summary>
        /// <typeparam name="TMat2">TBD</typeparam>
        /// <param name="sink">TBD</param>
        /// <param name="materializer">TBD</param>
        /// <returns>TBD</returns>
        public TMat2 RunWith<TMat2>(IGraph<SinkShape<TOut>, TMat2> sink, IMaterializer materializer)
            => ToMaterialized(sink, Keep.Right).Run(materializer);

        /// <summary>
        /// Shortcut for running this <see cref="Source{TOut,TMat}"/> with a fold function.
        /// The given function is invoked for every received element, giving it its previous
        /// output (or the given <paramref name="zero"/> value) and the element as input.
        /// The returned <see cref="Task{TOut2}"/> will be completed with value of the final
        /// function evaluation when the input stream ends, or completed with Failure
        /// if there is a failure signaled in the stream.
        /// </summary>
        /// <typeparam name="TOut2">TBD</typeparam>
        /// <param name="zero">TBD</param>
        /// <param name="aggregate">TBD</param>
        /// <param name="materializer">TBD</param>
        /// <returns>TBD</returns>
        public Task<TOut2> RunAggregate<TOut2>(TOut2 zero, Func<TOut2, TOut, TOut2> aggregate, IMaterializer materializer)
            => RunWith(Sink.Aggregate(zero, aggregate), materializer);

        /// <summary>
        /// Shortcut for running this <see cref="Source{TOut,TMat}"/> with a async <paramref name="aggregate"/> function.
        /// The given function is invoked for every received element, giving it its previous
        /// output (or the given <paramref name="zero"/> value) and the element as input.
        /// The returned <see cref="Task{TOut2}"/> will be completed with value of the final
        /// function evaluation when the input stream ends, or completed with Failure
        /// if there is a failure signaled in the stream.
        /// </summary>
        /// <typeparam name="TOut2">TBD</typeparam>
        /// <param name="zero">TBD</param>
        /// <param name="aggregate">TBD</param>
        /// <param name="materializer">TBD</param>
        /// <returns>TBD</returns>
        public Task<TOut2> RunAggregateAsync<TOut2>(TOut2 zero, Func<TOut2, TOut, Task<TOut2>> aggregate, IMaterializer materializer)
            => RunWith(Sink.AggregateAsync(zero, aggregate), materializer);

        /// <summary>
        /// Shortcut for running this <see cref="Source{TOut,TMat}"/> with a reduce function.
        /// The given function is invoked for every received element, giving it its previous
        /// output (from the second element) and the element as input.
        /// The returned <see cref="Task{TOut}"/> will be completed with value of the final
        /// function evaluation when the input stream ends, or completed with Failure
        /// if there is a failure signaled in the stream.
        /// </summary>
        /// <param name="reduce">TBD</param>
        /// <param name="materializer">TBD</param>
        /// <returns>TBD</returns>
        public Task<TOut> RunSum(Func<TOut, TOut, TOut> reduce, IMaterializer materializer)
            => RunWith(Sink.Sum(reduce), materializer);

        /// <summary>
        /// Shortcut for running this <see cref="Source{TOut,TMat}"/> with a foreach procedure. The given procedure is invoked
        /// for each received element.
        /// The returned <see cref="Task"/> will be completed with Success when reaching the
        /// normal end of the stream, or completed with Failure if there is a failure signaled in
        /// the stream.
        /// </summary>
        /// <param name="action">TBD</param>
        /// <param name="materializer">TBD</param>
        /// <returns>TBD</returns>
        public Task RunForeach(Action<TOut> action, IMaterializer materializer)
            => RunWith(Sink.ForEach(action), materializer);

        /// <summary>
        /// Combines several sources with fun-in strategy like <see cref="Merge{TIn,TOut}"/> or <see cref="Concat{TIn,TOut}"/> and returns <see cref="Source{TOut,TMat}"/>.
        /// </summary>
        /// <typeparam name="T">TBD</typeparam>
        /// <typeparam name="TOut2">TBD</typeparam>
        /// <param name="first">TBD</param>
        /// <param name="second">TBD</param>
        /// <param name="strategy">TBD</param>
        /// <param name="rest">TBD</param>
        /// <returns>TBD</returns>
        public Source<TOut2, NotUsed> Combine<T, TOut2>(Source<T, NotUsed> first, Source<T, NotUsed> second, Func<int, IGraph<UniformFanInShape<T, TOut2>, NotUsed>> strategy, params Source<T, NotUsed>[] rest)
            => Source.FromGraph(GraphDsl.Create(b =>
            {
                var c = b.Add(strategy(rest.Length + 2));
                b.From(first).To(c.In(0));
                b.From(second).To(c.In(1));

                for (var i = 0; i < rest.Length; i++)
                    b.From(rest[i]).To(c.In(i + 2));
                return new SourceShape<TOut2>(c.Out);
            }));

        /// <summary>
        /// Combine the elements of multiple streams into a stream of lists.
        /// </summary>
        /// <typeparam name="T">TBD</typeparam>
        /// <param name="sources">TBD</param>
        /// <returns>TBD</returns>
        public Source<IImmutableList<T>, NotUsed> ZipN<T>(IEnumerable<Source<T, NotUsed>> sources)
            => ZipWithN(x => x, sources);

        /// <summary>
        /// Combine the elements of multiple streams into a stream of sequences using a combiner function.
        /// </summary>
        /// <typeparam name="T">TBD</typeparam>
        /// <typeparam name="TOut2">TBD</typeparam>
        /// <param name="zipper">TBD</param>
        /// <param name="sources">TBD</param>
        /// <returns>TBD</returns>
        public Source<TOut2, NotUsed> ZipWithN<T, TOut2>(Func<IImmutableList<T>, TOut2> zipper,
            IEnumerable<Source<T, NotUsed>> sources)
        {
            var s = sources.ToList();
            Source<TOut2, NotUsed> source;

            if (s.Count == 0)
                source = Source.Empty<TOut2>();
            else if (s.Count == 1)
                source = s[0].Select(t => zipper(ImmutableList<T>.Empty.Add(t)));
            else
                source = Combine(s[0], s[1], i => new ZipWithN<T, TOut2>(zipper, i), s.Skip(2).ToArray());

            return source.AddAttributes(DefaultAttributes.ZipWithN);
        }

        /// <summary>
        /// TBD
        /// </summary>
        /// <returns>TBD</returns>
        public override string ToString() => $"Source({Shape}, {Module})";
    }

    /// <summary>
    /// TBD
    /// </summary>
    public static class Source
    {
        /// <summary>
        /// TBD
        /// </summary>
        /// <typeparam name="T">TBD</typeparam>
        /// <param name="name">TBD</param>
        /// <returns>TBD</returns>
        public static SourceShape<T> Shape<T>(string name) => new SourceShape<T>(new Outlet<T>(name + ".out"));

        /// <summary>
        /// Helper to create <see cref="Source{TOut,TMat}"/> from <see cref="IPublisher{T}"/>.
        /// 
        /// Construct a transformation starting with given publisher. The transformation steps
        /// are executed by a series of <see cref="IProcessor{TIn,TOut}"/> instances
        /// that mediate the flow of elements downstream and the propagation of
        /// back-pressure upstream.
        /// </summary>
        /// <typeparam name="T">TBD</typeparam>
        /// <param name="publisher">TBD</param>
        /// <returns>TBD</returns>
        public static Source<T, NotUsed> FromPublisher<T>(IPublisher<T> publisher)
            => new Source<T, NotUsed>(new PublisherSource<T>(publisher, DefaultAttributes.PublisherSource, Shape<T>("PublisherSource")));

        /// <summary>
        /// Helper to create <see cref="Source{TOut,TMat}"/> from <see cref="IEnumerator{T}"/>.
        /// Example usage: Source.FromEnumerator(() => Enumerable.Range(1, 10))
        /// 
        /// Start a new <see cref="Source{TOut,TMat}"/> from the given function that produces an <see cref="IEnumerable{T}"/>.
        /// The produced stream of elements will continue until the enumerator runs empty
        /// or fails during evaluation of the <see cref="System.Collections.IEnumerator.MoveNext">IEnumerator&lt;T&gt;.MoveNext</see> method.
        /// Elements are pulled out of the enumerator in accordance with the demand coming
        /// from the downstream transformation steps.
        /// </summary>
        /// <typeparam name="T">TBD</typeparam>
        /// <param name="enumeratorFactory">TBD</param>
        /// <returns>TBD</returns>
        public static Source<T, NotUsed> FromEnumerator<T>(Func<IEnumerator<T>> enumeratorFactory)
            => From(new EnumeratorEnumerable<T>(enumeratorFactory));

        /// <summary>
        /// Create <see cref="Source{TOut,TMat}"/> that will continually produce given elements in specified order.
        /// Start a new cycled <see cref="Source{TOut,TMat}"/> from the given elements. The producer stream of elements
        /// will continue infinitely by repeating the sequence of elements provided by function parameter.
        /// </summary>
        /// <typeparam name="T">TBD</typeparam>
        /// <param name="enumeratorFactory">TBD</param>
        /// <returns>TBD</returns>
        public static Source<T, NotUsed> Cycle<T>(Func<IEnumerator<T>> enumeratorFactory)
        {
            var continualEnumerator = new ContinuallyEnumerable<T>(enumeratorFactory).GetEnumerator();
            return FromEnumerator(() => continualEnumerator).WithAttributes(DefaultAttributes.CycledSource);
        }

        /// <summary>
        /// Helper to create <see cref="Source{TOut,TMat}"/> from <see cref="IEnumerable{T}"/>.
        /// Example usage: Source.From(Enumerable.Range(1, 10))
        /// 
        /// Starts a new <see cref="Source{TOut,TMat}"/> from the given <see cref="IEnumerable{T}"/>. This is like starting from an
        /// Enumerator, but every Subscriber directly attached to the Publisher of this
        /// stream will see an individual flow of elements (always starting from the
        /// beginning) regardless of when they subscribed.
        /// </summary>
        /// <typeparam name="T">TBD</typeparam>
        /// <param name="enumerable">TBD</param>
        /// <returns>TBD</returns>
        public static Source<T, NotUsed> From<T>(IEnumerable<T> enumerable)
            => Single(enumerable).SelectMany(x => x).WithAttributes(DefaultAttributes.EnumerableSource);

        /// <summary>
        /// Create a <see cref="Source{TOut,TMat}"/> with one element.
        /// Every connected <see cref="Sink{TIn,TMat}"/> of this stream will see an individual stream consisting of one element.
        /// </summary>
        /// <typeparam name="T">TBD</typeparam>
        /// <param name="element">TBD</param>
        /// <returns>TBD</returns>
        public static Source<T, NotUsed> Single<T>(T element)
            => FromGraph(new SingleSource<T>(element).WithAttributes(DefaultAttributes.SingleSource));

        /// <summary>
        /// A graph with the shape of a source logically is a source, this method makes
        /// it so also in type.
        /// </summary>
        /// <typeparam name="T">TBD</typeparam>
        /// <typeparam name="TMat">TBD</typeparam>
        /// <param name="source">TBD</param>
        /// <returns>TBD</returns>
        public static Source<T, TMat> FromGraph<T, TMat>(IGraph<SourceShape<T>, TMat> source)
            => source as Source<T, TMat> ?? new Source<T, TMat>(source.Module);

        /// <summary>
        /// Start a new <see cref="Source{TOut,TMat}"/> from the given <see cref="Task{T}"/>. The stream will consist of
        /// one element when the <see cref="Task{T}"/> is completed with a successful value, which
        /// may happen before or after materializing the <see cref="IFlow{TOut,TMat}"/>.
        /// The stream terminates with a failure if the task is completed with a failure.
        /// </summary>
        /// <typeparam name="T">TBD</typeparam>
        /// <param name="task">TBD</param>
        /// <returns>TBD</returns>
        public static Source<T, NotUsed> FromTask<T>(Task<T> task) => FromGraph(new TaskSource<T>(task));

        /// <summary>
        /// Elements are emitted periodically with the specified interval.
        /// The tick element will be delivered to downstream consumers that has requested any elements.
        /// If a consumer has not requested any elements at the point in time when the tick
        /// element is produced it will not receive that tick element later. It will
        /// receive new tick elements as soon as it has requested more elements.
        /// </summary>
        /// <typeparam name="T">TBD</typeparam>
        /// <param name="initialDelay">TBD</param>
        /// <param name="interval">TBD</param>
        /// <param name="tick">TBD</param>
        /// <returns>TBD</returns>
        public static Source<T, ICancelable> Tick<T>(TimeSpan initialDelay, TimeSpan interval, T tick)
            => FromGraph(new TickSource<T>(initialDelay, interval, tick)).WithAttributes(DefaultAttributes.TickSource);

        /// <summary>
        /// Create a <see cref="Source{TOut,TMat}"/> that will continually emit the given element.
        /// </summary>
        /// <typeparam name="T">TBD</typeparam>
        /// <param name="element">TBD</param>
        /// <returns>TBD</returns>
        public static Source<T, NotUsed> Repeat<T>(T element)
        {
<<<<<<< HEAD
            var next = (element(T), element(T));
            return Unfold(element, _ => next).WithAttributes(DefaultAttributes.Repeat);
=======
            var next = new Tuple<T, T>(element, element);
            return Unfold(element, _ => new Option<Tuple<T, T>>(next)).WithAttributes(DefaultAttributes.Repeat);
>>>>>>> d1685801
        }

        /// <summary>
        /// Create a <see cref="Source{TOut,TMat}"/> that will unfold a value of type <typeparamref name="TState"/> into
        /// a pair of the next state <typeparamref name="TState"/> and output elements of type <typeparamref name="TElem"/>.
        /// </summary>
        /// <example>
        /// For example, all the Fibonacci numbers under 10M:
        /// <code>
        ///   Source.unfold(0 → 1) {
        ///    case (a, _) if a > 10000000 ⇒ None
        ///    case (a, b) ⇒ Some((b → (a + b)) → a)
        ///   }
        /// </code>
        /// </example>
        /// <typeparam name="TState">TBD</typeparam>
        /// <typeparam name="TElem">TBD</typeparam>
        /// <param name="state">TBD</param>
        /// <param name="unfold">TBD</param>
        /// <returns>TBD</returns>
<<<<<<< HEAD
        public static Source<TElem, NotUsed> Unfold<TState, TElem>(TState state, Func<TState, (TState, TElem)> unfold)
=======
        public static Source<TElem, NotUsed> Unfold<TState, TElem>(TState state, Func<TState, Option<Tuple<TState, TElem>>> unfold)
>>>>>>> d1685801
            => FromGraph(new Unfold<TState, TElem>(state, unfold)).WithAttributes(DefaultAttributes.Unfold);

        /// <summary>
        /// Same as <see cref="Unfold{TState,TElem}"/>, but uses an async function to generate the next state-element tuple.
        /// </summary>
        /// <example>
        /// For example, all the Fibonacci numbers under 10M:
        /// <code>
        /// Source.unfoldAsync(0 → 1) {
        ///  case (a, _) if a > 10000000 ⇒ Future.successful(None)
        ///  case (a, b) ⇒ Future{
        ///    Thread.sleep(1000)
        ///    Some((b → (a + b)) → a)
        ///  }
        /// }
        /// </code>
        /// </example>
        /// <typeparam name="TState">TBD</typeparam>
        /// <typeparam name="TElem">TBD</typeparam>
        /// <param name="state">TBD</param>
        /// <param name="unfoldAsync">TBD</param>
        /// <returns>TBD</returns>
<<<<<<< HEAD
        public static Source<TElem, NotUsed> UnfoldAsync<TState, TElem>(TState state, Func<TState, Task<(TState, TElem)>> unfoldAsync)
=======
        public static Source<TElem, NotUsed> UnfoldAsync<TState, TElem>(TState state, Func<TState, Task<Option<Tuple<TState, TElem>>>> unfoldAsync)
>>>>>>> d1685801
            => FromGraph(new UnfoldAsync<TState, TElem>(state, unfoldAsync)).WithAttributes(DefaultAttributes.UnfoldAsync);

        /// <summary>
        /// Simpler <see cref="Unfold{TState,TElem}"/>, for infinite sequences. 
        /// </summary>
        /// <example>
        /// <code>
        /// {{{
        ///   Source.unfoldInf(0 → 1) {
        ///    case (a, b) ⇒ (b → (a + b)) → a
        ///   }
        /// }}}
        /// </code>
        /// </example>
        /// <typeparam name="TState">TBD</typeparam>
        /// <typeparam name="TElem">TBD</typeparam>
        /// <param name="state">TBD</param>
        /// <param name="unfold">TBD</param>
        /// <returns>TBD</returns>
<<<<<<< HEAD
        public static Source<TElem, NotUsed> UnfoldInfinite<TState, TElem>(TState state, Func<TState, (TState, TElem)> unfold)
        {
            throw new NotImplementedException();
        }
=======
        public static Source<TElem, NotUsed> UnfoldInfinite<TState, TElem>(TState state, Func<TState, Tuple<TState, TElem>> unfold)
            => FromGraph(new UnfoldInfinite<TState, TElem>(state, unfold)).WithAttributes(DefaultAttributes.UnfoldInf);
>>>>>>> d1685801

        /// <summary>
        /// A <see cref="Source{TOut,TMat}"/> with no elements, i.e. an empty stream that is completed immediately for every connected <see cref="Sink{TIn,TMat}"/>.
        /// </summary> 
        /// <typeparam name="T">TBD</typeparam>
        /// <returns>TBD</returns>
        public static Source<T, NotUsed> Empty<T>() => FromGraph(new EmptySource<T>());

        /// <summary>
        /// Create a <see cref="Source{TOut,TMat}"/> which materializes a <see cref="TaskCompletionSource{TResult}"/> which controls what element
        /// will be emitted by the Source.
        /// If the materialized promise is completed with a Some, that value will be produced downstream,
        /// followed by completion.
        /// If the materialized promise is completed with a None, no value will be produced downstream and completion will
        /// be signaled immediately.
        /// If the materialized promise is completed with a failure, then the returned source will terminate with that error.
        /// If the downstream of this source cancels before the promise has been completed, then the promise will be completed
        /// with None.
        /// </summary>
        /// <typeparam name="T">TBD</typeparam>
        /// <returns>TBD</returns>
        public static Source<T, TaskCompletionSource<T>> Maybe<T>()
        {
            return new Source<T, TaskCompletionSource<T>>(
                new MaybeSource<T>(DefaultAttributes.MaybeSource,
                    new SourceShape<T>(new Outlet<T>("MaybeSource"))));
        }

        /// <summary>
        /// Create a <see cref="Source{TOut,TMat}"/> that immediately ends the stream with the <paramref name="cause"/> error to every connected <see cref="Sink{TIn,TMat}"/>.
        /// </summary>
        /// <typeparam name="T">TBD</typeparam>
        /// <param name="cause">TBD</param>
        /// <returns>TBD</returns>
        public static Source<T, NotUsed> Failed<T>(Exception cause)
        {
            return new Source<T, NotUsed>(new PublisherSource<T>(
                new ErrorPublisher<T>(cause, "FailedSource"),
                DefaultAttributes.FailedSource,
                Shape<T>("FailedSource")));
        }

        /// <summary>
        /// Creates a <see cref="Source{TOut,TMat}"/> that is not materialized until there is downstream demand, when the source gets materialized
        /// the materialized task is completed with its value, if downstream cancels or fails without any demand the
        /// <paramref name="create"/> factory is never called and the materialized <see cref="Task{TResult}"/> is failed.
        /// </summary>
        public static Source<TOut, Task<TMat>> Lazily<TOut, TMat>(Func<Source<TOut, TMat>> create)
            => FromGraph(LazySource.Create(create));

        /// <summary>
        /// Creates a <see cref="Source{TOut,TMat}"/> that is materialized as a <see cref="ISubscriber{T}"/>
        /// </summary>
        /// <typeparam name="T">TBD</typeparam>
        /// <returns>TBD</returns>
        public static Source<T, ISubscriber<T>> AsSubscriber<T>()
        {
            return new Source<T, ISubscriber<T>>(
                new SubscriberSource<T>(DefaultAttributes.SubscriberSource,
                    Shape<T>("SubscriberSource")));
        }

        /// <summary>
        /// Creates a <see cref="Source{TOut,TMat}"/> that is materialized to an <see cref="IActorRef"/> which points to an Actor
        /// created according to the passed in <see cref="Props"/>. Actor created by the <see cref="Props"/> must
        /// be <see cref="Actors.ActorPublisher{T}"/>.
        /// </summary>
        /// <typeparam name="T">TBD</typeparam>
        /// <param name="props">TBD</param>
        /// <exception cref="ArgumentException">
        /// This exception is thrown when the specified actor <paramref name="props"/> is not of type <see cref="Actors.ActorPublisher{T}"/>.
        /// </exception>
        /// <returns>TBD</returns>
        public static Source<T, IActorRef> ActorPublisher<T>(Props props)
        {
            if (!typeof(Actors.ActorPublisher<T>).IsAssignableFrom(props.Type))
                throw new ArgumentException("Actor must be ActorPublisher");

            return new Source<T, IActorRef>(new ActorPublisherSource<T>(props, DefaultAttributes.ActorPublisherSource, Shape<T>("ActorPublisherSource")));
        }

        /// <summary>
        /// Creates a <see cref="Source{TOut,TMat}"/> that is materialized as an <see cref="IActorRef"/>.
        /// Messages sent to this actor will be emitted to the stream if there is demand from downstream,
        /// otherwise they will be buffered until request for demand is received.
        /// 
        /// Depending on the defined <see cref="OverflowStrategy"/> it might drop elements if
        /// there is no space available in the buffer.
        /// 
        /// The strategy <see cref="OverflowStrategy.Backpressure"/> is not supported, and an
        /// IllegalArgument("Backpressure overflowStrategy not supported") will be thrown if it is passed as argument.
        /// 
        /// The buffer can be disabled by using <paramref name="bufferSize"/> of 0 and then received messages are dropped
        /// if there is no demand from downstream. When <paramref name="bufferSize"/> is 0 the <paramref name="overflowStrategy"/> does
        /// not matter. An async boundary is added after this Source; as such, it is never safe to assume the downstream will always generate demand.
        /// 
        /// The stream can be completed successfully by sending the actor reference a <see cref="Status.Success"/>
        /// message (whose content will be ignored) in which case already buffered elements will be signaled before signaling completion,
        /// or by sending <see cref="PoisonPill"/> in which case completion will be signaled immediately.
        /// 
        /// The stream can be completed with failure by sending a <see cref="Status.Failure"/> to the
        /// actor reference. In case the Actor is still draining its internal buffer (after having received
        /// a <see cref="Status.Success"/>) before signaling completion and it receives a <see cref="Status.Failure"/>,
        /// the failure will be signaled downstream immediately (instead of the completion signal).
        /// 
        /// The actor will be stopped when the stream is completed, failed or canceled from downstream,
        /// i.e. you can watch it to get notified when that happens.
        /// </summary>
        /// <seealso cref="Queue{T}"/>
        /// <typeparam name="T">TBD</typeparam>
        /// <param name="bufferSize">The size of the buffer in element count</param>
        /// <param name="overflowStrategy">Strategy that is used when incoming elements cannot fit inside the buffer</param>
        /// <exception cref="ArgumentException">
        /// This exception is thrown when the specified <paramref name="bufferSize"/> is less than zero.
        /// </exception>
        /// <exception cref="NotSupportedException">
        /// This exception is thrown when the specified <paramref name="overflowStrategy"/> is of type <see cref="OverflowStrategy.Backpressure"/>.
        /// </exception>
        /// <returns>TBD</returns>
        public static Source<T, IActorRef> ActorRef<T>(int bufferSize, OverflowStrategy overflowStrategy)
        {
            if (bufferSize < 0) throw new ArgumentException("Buffer size must be greater than or equal 0", nameof(bufferSize));
            if (overflowStrategy == OverflowStrategy.Backpressure) throw new NotSupportedException("Backpressure overflow strategy is not supported");

            return new Source<T, IActorRef>(new ActorRefSource<T>(bufferSize, overflowStrategy, DefaultAttributes.ActorRefSource, Shape<T>("ActorRefSource")));
        }


        /// <summary>
        /// Combines several sources with fun-in strategy like <see cref="Merge{TIn,TOut}"/> or <see cref="Concat{TIn,TOut}"/> and returns <see cref="Source{TOut,TMat}"/>.
        /// </summary>
        /// <typeparam name="T">TBD</typeparam>
        /// <typeparam name="TOut2">TBD</typeparam>
        /// <param name="first">TBD</param>
        /// <param name="second">TBD</param>
        /// <param name="strategy">TBD</param>
        /// <param name="rest">TBD</param>
        /// <returns>TBD</returns>
        public static Source<TOut2, NotUsed> Combine<T, TOut2>(Source<T, NotUsed> first, Source<T, NotUsed> second, Func<int, IGraph<UniformFanInShape<T, TOut2>, NotUsed>> strategy, params Source<T, NotUsed>[] rest)
            => FromGraph(GraphDsl.Create(b =>
            {
                var c = b.Add(strategy(rest.Length + 2));
                b.From(first).To(c.In(0));
                b.From(second).To(c.In(1));

                for (var i = 0; i < rest.Length; i++)
                    b.From(rest[i]).To(c.In(i + 2));
                return new SourceShape<TOut2>(c.Out);
            }));

        /// <summary>
        /// Combines two sources with fan-in strategy like <see cref="Merge{TIn,TOut}"/> or <see cref="Concat{TIn,TOut}"/> and returns <see cref="Source{TOut,TMat}"/> with a materialized value.
        /// </summary>
        /// <typeparam name="T">TBD</typeparam>
        /// <typeparam name="TOut2">TBD</typeparam>
        /// <typeparam name="TMat1">TBD</typeparam>
        /// <typeparam name="TMat2">TBD</typeparam>
        /// <typeparam name="TMatOut">TBD</typeparam>
        /// <param name="first">TBD</param>
        /// <param name="second">TBD</param>
        /// <param name="strategy">TBD</param>
        /// <param name="combineMaterializers">TBD</param>
        /// <returns>TBD</returns>
        public static Source<TOut2, TMatOut> CombineMaterialized<T, TOut2, TMat1, TMat2, TMatOut>(Source<T, TMat1> first, Source<T, TMat2> second, Func<int, IGraph<UniformFanInShape<T, TOut2>, NotUsed>> strategy, Func<TMat1, TMat2, TMatOut> combineMaterializers)
        {
            var secondPartiallyCombined = GraphDsl.Create(second, (b, secondShape) =>
            {
                var c = b.Add(strategy(2));
                b.From(secondShape).To(c.In(1));
                return new FlowShape<T, TOut2>(c.In(0), c.Out);
            });
            return first.ViaMaterialized(secondPartiallyCombined, combineMaterializers);
        }

        /// <summary>
        /// Combines the elements of multiple streams into a stream of lists.
        /// </summary>
        /// <typeparam name="T">TBD</typeparam>
        /// <param name="sources">TBD</param>
        /// <returns>TBD</returns>
        public static Source<IImmutableList<T>, NotUsed> ZipN<T>(IEnumerable<Source<T, NotUsed>> sources)
            => ZipWithN(x => x, sources);

        /// <summary>
        /// Combines the elements of multiple streams into a stream of sequences using a combiner function.
        /// </summary>
        /// <typeparam name="T">TBD</typeparam>
        /// <typeparam name="TOut2">TBD</typeparam>
        /// <param name="zipper">TBD</param>
        /// <param name="sources">TBD</param>
        /// <returns>TBD</returns>
        public static Source<TOut2, NotUsed> ZipWithN<T, TOut2>(Func<IImmutableList<T>, TOut2> zipper,
            IEnumerable<Source<T, NotUsed>> sources)
        {
            var s = sources.ToList();
            Source<TOut2, NotUsed> source;

            if (s.Count == 0)
                source = Empty<TOut2>();
            else if (s.Count == 1)
                source = s[0].Select(t => zipper(ImmutableList<T>.Empty.Add(t)));
            else
                source = Combine(s[0], s[1], i => new ZipWithN<T, TOut2>(zipper, i), s.Skip(2).ToArray());

            return source.AddAttributes(DefaultAttributes.ZipWithN);
        }

        /// <summary>
        /// Creates a <see cref="Source{TOut,TMat}"/> that is materialized as an <see cref="ISourceQueueWithComplete{T}"/>.
        /// You can push elements to the queue and they will be emitted to the stream if there is demand from downstream,
        /// otherwise they will be buffered until request for demand is received.
        /// 
        /// Depending on the defined <see cref="OverflowStrategy"/> it might drop elements if
        /// there is no space available in the buffer.
        /// 
        /// Acknowledgement mechanism is available.
        /// <see cref="ISourceQueue{T}.OfferAsync">ISourceQueueWithComplete&lt;T&gt;.OfferAsync</see> returns <see cref="Task"/>
        /// which completes with <see cref="QueueOfferResult.Enqueued"/> if element was added to buffer or sent downstream.
        /// It completes with <see cref="QueueOfferResult.Dropped"/> if element was dropped.
        /// Can also complete with <see cref="QueueOfferResult.Failure"/> - when stream failed
        /// or <see cref="QueueOfferResult.QueueClosed"/> when downstream is completed.
        /// 
        /// The strategy <see cref="OverflowStrategy.Backpressure"/> will not complete <see cref="ISourceQueue{T}.OfferAsync">ISourceQueueWithComplete&lt;T&gt;.OfferAsync</see> when buffer is full.
        /// 
        /// The buffer can be disabled by using <paramref name="bufferSize"/> of 0 and then received messages will wait
        /// for downstream demand unless there is another message waiting for downstream demand, in that case
        /// offer result will be completed according to the <paramref name="overflowStrategy"/>.
        /// </summary>
        /// <typeparam name="T">TBD</typeparam>
        /// <param name="bufferSize">The size of the buffer in element count</param>
        /// <param name="overflowStrategy">Strategy that is used when incoming elements cannot fit inside the buffer</param>
        /// <exception cref="ArgumentException">
        /// This exception is thrown when the specified <paramref name="bufferSize"/> is less than zero.
        /// </exception>
        /// <returns>TBD</returns>
        public static Source<T, ISourceQueueWithComplete<T>> Queue<T>(int bufferSize, OverflowStrategy overflowStrategy)
        {
            if (bufferSize < 0) throw new ArgumentException("Buffer size must be greater than or equal 0", nameof(bufferSize));

            return FromGraph(new QueueSource<T>(bufferSize, overflowStrategy).WithAttributes(DefaultAttributes.QueueSource));
        }

        /// <summary>
        /// Start a new <see cref="Source{TOut,TMat}"/> from some resource which can be opened, read and closed.
        /// Interaction with resource happens in a blocking way.
        /// <para>
        /// Example:
        /// {{{
        /// Source.unfoldResource(
        ///   () => new BufferedReader(new FileReader("...")),
        ///   reader => Option(reader.readLine()),
        ///   reader => reader.close())
        /// }}}
        /// </para>
        /// <para>
        /// You can use the supervision strategy to handle exceptions for <paramref name="read"/> function. All exceptions thrown by <paramref name="create"/>
        /// or <paramref name="close"/> will fail the stream.
        /// </para>
        /// <para>
        /// <see cref="Supervision.Directive.Restart"/> supervision strategy will close and create blocking IO again. Default strategy is <see cref="Supervision.Directive.Stop"/> which means
        /// that stream will be terminated on error in `read` function by default.
        /// </para>
        /// <para>
        /// You can configure the default dispatcher for this Source by changing the `akka.stream.blocking-io-dispatcher` or
        /// set it for a given Source by using <see cref="ActorAttributes.CreateDispatcher"/>.
        /// </para>
        /// <para>
        /// Adheres to the <see cref="ActorAttributes.SupervisionStrategy"/> attribute.
        /// </para>
        /// </summary>
        /// <typeparam name="T">TBD</typeparam>
        /// <typeparam name="TSource">TBD</typeparam>
        /// <param name="create">function that is called on stream start and creates/opens resource.</param>
        /// <param name="read">function that reads data from opened resource. It is called each time backpressure signal
        /// is received. Stream calls close and completes when <paramref name="read"/> returns <see cref="Option{T}.None"/>.</param>
        /// <param name="close">TBD</param>
        /// <returns>TBD</returns>
        public static Source<T, NotUsed> UnfoldResource<T, TSource>(Func<TSource> create,
            Func<TSource, Option<T>> read, Action<TSource> close)
        {
            return FromGraph(new UnfoldResourceSource<T, TSource>(create, read, close));
        }

        /// <summary>
        /// <para>
        /// Start a new <see cref="Source{TOut,TMat}"/> from some resource which can be opened, read and closed.
        /// It's similar to <see cref="UnfoldResource{T,TSource}"/> but takes functions that return <see cref="Task"/>s instead of plain values.
        /// </para>
        /// <para>
        /// You can use the supervision strategy to handle exceptions for <paramref name="read"/> function or failures of produced <see cref="Task"/>s.
        /// All exceptions thrown by <paramref name="create"/> or <paramref name="close"/> as well as fails of returned futures will fail the stream.
        /// </para>
        /// <para>
        /// <see cref="Supervision.Directive.Restart"/> supervision strategy will close and create resource .Default strategy is <see cref="Supervision.Directive.Stop"/> which means
        /// that stream will be terminated on error in <paramref name="read"/> function (or task) by default.
        /// </para>
        /// <para>
        /// You can configure the default dispatcher for this Source by changing the `akka.stream.blocking-io-dispatcher` or
        /// set it for a given Source by using <see cref="ActorAttributes.CreateDispatcher"/>.
        /// </para>
        /// <para>
        /// Adheres to the <see cref="ActorAttributes.SupervisionStrategy"/> attribute.
        /// </para>
        /// </summary>
        /// <typeparam name="T">TBD</typeparam>
        /// <typeparam name="TSource">TBD</typeparam>
        /// <param name="create">function that is called on stream start and creates/opens resource.</param>
        /// <param name="read">function that reads data from opened resource. It is called each time backpressure signal
        /// is received. Stream calls close and completes when <see cref="Task"/> from read function returns None.</param>
        /// <param name="close">function that closes resource</param>
        /// <returns>TBD</returns>
        public static Source<T, NotUsed> UnfoldResourceAsync<T, TSource>(Func<Task<TSource>> create,
            Func<TSource, Task<Option<T>>> read, Func<TSource, Task> close)
        {
            return FromGraph(new UnfoldResourceSourceAsync<T, TSource>(create, read, close));
        }

        /// <summary>
        /// Start a new <see cref="Source{TOut,TMat}"/> attached to a .NET event. In case when event will be triggered faster, than a downstream is able 
        /// to consume incoming events, a buffering will occur. It can be configured via optional <paramref name="maxBufferCapacity"/> and 
        /// <paramref name="overflowStrategy"/> parameters.
        /// </summary>
        /// <typeparam name="TDelegate">Delegate type used to attach current source.</typeparam>
        /// <typeparam name="T">Type of the event args produced as source events.</typeparam>
        /// <param name="conversion">A function used to convert provided event handler into a delegate compatible with an underlying .NET event type.</param>
        /// <param name="addHandler">Action used to attach the given event handler to the underlying .NET event.</param>
        /// <param name="removeHandler">Action used to detach the given event handler to the underlying .NET event.</param>
        /// <param name="maxBufferCapacity">Maximum size of the buffer, used in situation when amount of emitted events is higher than current processing capabilities of the downstream.</param>
        /// <param name="overflowStrategy">Overflow strategy used, when buffer (size specified by <paramref name="maxBufferCapacity"/>) has been overflown.</param>
        /// <returns></returns>
        public static Source<T, NotUsed> FromEvent<TDelegate, T>(
            Func<Action<T>, TDelegate> conversion,
            Action<TDelegate> addHandler,
            Action<TDelegate> removeHandler,
            int maxBufferCapacity = 128,
            OverflowStrategy overflowStrategy = OverflowStrategy.DropHead)
        {
            var wrapper = new EventWrapper<TDelegate, T>(addHandler, removeHandler, conversion);
            return FromGraph(new ObservableSourceStage<T>(wrapper, maxBufferCapacity, overflowStrategy));
        }

        /// <summary>
        /// Start a new <see cref="Source{TOut,TMat}"/> attached to a .NET event. In case when event will be triggered faster, than a downstream is able 
        /// to consume incoming events, a buffering will occur. It can be configured via optional <paramref name="maxBufferCapacity"/> and 
        /// <paramref name="overflowStrategy"/> parameters.
        /// </summary>
        /// <typeparam name="T">Type of the event args produced as source events.</typeparam>
        /// <param name="addHandler">Action used to attach the given event handler to the underlying .NET event.</param>
        /// <param name="removeHandler">Action used to detach the given event handler to the underlying .NET event.</param>
        /// <param name="maxBufferCapacity">Maximum size of the buffer, used in situation when amount of emitted events is higher than current processing capabilities of the downstream.</param>
        /// <param name="overflowStrategy">Overflow strategy used, when buffer (size specified by <paramref name="maxBufferCapacity"/>) has been overflown.</param>
        /// <returns></returns>
        public static Source<T, NotUsed> FromEvent<T>(
            Action<EventHandler<T>> addHandler,
            Action<EventHandler<T>> removeHandler,
            int maxBufferCapacity = 128,
            OverflowStrategy overflowStrategy = OverflowStrategy.DropHead)
        {
            Func<Action<T>, EventHandler<T>> conversion = onEvent => (sender, e) => onEvent(e);
            var wrapper = new EventWrapper<EventHandler<T>, T>(addHandler, removeHandler, conversion);
            return FromGraph(new ObservableSourceStage<T>(wrapper, maxBufferCapacity, overflowStrategy));
        }

        /// <summary>
        /// Start a new <see cref="Source{TOut,TMat}"/> attached to an existing <see cref="IObservable{T}"/>. In case when upstream (an <paramref name="observable"/>)
        /// is producing events in a faster pace, than downstream is able to consume them, a buffering will occur. It can be configured via optional 
        /// <paramref name="maxBufferCapacity"/> and <paramref name="overflowStrategy"/> parameters.
        /// </summary>
        /// <typeparam name="T">Type of the event args produced as source events.</typeparam>
        /// <param name="observable">An <see cref="IObservable{T}"/> to which current source will be subscribed.</param>
        /// <param name="maxBufferCapacity">Maximum size of the buffer, used in situation when amount of emitted events is higher than current processing capabilities of the downstream.</param>
        /// <param name="overflowStrategy">Overflow strategy used, when buffer (size specified by <paramref name="maxBufferCapacity"/>) has been overflown.</param>
        /// <returns></returns>
        public static Source<T, NotUsed> FromObservable<T>(
            IObservable<T> observable,
            int maxBufferCapacity = 128,
            OverflowStrategy overflowStrategy = OverflowStrategy.DropHead)
        {
            return FromGraph(new ObservableSourceStage<T>(observable, maxBufferCapacity, overflowStrategy));
        }
    }
}<|MERGE_RESOLUTION|>--- conflicted
+++ resolved
@@ -549,13 +549,8 @@
         /// <returns>TBD</returns>
         public static Source<T, NotUsed> Repeat<T>(T element)
         {
-<<<<<<< HEAD
             var next = (element(T), element(T));
-            return Unfold(element, _ => next).WithAttributes(DefaultAttributes.Repeat);
-=======
-            var next = new Tuple<T, T>(element, element);
-            return Unfold(element, _ => new Option<Tuple<T, T>>(next)).WithAttributes(DefaultAttributes.Repeat);
->>>>>>> d1685801
+            return Unfold(element, _ => next.AsOption()).WithAttributes(DefaultAttributes.Repeat);
         }
 
         /// <summary>
@@ -576,11 +571,7 @@
         /// <param name="state">TBD</param>
         /// <param name="unfold">TBD</param>
         /// <returns>TBD</returns>
-<<<<<<< HEAD
         public static Source<TElem, NotUsed> Unfold<TState, TElem>(TState state, Func<TState, (TState, TElem)> unfold)
-=======
-        public static Source<TElem, NotUsed> Unfold<TState, TElem>(TState state, Func<TState, Option<Tuple<TState, TElem>>> unfold)
->>>>>>> d1685801
             => FromGraph(new Unfold<TState, TElem>(state, unfold)).WithAttributes(DefaultAttributes.Unfold);
 
         /// <summary>
@@ -603,11 +594,7 @@
         /// <param name="state">TBD</param>
         /// <param name="unfoldAsync">TBD</param>
         /// <returns>TBD</returns>
-<<<<<<< HEAD
         public static Source<TElem, NotUsed> UnfoldAsync<TState, TElem>(TState state, Func<TState, Task<(TState, TElem)>> unfoldAsync)
-=======
-        public static Source<TElem, NotUsed> UnfoldAsync<TState, TElem>(TState state, Func<TState, Task<Option<Tuple<TState, TElem>>>> unfoldAsync)
->>>>>>> d1685801
             => FromGraph(new UnfoldAsync<TState, TElem>(state, unfoldAsync)).WithAttributes(DefaultAttributes.UnfoldAsync);
 
         /// <summary>
@@ -627,15 +614,8 @@
         /// <param name="state">TBD</param>
         /// <param name="unfold">TBD</param>
         /// <returns>TBD</returns>
-<<<<<<< HEAD
         public static Source<TElem, NotUsed> UnfoldInfinite<TState, TElem>(TState state, Func<TState, (TState, TElem)> unfold)
-        {
-            throw new NotImplementedException();
-        }
-=======
-        public static Source<TElem, NotUsed> UnfoldInfinite<TState, TElem>(TState state, Func<TState, Tuple<TState, TElem>> unfold)
             => FromGraph(new UnfoldInfinite<TState, TElem>(state, unfold)).WithAttributes(DefaultAttributes.UnfoldInf);
->>>>>>> d1685801
 
         /// <summary>
         /// A <see cref="Source{TOut,TMat}"/> with no elements, i.e. an empty stream that is completed immediately for every connected <see cref="Sink{TIn,TMat}"/>.
