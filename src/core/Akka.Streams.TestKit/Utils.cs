--- conflicted
+++ resolved
@@ -34,15 +34,6 @@
             => AssertAllStagesStoppedAsync(spec, () =>
                 {
                     block();
-<<<<<<< HEAD
-                    return Task.CompletedTask;
-                }, materializer)
-                .ConfigureAwait(false).GetAwaiter().GetResult();
-
-        public static async Task AssertAllStagesStoppedAsync(this AkkaSpec spec, Func<Task> block, IMaterializer materializer)
-        {
-            await block();
-=======
                     return NotUsed.Instance;
                 }, materializer, timeout, cancellationToken)
                 .ConfigureAwait(false).GetAwaiter().GetResult();
@@ -74,9 +65,8 @@
         {
             timeout ??= 20.Seconds();
             var result = await block().ShouldCompleteWithin(timeout.Value);
->>>>>>> 8f960ff7
             if (!(materializer is ActorMaterializerImpl impl))
-                return;
+                return result;
 
             var probe = spec.CreateTestProbe(impl.System);
             probe.Send(impl.Supervisor, StreamSupervisor.StopChildren.Instance);
@@ -92,18 +82,13 @@
                         impl.Supervisor.Tell(StreamSupervisor.GetChildren.Instance, probe.Ref);
                         children = (await probe.ExpectMsgAsync<StreamSupervisor.Children>(cancellationToken: cancellationToken)).Refs;
                         if (children.Count != 0)
-<<<<<<< HEAD
                         {
                             children.ForEach(c=>c.Tell(StreamSupervisor.PrintDebugDump.Instance));
                             await Task.Delay(100);
                             throw new Exception(
                                 $"expected no StreamSupervisor children, but got {children.Aggregate("", (s, @ref) => s + @ref + ", ")}");
                         }
-                    });
-=======
-                            throw new Exception($"expected no StreamSupervisor children, but got {children.Aggregate("", (s, @ref) => s + @ref + ", ")}");
                     }, cancellationToken: cancellationToken);
->>>>>>> 8f960ff7
                 }
                 catch 
                 {
@@ -111,13 +96,9 @@
                     await Task.Delay(100);
                     throw;
                 }
-<<<<<<< HEAD
-            });
-=======
             }, cancellationToken: cancellationToken);
 
             return result;
->>>>>>> 8f960ff7
         }
 
         public static void AssertDispatcher(IActorRef @ref, string dispatcher)
