--- conflicted
+++ resolved
@@ -113,16 +113,12 @@
 
         public void EntityTerminated(IActorRef tref) => this.BaseEntityTerminated(tref);
         public void DeliverTo(string id, object message, object payload, IActorRef sender) => this.BaseDeliverTo(id, message, payload, sender);
-<<<<<<< HEAD
-
-=======
         
         protected override void PostStop()
         {
             PassivateIdleTask?.Cancel();
             base.PostStop();
         }
->>>>>>> 20507c41
 
         protected override bool Receive(object message) => WaitingForState(ImmutableHashSet<int>.Empty)(message);
 
