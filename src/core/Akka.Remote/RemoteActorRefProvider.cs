--- conflicted
+++ resolved
@@ -436,11 +436,7 @@
         [MethodImpl(MethodImplOptions.AggressiveInlining)]
         public bool HasAddress(Address address)
         {
-<<<<<<< HEAD
-            return address == RootPath.Address || Transport.Addresses.Contains(address);
-=======
             return address.Equals(_local.RootPath.Address) || address.Equals(RootPath.Address) || Transport.Addresses.Contains(address);
->>>>>>> 8279ed4f
         }
 
         /// <summary>
