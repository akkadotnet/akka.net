--- conflicted
+++ resolved
@@ -543,11 +543,7 @@
         /// </summary>
         public Member SelfMember => _readView.Self;
 
-<<<<<<< HEAD
-        private readonly AtomicBoolean _isTerminated = new AtomicBoolean();
-=======
         private readonly AtomicBoolean _isTerminated = new(false);
->>>>>>> 54eed54d
 
         /// <summary>
         /// Determine whether or not this cluster instance has been shutdown.
