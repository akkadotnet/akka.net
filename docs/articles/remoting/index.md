---
uid: remote-overview
title: Akka.Remote Overview
---

# Akka.Remote Overview

Akka.NET uses the "Home Depot" extensibility model - the base [Akka NuGet package](https://www.nuget.org/packages/Akka/) provides all of the capabilities you need to create actors, `IActorRef`s, and pass messages, but the Akka.NET project ships dozens of additional modules which take the capabilities of Akka.NET and extend them to do new things!

**[Akka.Remote](http://www.nuget.org/packages/Akka.Remote/) is the most powerful of all of these additional packages**, as it is what brings the capability to build an `ActorSystem` across multiple processes over a computer network.  

## Akka.Remote's Capabilities

Akka.Remote introduces the following capabilities to Akka.NET applications:

1. **Location transparency with RemoteActorRef** - write code that looks like it's communicating with local actors, but with just a few configuration settings your actors can begin communicating with actors hosted in remote processes in a way that's fully [location transparent](xref:location-transparency) to your code.
1. **Remote addressing** - Akka.Remote extends the `Address` and `ActorPath` components of Akka.NET to also now include information about how to connect to remote processes via `ActorSelection`.
1. **Remote messaging** - send messages, *transparently*, to actors running in remote `ActorSystem`s elsewhere on the network.
1. **Remote deployment** - remotely deploy actors via the `ActorOf` method onto remote `ActorSystem` instances, anywhere on the network! The location of your actors on the network becomes a deployment detail in Akka.Remote.
1. **Multiple network transports** - out of the box Akka.Remote ships with support for TCP, but has the ability to plugin third party transports and active multiple of them at the same time.

## Distributed by Default

Everything in Akka.NET is designed to work in a distributed setting: all interactions of actors use purely message passing and everything is asynchronous. This effort has been undertaken to ensure that all functions are available equally when running within a single machine or on a cluster of hundreds of machines. The key for enabling this is to go from remote to local by way of optimization instead of trying to go from local to remote by way of generalization. See [this classic paper](http://doc.akka.io/docs/misc/smli_tr-94-29.pdf) for a detailed discussion on why the second approach is bound to fail.

## Ways in which Transparency is Broken

What is true of Akka need not be true of the application which uses it, since designing for distributed execution poses some restrictions on what is possible. The most obvious one is that all messages sent over the wire must be serializable. While being a little less obvious this includes closures which are used as actor factories (i.e. within Props) if the actor is to be created on a remote node.

Another consequence is that everything needs to be aware of all interactions being fully asynchronous, which in a computer network might mean that it may take several minutes for a message to reach its recipient (depending on configuration). It also means that the probability for a message to be lost is much higher than within one CLR, where it is close to zero (still: no hard guarantee!).

Message size can also be a concern. While in-process messages are only bound by CLR restrictions, physical memory and operating system, remote transport layer sets the maximum size to 128 kB by default (minimum: 32 kB). If any of the messages sent remotely is larger than that, maximum frame size in the config file has to be changed to appropriate value:

```hocon
akka {
    dot-netty.tcp {
        # Maximum frame size: 4 MB
        maximum-frame-size = 4000000b
    }
}
```

Messages exceeding the maximum size will be dropped.

You also have to be aware that some protocols (e.g. UDP) might not support arbitrarily large messages.

## How is Remoting Used?

We took the idea of transparency to the limit in that there is nearly no API for the remoting layer of Akka.NET: it is purely driven by configuration. Just write your application according to the principles outlined in the previous sections, then specify remote deployment of actor sub-trees in the configuration file. This way, your application can be scaled out without having to touch the code. The only piece of the API which allows programmatic influence on remote deployment is that Props contain a field which may be set to a specific Deploy instance; this has the same effect as putting an equivalent deployment into the configuration file (if both are given, configuration file wins).

## Peer-to-Peer vs. Client-Server

Akka Remoting is a communication module for connecting actor systems in a peer-to-peer fashion, and it is the foundation for Akka Clustering. The design of remoting is driven by two (related) design decisions:

1. Communication between involved systems is symmetric: if a system A can connect to a system B then system B must also be able to connect to system A independently.
2. The role of the communicating systems are symmetric in regards to connection patterns: there is no system that only accepts connections, and there is no system that only initiates connections.
The consequence of these decisions is that it is not possible to safely create pure client-server setups with predefined roles (violates assumption 2) and using setups involving Network Address Translation or Load Balancers (violates assumption 1).

For client-server setups it is better to use HTTP or [Akka I/O](xref:akka-io).

### Use Cases

Akka.Remote is most commonly used in distributed applications that run across the network, some examples include:

1. Client applications (WPF, Windows Forms) with duplex communication requirements with remote servers;
2. Server-to-Server applications;
3. Embedded Akka.NET applications; (like [this RaspberryPi example](https://twitter.com/AkkaDotNET/status/584109606714093568)!)
4. and any application that uses Akka.Cluster or any of its modules.

> [!NOTE]
> Akka.Remote largely serves as plumbing for Akka.Cluster and the other "high availability" modules within Akka.NET. The use cases for using Akka.Remote by itself are largely limited to scenarios that don't require the elasticity and fault-tolerance needs that Akka.Cluster fulfills.

That being said, it's a good idea to understand how Akka.Remote works if you intend to use clustering. So keep reading!

## Marking Points for Scaling Up with Routers

In addition to being able to run different parts of an actor system on different nodes of a cluster, it is also possible to scale up onto more cores by multiplying actor sub-trees which support parallelization (think for example a search engine processing different queries in parallel). The clones can then be routed to in different fashions, e.g. round-robin. The only thing necessary to achieve this is that the developer needs to declare a certain actor as `WithRouter`, then—in its stead—a router actor will be created which will spawn up a configurable number of children of the desired type and route to them in the configured fashion. Once such a router has been declared, its configuration can be freely overridden from the configuration file, including mixing it with the remote deployment of (some of) the children. Read more about this in [Routers](xref:routers).

## Enabling Akka.Remote

Enabling Akka.Remote in your own applications is simple:

![How to Enable Akka.Remote](/images/how-to-enable-akka-remote.png)

First you need to install the Akka.Remote NuGet package, which you can do like this:

    PS> Install-Package Akka.Remote

Next, you'll need to enable the `RemoteActorRefProvider` inside [HOCON configuration](xref:configuration) and bind your transport to an accessible IP address and port combination. Here's an example:

```xml
akka {
    actor {
        provider = remote
    }

    remote {
        dot-netty.tcp {
            port = 8080
            hostname = localhost
        }
    }
}
```

See [Akka Remote Reference Config File](https://github.com/akkadotnet/akka.net/blob/dev/src/core/Akka.Remote/Configuration/Remote.conf) for additional information on HOCON settings available in akka remote.

## Addresses, Transports, Endpoints, and Associations

In the above section we mentioned that you have to bind a *transport* to an IP address and port, we did that in HOCON inside the `dot-netty.tcp` section. Why did we have to do any of that?

Well, let's take a step back to define some key terms you'll need to be familiar with in order to use Akka.Remote:

<<<<<<< HEAD
* **Transport** - a "transport" refers to an actual network transport, such as TCP or UDP. By default Akka.Remote uses a [DotNetty](https://github.com/Azure/DotNetty) TCP transport, but you could write your own transport and use that instead of you wish.
* **Address** - this refers to an IP address and port combination, just like any other IP-enabled protocol. You can also use a hostname instead of an IP address, but the hostname must be resolved to an IP address first. 
* **Endpoint** - an "endpoint" is a specific address binding for a transport. If I open a TCP transport at `localhost:8080` then I've created an *endpoint* for that transport at that address.
* **Association** - an "association" is a connection between two endpoints, each belonging to a different `ActorSystem`. Must have a valid *outbound* endpoint and a valid *inbound* endpoint in order to create the association.
=======
- **Transport** - a "transport" refers to an actual network transport, such as TCP or UDP. By default Akka.Remote uses a [DotNetty](https://github.com/Azure/DotNetty) TCP transport, but you could write your own transport and use that instead of you wish.
- **Address** - this refers to an IP address and port combination, just like any other IP-enabled protocol. You can also use a hostname instead of an IP address, but the hostname must be resolved to an IP address first.
- **Endpoint** - an "endpoint" is a specific address binding for a transport. If I open a TCP transport at `localhost:8080` then I've created an *endpoint* for that transport at that address.
- **Association** - an "association" is a connection between two endpoints, each belonging to a different `ActorSystem`. Must have a valid *outbound* endpoint and a valid *inbound* endpoint in order to create the association.
>>>>>>> 312fd269

These terms form the basis for all remote interaction between `ActorSystem` instances, so they're critically important to learn and distinguish.

So in the case of our previous example, `localhost:8080` is the inbound (listening) endpoint for the `DotNetty` TCP transport of the `ActorSystem` we configured.

## How to Form Associations between Remote Systems

So imagine we have the following two actor systems configured to both use the `dot-netty.tcp` Akka.Remote transport:

**Client**

```xml
akka {  
    actor {
        provider = remote
    }
    remote {
        dot-netty.tcp {
            port = 0 # bound to a dynamic port assigned by the OS
            hostname = localhost
        }
    }
}
```

**Server**

```xml
akka {  
    actor {
        provider = remote
    }
    remote {
        dot-netty.tcp {
            port = 8081 #bound to a specific port
            hostname = localhost
        }
    }
}
```

Here's what the initial state of those two systems would look like upon starting both `ActorSystem`s.

![Initial state of Client and Server](/images/remoting-initial-state.png)

Both `ActorSystem` instances start, open their transports and bind them to the configured addresses (which creates an *inbound* endpoint for each) and then waits for incoming association attempts from elsewhere.

In order to actually form an association between the client and the server, *one of the nodes has to attempt contact with the other.* Remote associations are formed lazily!

### Addressing a Remote `ActorSystem`

In order to form an association with a remote `ActorSystem`, we have to have an [`Address`](http://api.getakka.net/docs/stable/html/58836154.htm) for that `ActorSystem`.

All local Akka.NET actors have an `Address` too, as part of their [`ActorPath`](http://api.getakka.net/docs/stable/html/6DC439AE.htm).

**A local `ActorPath`** look like  this:

![Local Akka.NET address](/images/local-address-annotation.png)

**A remote `ActorPath`** looks like this:

![Remote Akka.NET address](/images/remote-address-annotation.png)

Each `ActorPath` consists of four parts:

1. **Protocol** - this defines the protocol used to communicate with this actor. Default local protocol is in-memory message passing.
2. **ActorSystem** - the name of the `ActorSystem` to which this actor belongs.
3. **Address** - refers to the inbound endpoint you can use to communicate with this actor via the protocol. There's a default address for local-only actors and it always get committed from local `ActorPaths`.
4. **Path** - refers to the path of this actor in the hierarchy.

When you want to connect to a remote `ActorSystem`, two important changes occur to the address:

1. **The protocol gets augmented with the protocol of the network transport** - so in this case, since we're using the DotNetty TCP transport the protocol for communicating with all remote actors in our `ActorSystem` changes from `akka://` to `akka.tcp://`. When you deploy an actor remotely or send a message to a remote actor via `ActorSelection`, specifying this protocol is what tells your local `ActorSystem` how to deliver this message to the remote one!
2. **The address gets populated with the inbound endpoint on the transport** - `localhost:9001` in this case. This lets your local system know how to attempt to establish an *outbound endpoint* to the remote `ActorSystem`.

> [!NOTE]
> For more information about addressing in Akka.NET, see [Actor References, Paths and Addresses](xref:addressing)

Here's how we actually use a remote `Address` to form an association between two remote `ActorSystem` instances.

### The Association Process

This information exposes some of the Akka.Remote internals to you, but it's important to know because without this information it's very difficult to troubleshoot association problems in production - *which you should anticipate as a product of imperfect networks*.

![The Association process](/images/how-associations-work.png)

The association process begins when **System 1** has an actor who wants to send a message to an [`ActorSelection`](http://api.getakka.net/docs/stable/html/CC0731A6.htm) belonging to an actor who resides on **System 2**.

The `RemoteActorRefProvider` built into System 1, upon seeing the remote address in the `ActorSelection`, will check to see if a remote connection to System 2 is already open. Since there isn't one, it will open a new outbound endpoint using its TCP transport (which, internally, will create a new TCP socket on a new port - but that's beyond the scope of this course) and send an "handshake" message to System 2.

System 2 will receive the handshake, accept the inbound association, and reply with an "Associate" message which will complete the association process.

System 1 will then finally deliver the message contained in the `ActorSelection` to the appropriate actor on System 2.

That's how associations work in a nutshell!

#### Internals: How Akka.Remote Associations Work

We have a video that illustrates how this process works - this video was really designed for Akka.NET contributors who work on Akka.Remote, but there's a lot of benefit in understanding it as an end-user of Akka.NET too!

<!-- markdownlint-disable MD033 -->
<iframe width="560" height="315" src="https://www.youtube.com/embed/6c1gVLyYcMM" frameborder="0" allowfullscreen></iframe>
<!-- markdownlint-enable MD033 -->

## Additional Resources

* [Akka.NET Internals: How Akka.Remote Connections Work (Video)](https://www.youtube.com/watch?v=6c1gVLyYcMM)
* [ChatClient Akka.Remote example (Code Sample)](https://github.com/akkadotnet/akka.net/tree/dev/src/examples/Chat)<|MERGE_RESOLUTION|>--- conflicted
+++ resolved
@@ -111,17 +111,10 @@
 
 Well, let's take a step back to define some key terms you'll need to be familiar with in order to use Akka.Remote:
 
-<<<<<<< HEAD
 * **Transport** - a "transport" refers to an actual network transport, such as TCP or UDP. By default Akka.Remote uses a [DotNetty](https://github.com/Azure/DotNetty) TCP transport, but you could write your own transport and use that instead of you wish.
 * **Address** - this refers to an IP address and port combination, just like any other IP-enabled protocol. You can also use a hostname instead of an IP address, but the hostname must be resolved to an IP address first. 
 * **Endpoint** - an "endpoint" is a specific address binding for a transport. If I open a TCP transport at `localhost:8080` then I've created an *endpoint* for that transport at that address.
 * **Association** - an "association" is a connection between two endpoints, each belonging to a different `ActorSystem`. Must have a valid *outbound* endpoint and a valid *inbound* endpoint in order to create the association.
-=======
-- **Transport** - a "transport" refers to an actual network transport, such as TCP or UDP. By default Akka.Remote uses a [DotNetty](https://github.com/Azure/DotNetty) TCP transport, but you could write your own transport and use that instead of you wish.
-- **Address** - this refers to an IP address and port combination, just like any other IP-enabled protocol. You can also use a hostname instead of an IP address, but the hostname must be resolved to an IP address first.
-- **Endpoint** - an "endpoint" is a specific address binding for a transport. If I open a TCP transport at `localhost:8080` then I've created an *endpoint* for that transport at that address.
-- **Association** - an "association" is a connection between two endpoints, each belonging to a different `ActorSystem`. Must have a valid *outbound* endpoint and a valid *inbound* endpoint in order to create the association.
->>>>>>> 312fd269
 
 These terms form the basis for all remote interaction between `ActorSystem` instances, so they're critically important to learn and distinguish.
 
