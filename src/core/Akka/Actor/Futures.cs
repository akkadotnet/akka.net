--- conflicted
+++ resolved
@@ -125,15 +125,12 @@
             if (provider == null)
                 throw new ArgumentException("Unable to resolve the target Provider", nameof(self));
 
-<<<<<<< HEAD
-            var result = await Ask(self, message, provider, timeout, cancellationToken);
+
+            var result = await Ask(self, messageFactory, provider, timeout, cancellationToken);
             if (result is T t)
                 return t;
 
             throw new InvalidAskResponseException($"Expected message of type [{typeof(T)}] but received [{result}]", result);
-=======
-            return (T)await Ask(self, messageFactory, provider, timeout, cancellationToken);
->>>>>>> ed024077
         }
 
         /// <summary>
