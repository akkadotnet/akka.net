--- conflicted
+++ resolved
@@ -33,11 +33,7 @@
       <h1 class="title">Try <strong>Akka.NET</strong> now!</h1>
       <h1 class="title"><small class="subtitle">Follow our tutorial and build your first Akka.NET application today.</small></h1>
       <div class="options">
-<<<<<<< HEAD
-        <a class="btn btn-lg btn-primary" href="community/whats-new/akkadotnet-v1.4.md">What's new in Akka.NET v1.4.0?</a>
-=======
         <a class="btn btn-lg btn-primary" href="community/whats-new/akkadotnet-v1.5.md">Coming Soon: Akka.NET v1.5</a>
->>>>>>> bba3dc3d
         <a class="btn btn-lg btn-primary" href="articles/intro/getting-started/tutorial-overview.md">Get Started Now</a> <a class="btn btn-lg btn-primary" href="articles/intro/what-is-akka.md">Read the documentation</a>
       </div>
     </div>
