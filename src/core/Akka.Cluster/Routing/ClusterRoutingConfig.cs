--- conflicted
+++ resolved
@@ -95,15 +95,9 @@
 
             return new ClusterRouterGroupSettings(
                 GetMaxTotalNrOfInstances(config),
-<<<<<<< HEAD
                 ImmutableHashSet.CreateRange(config.GetStringList("routees.paths")),
-                config.GetBoolean("cluster.allow-local-routees"),
-                UseRoleOption(config.GetString("cluster.use-role")));
-=======
-                ImmutableHashSet.Create(config.GetStringList("routees.paths", new string[] { }).ToArray()),
                 config.GetBoolean("cluster.allow-local-routees", false),
                 UseRoleOption(config.GetString("cluster.use-role", null)));
->>>>>>> fc687b57
         }
     }
 
@@ -266,7 +260,6 @@
         {
             int number = config.GetInt("nr-of-instances", 0);
             if (number == 0 || number == 1)
-<<<<<<< HEAD
             {
                 return config.GetInt("cluster.max-nr-of-instances-per-node");
             }
@@ -274,11 +267,6 @@
             {
                 return number;
             }
-=======
-                return config.GetInt("cluster.max-nr-of-instances-per-node", 0);
-
-            return number;
->>>>>>> fc687b57
         }
     }
 
@@ -843,24 +831,12 @@
             var deploymentTarget = SelectDeploymentTarget();
             while (deploymentTarget != null)
             {
-<<<<<<< HEAD
                 var address = deploymentTarget.Item1;
                 var path = deploymentTarget.Item2;
                 var routee = _group.RouteeFor(address + path, Context);
                 UsedRouteePaths = UsedRouteePaths.SetItem(
                     address,
                     UsedRouteePaths.GetOrElse(address, ImmutableHashSet<string>.Empty).Add(path));
-=======
-                var deploymentTarget = SelectDeploymentTarget();
-                if (deploymentTarget != null)
-                {
-                    var address = deploymentTarget.Value.Item1;
-                    var path = deploymentTarget.Value.Item2;
-                    var routee = _group.RouteeFor(address + path, Context);
-                    UsedRouteePaths = UsedRouteePaths.SetItem(
-                        address,
-                        UsedRouteePaths.GetOrElse(address, ImmutableHashSet<string>.Empty).Add(path));
->>>>>>> fc687b57
 
                 //must register each one, since registered routees are used in SelectDeploymentTarget
                 Cell.AddRoutee(routee);
@@ -896,11 +872,7 @@
 
                 // pick next of unused paths
                 var minPath = Settings.RouteesPaths.FirstOrDefault(p => !minNode.Used.Contains(p));
-<<<<<<< HEAD
-                return minPath != null ? new Tuple<Address, string>(minNode.Address, minPath) : null;
-=======
                 return minPath == null ? ((Address, string)?)null : (minNode.Address, minPath);
->>>>>>> fc687b57
             }
         }
 
