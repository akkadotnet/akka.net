--- conflicted
+++ resolved
@@ -122,23 +122,12 @@
 
 This means that:
 
-<<<<<<< HEAD
-> This means that:
->
-> * If ``M1`` is delivered it must be delivered before ``M2`` and ``M3``
-> * If ``M2`` is delivered it must be delivered before ``M3``
-> * If ``M4`` is delivered it must be delivered before ``M5`` and ``M6``
-> * If ``M5`` is delivered it must be delivered before ``M6``
-> * ``A2`` can see messages from ``A1`` interleaved with messages from ``A3``
-> * Since there is no guaranteed delivery, any of the messages may be dropped, i.e. not arrive at ``A2``
-=======
-- If ``M1`` is delivered it must be delivered before ``M2`` and ``M3``
-- If ``M2`` is delivered it must be delivered before ``M3``
-- If ``M4`` is delivered it must be delivered before ``M5`` and ``M6``
-- If ``M5`` is delivered it must be delivered before ``M6``
-- ``A2`` can see messages from ``A1`` interleaved with messages from ``A3``
-- Since there is no guaranteed delivery, any of the messages may be dropped, i.e. not arrive at ``A2``
->>>>>>> cf6d58e4
+* If ``M1`` is delivered it must be delivered before ``M2`` and ``M3``
+* If ``M2`` is delivered it must be delivered before ``M3``
+* If ``M4`` is delivered it must be delivered before ``M5`` and ``M6``
+* If ``M5`` is delivered it must be delivered before ``M6``
+* ``A2`` can see messages from ``A1`` interleaved with messages from ``A3``
+* Since there is no guaranteed delivery, any of the messages may be dropped, i.e. not arrive at ``A2``
 
 > [!NOTE]
 > It is important to note that Akka's guarantee applies to the order in which
