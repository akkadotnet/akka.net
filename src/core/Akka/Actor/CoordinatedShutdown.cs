﻿//-----------------------------------------------------------------------
// <copyright file="CoordinatedShutdown.cs" company="Akka.NET Project">
//     Copyright (C) 2009-2019 Lightbend Inc. <http://www.lightbend.com>
//     Copyright (C) 2013-2019 .NET Foundation <https://github.com/akkadotnet/akka.net>
// </copyright>
//-----------------------------------------------------------------------

using System;
using System.Collections.Concurrent;
using System.Collections.Generic;
using System.Collections.Immutable;
using System.Linq;
using System.Threading;
using System.Threading.Tasks;
using Akka.Configuration;
using Akka.Event;
using Akka.Util;
using Akka.Util.Internal;
using static Akka.Pattern.FutureTimeoutSupport;
using static Akka.Util.Internal.TaskEx;

namespace Akka.Actor
{
    /// <summary>
    /// Used to register the <see cref="CoordinatedShutdown"/> extension with a given <see cref="ActorSystem"/>.
    /// </summary>
    public sealed class CoordinatedShutdownExtension : ExtensionIdProvider<CoordinatedShutdown>
    {
        /// <summary>
        /// Creates a new instance of the <see cref="CoordinatedShutdown"/> extension.
        /// </summary>
        /// <param name="system">The extended actor system.</param>
        /// <returns>A coordinated shutdown plugin.</returns>
        public override CoordinatedShutdown CreateExtension(ExtendedActorSystem system)
        {
            var conf = system.Settings.Config.GetConfig("akka.coordinated-shutdown");
            var phases = CoordinatedShutdown.PhasesFromConfig(conf);
            var coord = new CoordinatedShutdown(system, phases);
            CoordinatedShutdown.InitPhaseActorSystemTerminate(system, conf, coord);
            CoordinatedShutdown.InitClrHook(system, conf, coord);
            return coord;
        }
    }

    /// <summary>
    /// INTERNAL API
    /// </summary>
    internal sealed class Phase
    {
        /// <summary>
        /// Creates a new <see cref="Phase"/>
        /// </summary>
        /// <param name="dependsOn">The list of other phases this phase depends upon.</param>
        /// <param name="timeout">A timeout value for any tasks running during this phase.</param>
        /// <param name="recover">When set to <c>true</c>, this phase can recover from a faulted state during shutdown.</param>
        public Phase(ImmutableHashSet<string> dependsOn, TimeSpan timeout, bool recover)
        {
            DependsOn = dependsOn ?? ImmutableHashSet<string>.Empty;
            Timeout = timeout;
            Recover = recover;
        }

        /// <summary>
        /// The names of other <see cref="Phase"/>s this phase depends upon.
        /// </summary>
        public ImmutableHashSet<string> DependsOn { get; }

        /// <summary>
        /// The amount of time this phase is allowed to run.
        /// </summary>
        public TimeSpan Timeout { get; }

        /// <summary>
        /// If <c>true</c>, this phase has the ability to recover during a faulted state.
        /// </summary>
        public bool Recover { get; }

        private bool Equals(Phase other)
        {
            return DependsOn.SetEquals(other.DependsOn)
                && Timeout.Equals(other.Timeout)
                && Recover == other.Recover;
        }

        /// <inheritdoc/>
        public override bool Equals(object obj)
        {
            if (ReferenceEquals(null, obj)) return false;
            if (ReferenceEquals(this, obj)) return true;
            return obj is Phase && Equals((Phase)obj);
        }

        /// <inheritdoc/>
        public override int GetHashCode()
        {
            unchecked
            {
                var hashCode = DependsOn?.GetHashCode() ?? 0;
                hashCode = (hashCode * 397) ^ Timeout.GetHashCode();
                hashCode = (hashCode * 397) ^ Recover.GetHashCode();
                return hashCode;
            }
        }

        /// <inheritdoc/>
        public override string ToString()
        {
            return $"DependsOn=[{string.Join(",", DependsOn)}], Timeout={Timeout}, Recover={Recover}";
        }
    }

    /// <summary>
    /// An <see cref="ActorSystem"/> extension used to help coordinate and sequence shutdown activities
    /// during graceful termination of actor systems, plugins, and so forth.
    /// </summary>
    public sealed class CoordinatedShutdown : IExtension
    {
        /// <summary>
        /// Initializes a new <see cref="CoordinatedShutdown"/> instance.
        /// </summary>
        /// <param name="system">Access to the <see cref="ExtendedActorSystem"/>.</param>
        /// <param name="phases">The list of <see cref="Phase"/>s provided by the HOCON configuration.</param>
        internal CoordinatedShutdown(ExtendedActorSystem system, Dictionary<string, Phase> phases)
        {
            System = system;
            Phases = phases;
            Log = Logging.GetLogger(System, GetType());
            _knownPhases = new HashSet<string>(Phases.Keys.Concat(Phases.Values.SelectMany(x => x.DependsOn)));
            OrderedPhases = TopologicalSort(Phases);
        }

        /// <summary>
        /// Retrieves the <see cref="CoordinatedShutdown"/> extension for the current <see cref="ActorSystem"/>
        /// </summary>
        /// <param name="sys">The current actor system.</param>
        /// <returns>A <see cref="CoordinatedShutdown"/> instance.</returns>
        public static CoordinatedShutdown Get(ActorSystem sys)
        {
            return sys.WithExtension<CoordinatedShutdown, CoordinatedShutdownExtension>();
        }

        public const string PhaseBeforeServiceUnbind = "before-service-unbind";
        public const string PhaseServiceUnbind = "service-unbind";
        public const string PhaseServiceRequestsDone = "service-requests-done";
        public const string PhaseServiceStop = "service-stop";
        public const string PhaseBeforeClusterShutdown = "before-cluster-shutdown";
        public const string PhaseClusterShardingShutdownRegion = "cluster-sharding-shutdown-region";
        public const string PhaseClusterLeave = "cluster-leave";
        public const string PhaseClusterExiting = "cluster-exiting";
        public const string PhaseClusterExitingDone = "cluster-exiting-done";
        public const string PhaseClusterShutdown = "cluster-shutdown";
        public const string PhaseBeforeActorSystemTerminate = "before-actor-system-terminate";
        public const string PhaseActorSystemTerminate = "actor-system-terminate";



        /// <summary>
        /// Reason for the shutdown, which can be used by tasks in case they need to do
        /// different things depending on what caused the shutdown. There are some
        /// predefined reasons, but external libraries applications may also define
        /// other reasons.
        /// </summary>
        public class Reason
        {
            protected Reason()
            {

            }
        }

        /// <summary>
        /// The reason for the shutdown was unknown. Needed for backwards compatibility.
        /// </summary>
        public class UnknownReason : Reason
        {
            public static Reason Instance = new UnknownReason();

            private UnknownReason()
            {

            }
        }

        /// <summary>
        /// The shutdown was initiated by a CLR shutdown hook
        /// </summary>
        public class ClrExitReason : Reason
        {
            public static Reason Instance = new ClrExitReason();

            private ClrExitReason()
            {

            }
        }


        /// <summary>
        /// The shutdown was initiated by Cluster downing.
        /// </summary>
        public class ClusterDowningReason : Reason
        {
            public static Reason Instance = new ClusterDowningReason();

            private ClusterDowningReason()
            {

            }
        }


        /// <summary>
        /// The shutdown was initiated by Cluster leaving.
        /// </summary>
        public class ClusterLeavingReason : Reason
        {
            public static Reason Instance = new ClusterLeavingReason();

            private ClusterLeavingReason()
            {

            }
        }

        /// <summary>
        /// The <see cref="ActorSystem"/>
        /// </summary>
        public ExtendedActorSystem System { get; }

        /// <summary>
        /// The set of named <see cref="Phase"/>s that will be executed during coordinated shutdown.
        /// </summary>
        internal Dictionary<string, Phase> Phases { get; }

        /// <summary>
        /// INTERNAL API
        /// </summary>
        internal ILoggingAdapter Log { get; }

        private readonly HashSet<string> _knownPhases;

        /// <summary>
        /// INTERNAL API
        /// </summary>
        internal readonly List<string> OrderedPhases;

        private readonly ConcurrentBag<Func<Task<Done>>> _clrShutdownTasks = new ConcurrentBag<Func<Task<Done>>>();
        private readonly ConcurrentDictionary<string, ImmutableList<Tuple<string, Func<Task<Done>>>>> _tasks = new ConcurrentDictionary<string, ImmutableList<Tuple<string, Func<Task<Done>>>>>();
        private readonly AtomicReference<Reason> _runStarted = new AtomicReference<Reason>(null);
        private readonly AtomicBoolean _clrHooksStarted = new AtomicBoolean(false);
        private readonly TaskCompletionSource<Done> _runPromise = new TaskCompletionSource<Done>();
        private readonly TaskCompletionSource<Done> _hooksRunPromise = new TaskCompletionSource<Done>();

        private volatile bool _runningClrHook = false;

        /// <summary>
        /// INTERNAL API
        ///
        /// Signals when CLR shutdown hooks have been completed
        /// </summary>
        internal Task<Done> ClrShutdownTask => _hooksRunPromise.Task;

        /// <summary>
        /// Add a task to a phase. It doesn't remove previously added tasks.
        ///
        /// Tasks added to the same phase are executed in parallel without any
        /// ordering assumptions. Next phase will not start until all tasks of
        /// previous phase have completed.
        /// </summary>
        /// <param name="phase">The phase to add this task to.</param>
        /// <param name="taskName">The name of the task to add to this phase.</param>
        /// <param name="task">The delegate that produces a <see cref="Task"/> that will be executed.</param>
        /// <remarks>
        /// Tasks should typically be registered as early as possible after system
        /// startup. When running the <see cref="CoordinatedShutdown"/> tasks that have been
        /// registered will be performed but tasks that are added too late will not be run.
        ///
        ///
        /// It is possible to add a task to a later phase from within a task in an earlier phase
        /// and it will be performed.
        /// </remarks>
        public void AddTask(string phase, string taskName, Func<Task<Done>> task)
        {
            if (!_knownPhases.Contains(phase))
                throw new ConfigurationException($"Unknown phase [{phase}], known phases [{string.Join(",", _knownPhases)}]. " +
                    "All phases (along with their optional dependencies) must be defined in configuration.");

            if (!_tasks.TryGetValue(phase, out var current))
            {
                if (!_tasks.TryAdd(phase, ImmutableList<Tuple<string, Func<Task<Done>>>>.Empty.Add(Tuple.Create(taskName, task))))
                    AddTask(phase, taskName, task); // CAS failed, retry
            }
            else
            {
                if (!_tasks.TryUpdate(phase, current.Add(Tuple.Create(taskName, task)), current))
                    AddTask(phase, taskName, task); // CAS failed, retry
            }
        }

        /// <summary>
        /// Add a shutdown hook that will execute when the CLR process begins
        /// its shutdown sequence, invoked via <see cref="AppDomain.ProcessExit"/>.
        ///
        /// Added hooks may run in any order concurrently, but they are run before
        /// the Akka.NET internal shutdown hooks execute.
        /// </summary>
        /// <param name="hook">A task that will be executed during shutdown.</param>
        internal void AddClrShutdownHook(Func<Task<Done>> hook)
        {
            if (!_clrHooksStarted)
            {
                _clrShutdownTasks.Add(hook);
            }
        }


        /// <summary>
        /// INTERNAL API
        ///
        /// Should only be called directly by the <see cref="AppDomain.ProcessExit"/> event
        /// in production.
        ///
        /// Safe to call multiple times, but hooks will only be run once.
        /// </summary>
        /// <returns>Returns a <see cref="Task"/> that will be completed once the process exits.</returns>
        private Task<Done> RunClrHooks()
        {
            if (_clrHooksStarted.CompareAndSet(false, true))
            {
                Task.WhenAll(_clrShutdownTasks.Select(hook =>
                {
                    try
                    {
                        var t = hook();
                        return t;
                    }
                    catch (Exception ex)
                    {
                        Log.Error(ex, "Error occurred while executing CLR shutdown hook");
                        return TaskEx.FromException<Done>(ex);
                    }
                })).ContinueWith(tr =>
                {
                    if (tr.IsFaulted || tr.IsCanceled)
                        _hooksRunPromise.SetException(tr.Exception.Flatten());
                    else
                    {
                        _hooksRunPromise.SetResult(Done.Instance);
                    }
                });
            }

            return ClrShutdownTask;
        }

        /// <summary>
        /// The <see cref="Reason"/> for the shutdown as passed to the <see cref="Run(Reason, string)"/> method. <see langword="null"/> if the shutdown
        /// has not been started.
        /// </summary>
        public Reason ShutdownReason => _runStarted.Value;

        /// <summary>
        /// Run tasks of all phases including and after the given phase.
        /// </summary>
        /// <param name="fromPhase">Optional. The phase to start the run from.</param>
        /// <returns>A task that is completed when all such tasks have been completed, or
        /// there is failure when <see cref="Phase.Recover"/> is disabled.</returns>
        /// <remarks>
        /// It is safe to call this method multiple times. It will only run the shutdown sequence once.
        /// </remarks>
        [Obsolete("Use the method with 'reason' parameter instead")]
        public Task<Done> Run(string fromPhase = null)
        {
            return Run(UnknownReason.Instance, fromPhase);
        }

        /// <summary>
        /// Run tasks of all phases including and after the given phase.
        /// </summary>
        /// <param name="reason">Reason of the shutdown</param>
        /// <param name="fromPhase">Optional. The phase to start the run from.</param>
        /// <returns>A task that is completed when all such tasks have been completed, or
        /// there is failure when <see cref="Phase.Recover"/> is disabled.</returns>
        /// <remarks>
        /// It is safe to call this method multiple times. It will only run the shutdown sequence once.
        /// </remarks>
        public Task<Done> Run(Reason reason, string fromPhase = null)
        {
            if (_runStarted.CompareAndSet(null, reason))
            {
                var debugEnabled = Log.IsDebugEnabled;

                Task<Done> Loop(List<string> remainingPhases)
                {
                    var phase = remainingPhases.FirstOrDefault();
                    if (phase == null)
                        return TaskEx.Completed;
                    var remaining = remainingPhases.Skip(1).ToList();
                    Task<Done> phaseResult = null;
                    if (!_tasks.TryGetValue(phase, out var phaseTasks))
                    {
                        if (debugEnabled)
                            Log.Debug("Performing phase [{0}] with [0] tasks.", phase);
                        phaseResult = TaskEx.Completed;
                    }
                    else
                    {
                        if (debugEnabled)
                            Log.Debug("Performing phase [{0}] with [{1}] tasks: [{2}]", phase, phaseTasks.Count, string.Join(",", phaseTasks.Select(x => x.Item1)));

                        // note that tasks within same phase are performed in parallel
                        var recoverEnabled = Phases[phase].Recover;
                        var result = Task.WhenAll<Done>(phaseTasks.Select(x =>
                            {
                                var taskName = x.Item1;
                                var task = x.Item2;
                                try
                                {
                                    // need to begin execution of task
                                    var r = task();

                                    if (recoverEnabled)
                                    {
                                        return r.ContinueWith(tr =>
                                        {
                                            if (tr.IsCanceled || tr.IsFaulted)
                                                Log.Warning("Task [{0}] failed in phase [{1}]: {2}", taskName, phase, tr.Exception?.Flatten().Message);
                                            return Done.Instance;
                                        });
                                    }

                                    return r;
                                }
                                catch (Exception ex)
                                {
                                    // in case task.Start() throws
                                    if (recoverEnabled)
                                    {
                                        Log.Warning("Task [{0}] failed in phase [{1}]: {2}", taskName, phase, ex.Message);
                                        return TaskEx.Completed;
                                    }

                                    return TaskEx.FromException<Done>(ex);
                                }
                            }))
                            .ContinueWith(tr =>
                            {
                                // forces downstream error propagation if recover is disabled
                                var force = tr.Result;
                                return Done.Instance;
                            });
                        var timeout = Phases[phase].Timeout;
                        var deadLine = MonotonicClock.Elapsed + timeout;
                        Task<Done> timeoutFunction = null;
                        try
                        {
                            timeoutFunction = After(timeout, System.Scheduler, () =>
                            {
                                if (phase == CoordinatedShutdown.PhaseActorSystemTerminate && MonotonicClock.ElapsedHighRes < deadLine)
                                    return result; // too early, i.e. triggered by system termination

                                if (result.IsCompleted)
                                    return TaskEx.Completed;

                                if (recoverEnabled)
                                {
                                    Log.Warning("Coordinated shutdown phase [{0}] timed out after {1}", phase, timeout);
                                    return TaskEx.Completed;
                                }

                                return TaskEx.FromException<Done>(new TimeoutException($"Coordinated shutdown phase[{phase}] timed out after {timeout}"));
                            });
                        }
                        catch (SchedulerException)
                        {
                            // The call to `after` threw SchedulerException, triggered by system termination
                            timeoutFunction = result;
                        }
                        catch (InvalidOperationException)
                        {
                            // The call to `after` threw SchedulerException, triggered by Scheduler being in unset state
                            timeoutFunction = result;
                        }

                        phaseResult = Task.WhenAny<Done>(result, timeoutFunction).Unwrap();
                    }

                    if (!remaining.Any())
                        return phaseResult;
                    return phaseResult.ContinueWith(tr =>
                        {
                            // force any exceptions to be rethrown so next phase stops
                            // and so failure gets propagated back to caller
                            var r = tr.Result;
                            return Loop(remaining);
                        })
                        .Unwrap<Done>();
                }

                var runningPhases = (fromPhase == null
                    ? OrderedPhases // all
                    : OrderedPhases.From(fromPhase)).ToList();

                var done = Loop(runningPhases);
                done.ContinueWith(tr =>
                {
                    if (!tr.IsFaulted && !tr.IsCanceled)
                        _runPromise.SetResult(tr.Result);
                    else
                    {
                        // ReSharper disable once PossibleNullReferenceException
                        _runPromise.SetException(tr.Exception.Flatten());
                    }
                });
            }
            return _runPromise.Task;
        }

        /// <summary>
        /// The configured timeout for a given <see cref="Phase"/>.
        /// </summary>
        /// <param name="phase">The name of the phase.</param>
        /// <exception cref="ArgumentException">Thrown if <paramref name="phase"/> doesn't exist in the set of registered phases.</exception>
        /// <returns>Returns the timeout if ti exists.</returns>
        public TimeSpan Timeout(string phase)
        {
            if (Phases.TryGetValue(phase, out var p))
                return p.Timeout;
            throw new ArgumentException($"Unknown phase [{phase}]. All phases must be defined in configuration.");
        }

        /// <summary>
        /// The sum of timeouts of all phases that have some task.
        /// </summary>
        public TimeSpan TotalTimeout
        {
            get { return _tasks.Keys.Aggregate(TimeSpan.Zero, (span, s) => span.Add(Timeout(s))); }
        }

        /// <summary>
        /// INTERNAL API
        /// </summary>
        /// <param name="config">The HOCON configuration for the <see cref="CoordinatedShutdown"/></param>
        /// <returns>A map of all of the phases of the shutdown.</returns>
        internal static Dictionary<string, Phase> PhasesFromConfig(Config config)
        {
            var defaultPhaseTimeout = config.GetString("default-phase-timeout");
            var phasesConf = config.GetConfig("phases");
            var defaultPhaseConfig = ConfigurationFactory.ParseString($"timeout = {defaultPhaseTimeout}" + @"
                recover = true
                depends-on = []
            ");

            return phasesConf.Root.GetObject().Unwrapped.ToDictionary(x => x.Key, v =>
             {
                 var c = phasesConf.GetConfig(v.Key).WithFallback(defaultPhaseConfig);
                 var dependsOn = c.GetStringList("depends-on").ToImmutableHashSet();
                 var timeout = c.GetTimeSpan("timeout", allowInfinite: false);
                 var recover = c.GetBoolean("recover");
                 return new Phase(dependsOn, timeout, recover);
             });
        }

        /// <summary>
        /// INTERNAL API: https://en.wikipedia.org/wiki/Topological_sorting
        /// </summary>
        /// <param name="phases">The set of phases to sort.</param>
        /// <exception cref="ArgumentException">
        /// This exception is thrown when a cycle is detected in the phase graph.
        /// The graph must be a directed acyclic graph (DAG).
        /// </exception>
        /// <returns>A topologically sorted list of phases.</returns>
        internal static List<string> TopologicalSort(Dictionary<string, Phase> phases)
        {
            var result = new List<string>();
            // in case dependent phase is not defined as key
            var unmarked = new HashSet<string>(phases.Keys.Concat(phases.Values.SelectMany(x => x.DependsOn)));
            var tempMark = new HashSet<string>(); // for detecting cycles

            void DepthFirstSearch(string u)
            {
                if (tempMark.Contains(u))
                    throw new ArgumentException("Cycle detected in graph of phases. It must be a DAG. " + $"phase [{u}] depepends transitively on itself. All dependencies: {phases}");
                if (unmarked.Contains(u))
                {
                    tempMark.Add(u);
                    if (phases.TryGetValue(u, out var p) && p.DependsOn.Any())
                        p.DependsOn.ForEach(DepthFirstSearch);
                    unmarked.Remove(u); //permanent mark
                    tempMark.Remove(u);
                    result = new[] { u }.Concat(result).ToList();
                }
            }

            while (unmarked.Any())
            {
                DepthFirstSearch(unmarked.Head());
            }

            result.Reverse();
            return result;
        }

        /// <summary>
        /// INTERNAL API
        ///
        /// Primes the <see cref="CoordinatedShutdown"/> with the default phase for
        /// <see cref="ActorSystem.Terminate"/>
        /// </summary>
        /// <param name="system">The actor system for this extension.</param>
        /// <param name="conf">The HOCON configuration.</param>
        /// <param name="coord">The <see cref="CoordinatedShutdown"/> plugin instance.</param>
        internal static void InitPhaseActorSystemTerminate(ActorSystem system, Config conf, CoordinatedShutdown coord)
        {
            var terminateActorSystem = conf.GetBoolean("terminate-actor-system");
            var exitClr = conf.GetBoolean("exit-clr");
            if (terminateActorSystem || exitClr)
            {
                coord.AddTask(PhaseActorSystemTerminate, "terminate-system", () =>
                {
                    if (exitClr && terminateActorSystem)
                    {
                        // In case ActorSystem shutdown takes longer than the phase timeout,
                        // exit the JVM forcefully anyway.

                        // We must spawn a separate Task to not block current thread,
                        // since that would have blocked the shutdown of the ActorSystem.
                        var timeout = coord.Timeout(PhaseActorSystemTerminate);
                        Task.Run(() =>
                        {
                            if (!system.WhenTerminated.Wait(timeout) && !coord._runningClrHook)
                            {
                                Environment.Exit(0);
                            }
                        });
                    }

                    if (terminateActorSystem)
                    {
                        return system.Terminate().ContinueWith(tr =>
                        {
                            if (exitClr && !coord._runningClrHook)
                            {
                                Environment.Exit(0);
                            }
                            return Done.Instance;
                        });
                    }
                    else if (exitClr)
                    {
                        Environment.Exit(0);
                        return TaskEx.Completed;
                    }
                    else
                    {
                        return TaskEx.Completed;
                    }
                });
            }
        }

        /// <summary>
        /// Initializes the CLR hook
        /// </summary>
        /// <param name="system">The actor system for this extension.</param>
        /// <param name="conf">The HOCON configuration.</param>
        /// <param name="coord">The <see cref="CoordinatedShutdown"/> plugin instance.</param>
        internal static void InitClrHook(ActorSystem system, Config conf, CoordinatedShutdown coord)
        {
            var runByClrShutdownHook = conf.GetBoolean("run-by-clr-shutdown-hook");
            if (runByClrShutdownHook)
            {
<<<<<<< HEAD
#if APPDOMAIN
                var exitTask = TerminateOnClrExit(coord);
                // run all hooks during termination sequence
                AppDomain.CurrentDomain.ProcessExit += exitTask;
                system.WhenTerminated.ContinueWith(tr => { AppDomain.CurrentDomain.ProcessExit -= exitTask; });
#else
                // TODO: what to do for NetCore?
#endif
=======
                // run all hooks during termination sequence
                AppDomain.CurrentDomain.ProcessExit += (sender, args) =>
                {
                    // have to block, because if this method exits the process exits.
                    coord.RunClrHooks().Wait(coord.TotalTimeout);
                };
>>>>>>> e45516db

                coord.AddClrShutdownHook(() =>
                {
                    coord._runningClrHook = true;
                    return Task.Run(() =>
                    {
                        if (!system.WhenTerminated.IsCompleted)
                        {
                            coord.Log.Info("Starting coordinated shutdown from CLR termination hook.");
                            try
                            {
                                coord.Run(ClrExitReason.Instance).Wait(coord.TotalTimeout);
                            }
                            catch (Exception ex)
                            {
                                coord.Log.Warning("CoordinatedShutdown from CLR shutdown failed: {0}", ex.Message);
                            }
                        }
                        return Done.Instance;
                    });
                });
            }
        }

        private static EventHandler TerminateOnClrExit(CoordinatedShutdown coord)
        {
            return (sender, args) =>
            {
                // have to block, because if this method exits the process exits.
                coord.RunClrHooks().Wait(coord.TotalTimeout);
            };
        }
    }
}<|MERGE_RESOLUTION|>--- conflicted
+++ resolved
@@ -670,23 +670,10 @@
             var runByClrShutdownHook = conf.GetBoolean("run-by-clr-shutdown-hook");
             if (runByClrShutdownHook)
             {
-<<<<<<< HEAD
-#if APPDOMAIN
                 var exitTask = TerminateOnClrExit(coord);
                 // run all hooks during termination sequence
                 AppDomain.CurrentDomain.ProcessExit += exitTask;
                 system.WhenTerminated.ContinueWith(tr => { AppDomain.CurrentDomain.ProcessExit -= exitTask; });
-#else
-                // TODO: what to do for NetCore?
-#endif
-=======
-                // run all hooks during termination sequence
-                AppDomain.CurrentDomain.ProcessExit += (sender, args) =>
-                {
-                    // have to block, because if this method exits the process exits.
-                    coord.RunClrHooks().Wait(coord.TotalTimeout);
-                };
->>>>>>> e45516db
 
                 coord.AddClrShutdownHook(() =>
                 {
