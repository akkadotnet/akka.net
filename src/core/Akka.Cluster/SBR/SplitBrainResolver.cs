--- conflicted
+++ resolved
@@ -508,17 +508,10 @@
                 : "";
 
             Log.Warning(
-<<<<<<< HEAD
               $"SBR took decision {decision} and is downing [{string.Join(", ", nodesToDown.Select(i => i.Address))}]{(downMyself ? " including myself, " : "")}, " +
                   $"[{Strategy.Unreachable.Count}] unreachable of [{Strategy.Members.Count}] members" +
                   indirectlyConnectedLogMessage +
                   $", full reachability status: [{Strategy.Reachability}]");
-=======
-                $"SBR took decision {decision} and is downing [{string.Join(", ", nodesToDown.Select(i => i.Address))}]{(downMyself ? " including myself, " : "")}, " +
-                $"[{Strategy.Unreachable.Count}] unreachable of [{Strategy.Members.Count}] members" +
-                indirectlyConnectedLogMessage +
-                $", full reachability status: {Strategy.Reachability}");
->>>>>>> ff202f69
         }
 
         public void UnreachableMember(Member m)
