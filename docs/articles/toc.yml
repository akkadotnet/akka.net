- name: Introduction
  href: intro/toc.yml
- name: Deployment
  href: deployment/toc.yml
- name: Concepts
  href: concepts/toc.yml
- name: Actors
  href: actors/toc.yml
- name: Persistence
  href: persistence/toc.yml
- name: Streams
<<<<<<< HEAD
  href: streams/toc.yml  
=======
  items: 
  - name: Introduction
    href: streams/introduction.md
  - name: Streams Quickstart Guide
    href: streams/quickstart.md
  - name: Reactive Tweets
    href: streams/reactivetweets.md
  - name: Design Principles behind Akka Streams
    href: streams/designprinciples.md
  - name: Basics and working with Flows
    href: streams/basics.md
  - name: Working with Graphs
    href: streams/workingwithgraphs.md
  - name: Modularity, Composition and Hierarchy
    href: streams/modularitycomposition.md
  - name: Buffers and working with rate
    href: streams/buffersandworkingwithrate.md
  - name: Dynamic stream handling
    href: streams/stream-dynamic.md
  - name: Custom stream processing
    href: streams/custom-stream-processing.md
  - name: Integration
    href: streams/integration.md
  - name: Error Handling in Streams
    href: streams/error-handling.md
  - name: Working with streaming IO
    href: streams/workingwithstreamingio.md
  - name: StreamRefs - Reactive Streams over the network
    href: streams/streamrefs.md
  - name: Pipelining and Parallelism
    href: streams/pipeliningandparallelism.md
  - name: Testing streams
    href: streams/testingstreams.md
  - name: Overview of built-in stages and their semantics
    href: streams/builtinstages.md
  - name: Streams Cookbook
    href: streams/cookbook.md
  - name: Configuration
    href: configuration/modules/akka.streams.md
>>>>>>> 3667a62f
- name: Networking
  href: networking/toc.yml  
- name: Remoting
  href: remoting/toc.yml  
- name: Clustering
  href: clustering/toc.yml  
- name: Testing
  href: testing/toc.yml
- name: Service Discovery
  href: discovery/toc.yml
- name: Utilities
  href: utilities/toc.yml  
- name: Configurations
  href: configuration/toc.yml
- name: Serialization
  href: serialization/toc.yml<|MERGE_RESOLUTION|>--- conflicted
+++ resolved
@@ -9,50 +9,7 @@
 - name: Persistence
   href: persistence/toc.yml
 - name: Streams
-<<<<<<< HEAD
   href: streams/toc.yml  
-=======
-  items: 
-  - name: Introduction
-    href: streams/introduction.md
-  - name: Streams Quickstart Guide
-    href: streams/quickstart.md
-  - name: Reactive Tweets
-    href: streams/reactivetweets.md
-  - name: Design Principles behind Akka Streams
-    href: streams/designprinciples.md
-  - name: Basics and working with Flows
-    href: streams/basics.md
-  - name: Working with Graphs
-    href: streams/workingwithgraphs.md
-  - name: Modularity, Composition and Hierarchy
-    href: streams/modularitycomposition.md
-  - name: Buffers and working with rate
-    href: streams/buffersandworkingwithrate.md
-  - name: Dynamic stream handling
-    href: streams/stream-dynamic.md
-  - name: Custom stream processing
-    href: streams/custom-stream-processing.md
-  - name: Integration
-    href: streams/integration.md
-  - name: Error Handling in Streams
-    href: streams/error-handling.md
-  - name: Working with streaming IO
-    href: streams/workingwithstreamingio.md
-  - name: StreamRefs - Reactive Streams over the network
-    href: streams/streamrefs.md
-  - name: Pipelining and Parallelism
-    href: streams/pipeliningandparallelism.md
-  - name: Testing streams
-    href: streams/testingstreams.md
-  - name: Overview of built-in stages and their semantics
-    href: streams/builtinstages.md
-  - name: Streams Cookbook
-    href: streams/cookbook.md
-  - name: Configuration
-    href: configuration/modules/akka.streams.md
->>>>>>> 3667a62f
-- name: Networking
   href: networking/toc.yml  
 - name: Remoting
   href: remoting/toc.yml  
