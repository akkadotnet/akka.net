﻿//-----------------------------------------------------------------------
// <copyright file="ActorCell.Children.cs" company="Akka.NET Project">
//     Copyright (C) 2009-2018 Lightbend Inc. <http://www.lightbend.com>
//     Copyright (C) 2013-2018 .NET Foundation <https://github.com/akkadotnet/akka.net>
// </copyright>
//-----------------------------------------------------------------------

using System;
using System.Collections.Generic;
using System.Collections.Immutable;
using System.Text;
<<<<<<< HEAD
=======
using System.Runtime.CompilerServices;
>>>>>>> 211db8ea
using System.Threading;
using Akka.Actor.Internal;
using Akka.Serialization;
using Akka.Util;
using Akka.Util.Internal;

namespace Akka.Actor
{
    public partial class ActorCell
    {
        private volatile IChildrenContainer _childrenContainerDoNotCallMeDirectly = EmptyChildrenContainer.Instance;
        private long _nextRandomNameDoNotCallMeDirectly = -1; // Interlocked.Increment automatically adds 1 to this value. Allows us to start from 0.
        private ImmutableDictionary<string, FunctionRef> _functionRefsDoNotCallMeDirectly = ImmutableDictionary<string, FunctionRef>.Empty;

        /// <summary>
        /// The child container collection, used to house information about all child actors.
        /// </summary>
        public IChildrenContainer ChildrenContainer
        {
            get { return _childrenContainerDoNotCallMeDirectly; } 
        }

        private IReadOnlyCollection<IActorRef> Children
        {
            get { return ChildrenContainer.Children; }
        }

        private ImmutableDictionary<string, FunctionRef> FunctionRefs => Volatile.Read(ref _functionRefsDoNotCallMeDirectly);
        internal bool TryGetFunctionRef(string name, out FunctionRef functionRef) =>
            FunctionRefs.TryGetValue(name, out functionRef);

        internal bool TryGetFunctionRef(string name, int uid, out FunctionRef functionRef) =>
            FunctionRefs.TryGetValue(name, out functionRef) && (uid == ActorCell.UndefinedUid || uid == functionRef.Path.Uid);

        internal FunctionRef AddFunctionRef(Action<IActorRef, object> tell, string suffix = "")
        {
            var r = GetRandomActorName("$$");
            var n = string.IsNullOrEmpty(suffix) ? r : r + "-" + suffix;
            var childPath = new ChildActorPath(Self.Path, n, NewUid());
            var functionRef = new FunctionRef(childPath, SystemImpl.Provider, SystemImpl.EventStream, tell);

            return ImmutableInterlocked.GetOrAdd(ref _functionRefsDoNotCallMeDirectly, childPath.Name, functionRef);
        }

        internal bool RemoveFunctionRef(FunctionRef functionRef)
        {
            if (functionRef.Path.Parent != Self.Path) throw new InvalidOperationException($"Trying to remove FunctionRef {functionRef.Path} from wrong ActorCell");

            var name = functionRef.Path.Name;
            if (ImmutableInterlocked.TryRemove(ref _functionRefsDoNotCallMeDirectly, name, out var fref))
            {
                fref.Stop();
                return true;
            }
            else return false;
        }

        protected void StopFunctionRefs()
        {
            var refs = Interlocked.Exchange(ref _functionRefsDoNotCallMeDirectly, ImmutableDictionary<string, FunctionRef>.Empty);
            foreach (var pair in refs)
            {
                pair.Value.Stop();
            }
        }

        /// <summary>
        /// Attaches a child to the current <see cref="ActorCell"/>.
        /// 
        /// This method is used in the process of starting actors.
        /// </summary>
        /// <param name="props">The <see cref="Props"/> this child actor will use.</param>
        /// <param name="isSystemService">If <c>true</c>, then this actor is a system actor and activates a special initialization path.</param>
        /// <param name="name">The name of the actor being started. Can be <c>null</c>, and if it is we will automatically 
        /// generate a random name for this actor.</param>
        /// <exception cref="InvalidActorNameException">
        /// This exception is thrown if the given <paramref name="name"/> is an invalid actor name.
        /// </exception>
        /// <exception cref="ArgumentException">
        /// This exception is thrown if a pre-creation serialization occurred.
        /// </exception>
        /// <exception cref="InvalidOperationException">
        /// This exception is thrown if the actor tries to create a child while it is terminating or is terminated.
        /// </exception>
        /// <returns>A reference to the initialized child actor.</returns>
        public virtual IActorRef AttachChild(Props props, bool isSystemService, string name = null)
        {
            return MakeChild(props, name == null ? GetRandomActorName() : CheckName(name), true, isSystemService);
        }

        /// <summary>
        /// TBD
        /// </summary>
        /// <param name="props">TBD</param>
        /// <param name="name">TBD</param>
        /// <exception cref="InvalidActorNameException">
        /// This exception is thrown if the given <paramref name="name"/> is an invalid actor name.
        /// </exception>
        /// <exception cref="ArgumentException">
        /// This exception is thrown if a pre-creation serialization occurred.
        /// </exception>
        /// <exception cref="InvalidOperationException">
        /// This exception is thrown if the actor tries to create a child while it is terminating or is terminated.
        /// </exception>
        /// <returns>TBD</returns>
        public virtual IActorRef ActorOf(Props props, string name = null)
        {
            return ActorOf(props, name, false, false);
        }

        private IActorRef ActorOf(Props props, string name, bool isAsync, bool isSystemService)
        {
            if (name == null)
                name = GetRandomActorName();
            else
                CheckName(name);

            return MakeChild(props, name, isAsync, isSystemService);
        }

        private string GetRandomActorName(string prefix = "$")
        {
            var id = Interlocked.Increment(ref _nextRandomNameDoNotCallMeDirectly);
            var sb = new StringBuilder(prefix);
            return id.Base64Encode(sb).ToString();
        }

        /// <summary>
        ///     Stops the specified child.
        /// </summary>
        /// <param name="child">The child.</param>
        public void Stop(IActorRef child)
        {
            ChildRestartStats stats;
            if (ChildrenContainer.TryGetByRef(child, out stats))
            {
                var repointableActorRef = child as RepointableActorRef;
                if (repointableActorRef == null || repointableActorRef.IsStarted)
                {
                    while (true)
                    {
                        var oldChildren = ChildrenContainer;
                        var newChildren = oldChildren.ShallDie(child);

                        if (SwapChildrenRefs(oldChildren, newChildren)) break;
                    }
                }
            }
            ((IInternalActorRef)child).Stop();
        }

        [MethodImpl(MethodImplOptions.AggressiveInlining)]
        private bool SwapChildrenRefs(IChildrenContainer oldChildren, IChildrenContainer newChildren)
        {
            return ReferenceEquals(Interlocked.CompareExchange(ref _childrenContainerDoNotCallMeDirectly, newChildren, oldChildren), oldChildren);
        }

        /// <summary>
        /// TBD
        /// </summary>
        /// <param name="name">TBD</param>
        public void ReserveChild(string name)
        {
            while (true)
            {
                var oldChildren = ChildrenContainer;
                var newChildren = oldChildren.Reserve(name);

                if (SwapChildrenRefs(oldChildren, newChildren)) break;
            }
        }

        /// <summary>
        /// TBD
        /// </summary>
        /// <param name="name">TBD</param>
        protected void UnreserveChild(string name)
        {
            while (true)
            {
                var oldChildren = ChildrenContainer;
                var newChildren = oldChildren.Unreserve(name);

                if (SwapChildrenRefs(oldChildren, newChildren)) break;
            }
        }

        /// <summary>
        /// This should only be used privately or when creating the root actor. 
        /// </summary>
        /// <param name="actor">TBD</param>
        /// <returns>TBD</returns>
        public ChildRestartStats InitChild(IInternalActorRef actor)
        {
            var name = actor.Path.Name;
            while (true)
            {
                var cc = ChildrenContainer;
                if (cc.TryGetByName(name, out var old))
                {
                    switch (old)
                    {
                        case ChildRestartStats restartStats:
                            return restartStats;
                        case ChildNameReserved _:
                            var crs = new ChildRestartStats(actor);
                            if (SwapChildrenRefs(cc, cc.Add(name, crs)))
                                return crs;
                            break;
                    }
                }
                else return null;
            }
        }

        /// <summary>
        /// TBD
        /// </summary>
        /// <param name="reason">TBD</param>
        /// <returns>TBD</returns>
        protected bool SetChildrenTerminationReason(SuspendReason reason)
        {
            while (true)
            {
                if (ChildrenContainer is TerminatingChildrenContainer c)
                {
                    var n = c.CreateCopyWithReason(reason);
                    if (SwapChildrenRefs(c, n)) return true;
                }
                else return false;
            }
        }

        /// <summary>
        /// TBD
        /// </summary>
        protected void SetTerminated()
        {
            Interlocked.Exchange(ref _childrenContainerDoNotCallMeDirectly, TerminatedChildrenContainer.Instance);
        }

        /// <summary>
        /// TBD
        /// </summary>
        protected bool IsNormal { get { return ChildrenContainer.IsNormal; } }
        /// <summary>
        /// TBD
        /// </summary>
        protected bool IsTerminating { get { return ChildrenContainer.IsTerminating; } }

        private bool IsWaitingForChildren  // This is called isWaitingForChildrenOrNull in AkkaJVM but is used like if returned a bool
        {
            get
            {
                var terminating = ChildrenContainer as TerminatingChildrenContainer;
                return terminating != null && terminating.Reason is SuspendReason.IWaitingForChildren;
            }
        }

        /// <summary>
        ///     Suspends the children.
        /// </summary>
        private void SuspendChildren(List<IActorRef> exceptFor = null)
        {
            if (exceptFor == null)
            {
                foreach (var stats in ChildrenContainer.Stats)
                {
                    var child = stats.Child;
                    child.Suspend();
                }
            }
            else
            {
                foreach (var stats in ChildrenContainer.Stats)
                {
                    var child = stats.Child;
                    if (!exceptFor.Contains(child))
                        child.Suspend();
                }
            }
        }

        /// <summary>
        ///     Resumes the children.
        /// </summary>
        private void ResumeChildren(Exception causedByFailure, IActorRef perpetrator)
        {
            foreach (var stats in ChildrenContainer.Stats)
            {
                var child = stats.Child;
                var cause = (perpetrator != null && child.Equals(perpetrator)) ? causedByFailure : null;
                child.Resume(cause);
            }
        }

        /// <summary>
        /// Tries to get the stats for the child with the specified name. The stats can be either <see cref="ChildNameReserved"/> 
        /// indicating that only a name has been reserved for the child, or a <see cref="ChildRestartStats"/> for a child that 
        /// has been initialized/created.
        /// </summary>
        /// <param name="name">TBD</param>
        /// <param name="child">TBD</param>
        /// <returns>TBD</returns>
        public bool TryGetChildStatsByName(string name, out IChildStats child)   //This is called getChildByName in Akka JVM
        {
            return ChildrenContainer.TryGetByName(name, out child);
        }

        /// <summary>
        /// Tries to get the stats for the child with the specified name. This ignores children for whom only names have been reserved.
        /// </summary>
        private bool TryGetChildRestartStatsByName(string name, out ChildRestartStats child)
        {
            IChildStats stats;
            if (ChildrenContainer.TryGetByName(name, out stats))
            {
                child = stats as ChildRestartStats;
                if (child != null)
                    return true;
            }
            child = null;
            return false;
        }

        /// <summary>
        /// Tries to get the stats for the specified child.
        /// <remarks>Since the child exists <see cref="ChildRestartStats"/> is the only valid <see cref="IChildStats"/>.</remarks>
        /// </summary>
        /// <param name="actor">TBD</param>
        /// <param name="child">TBD</param>
        /// <returns>TBD</returns>
        protected bool TryGetChildStatsByRef(IActorRef actor, out ChildRestartStats child)   //This is called getChildByRef in Akka JVM
        {
            return ChildrenContainer.TryGetByRef(actor, out child);
        }

        // In Akka JVM there is a getAllChildStats here. Use ChildrenRefs.Stats instead

        /// <summary>
        /// Obsolete. Use <see cref="TryGetSingleChild(string, out IInternalActorRef)"/> instead.
        /// </summary>
        /// <param name="name">N/A</param>
        /// <returns>N/A</returns>
        [Obsolete("Use TryGetSingleChild [0.7.1]")]
        public IInternalActorRef GetSingleChild(string name)
        {
            IInternalActorRef child;
            return TryGetSingleChild(name, out child) ? child : ActorRefs.Nobody;
        }

        /// <summary>
        /// TBD
        /// </summary>
        /// <param name="name">TBD</param>
        /// <param name="child">TBD</param>
        /// <returns>TBD</returns>
        public bool TryGetSingleChild(string name, out IInternalActorRef child)
        {
            if (name.IndexOf('#') < 0)
            {
                // optimization for the non-uid case
                if (TryGetChildRestartStatsByName(name, out var stats))
                {
                    child = stats.Child;
                    return true;
                }
                else if (TryGetFunctionRef(name, out var functionRef))
                {
                    child = functionRef;
                    return true;
                }
            }
            else
            {
                var nameAndUid = SplitNameAndUid(name);
                if (TryGetChildRestartStatsByName(nameAndUid.Name, out var stats))
                {
                    var uid = nameAndUid.Uid;
                    if (uid == ActorCell.UndefinedUid || uid == stats.Uid)
                    {
                        child = stats.Child;
                        return true;
                    }
                }
                else if (TryGetFunctionRef(nameAndUid.Name, nameAndUid.Uid, out var functionRef))
                {
                    child = functionRef;
                    return true;
                }
            }
            child = ActorRefs.Nobody;
            return false;
        }

        /// <summary>
        /// TBD
        /// </summary>
        /// <param name="child">TBD</param>
        /// <returns>TBD</returns>
        protected SuspendReason RemoveChildAndGetStateChange(IActorRef child)
        {
            if (ChildrenContainer is TerminatingChildrenContainer terminating)
            {
                var n = RemoveChild(child);
                if (!(n is TerminatingChildrenContainer))
                    return terminating.Reason;
                else
                    return null;
            }

            RemoveChild(child);
            return null;
        }

        private IChildrenContainer RemoveChild(IActorRef child)
        {
            while (true)
            {
                var oldChildren = ChildrenContainer;
                var newChildren = oldChildren.Remove(child);

                if (SwapChildrenRefs(oldChildren, newChildren)) return newChildren;
            }
        }

        private static string CheckName(string name)
        {
            if (name == null) throw new InvalidActorNameException("Actor name must not be null.");
            if (name.Length == 0) throw new InvalidActorNameException("Actor name must not be empty.");
            if (!ActorPath.IsValidPathElement(name))
            {
                throw new InvalidActorNameException($"Illegal actor name [{name}]. Actor paths MUST: not start with `$`, include only ASCII letters and can only contain these special characters: ${new string(ActorPath.ValidSymbols)}.");
            }
            return name;
        }

        private IInternalActorRef MakeChild(Props props, string name, bool async, bool systemService)
        {
            if (_systemImpl.Settings.SerializeAllCreators && !systemService && !(props.Deploy.Scope is LocalScope))
            {
                var oldInfo = Serialization.Serialization.CurrentTransportInformation;
                try
                {
                    if (oldInfo == null)
                        Serialization.Serialization.CurrentTransportInformation =
                            SystemImpl.Provider.SerializationInformation;
                    
                    var ser = _systemImpl.Serialization;
                    if (props.Arguments != null)
                    {
                        foreach (var argument in props.Arguments)
                        {
                            if (argument != null && !(argument is INoSerializationVerificationNeeded))
                            {
                                var serializer = ser.FindSerializerFor(argument);
                                var bytes = serializer.ToBinary(argument);
                                if (serializer is SerializerWithStringManifest manifestSerializer)
                                {
                                    var manifest = manifestSerializer.Manifest(argument);
                                    if (ser.Deserialize(bytes, manifestSerializer.Identifier, manifest) == null)
                                    {
                                        throw new ArgumentException(
                                            $"Pre-creation serialization check failed at [${_self.Path}/{name}]",
                                            nameof(name));
                                    }
                                }
                                else
                                {
                                    if (ser.Deserialize(bytes, serializer.Identifier,
                                            argument.GetType().TypeQualifiedName()) == null)
                                    {
                                        throw new ArgumentException(
                                            $"Pre-creation serialization check failed at [${_self.Path}/{name}]",
                                            nameof(name));
                                    }
                                }
                            }
                        }
                    }
                }
                finally
                {
                    Serialization.Serialization.CurrentTransportInformation = oldInfo;
                }
            }

            // In case we are currently terminating, fail external attachChild requests
            // (internal calls cannot happen anyway because we are suspended)
            if (ChildrenContainer.IsTerminating)
            {
                throw new InvalidOperationException("Cannot create child while terminating or terminated");
            }
            else
            {
                // this name will either be unreserved or overwritten with a real child below
                ReserveChild(name);
                IInternalActorRef actor;
                try
                {
                    var childPath = new ChildActorPath(Self.Path, name, NewUid());
                    actor = _systemImpl.Provider.ActorOf(_systemImpl, props, _self, childPath,
                        systemService: systemService, deploy: null, lookupDeploy: true, async: async);
                }
                catch
                {
                    //if actor creation failed, unreserve the name
                    UnreserveChild(name);
                    throw;
                }

                if (Mailbox != null && IsFailed)
                {
                    for (var i = 1; i <= Mailbox.SuspendCount(); i++)
                        actor.Suspend();
                }

                //replace the reservation with the real actor
                InitChild(actor);
                actor.Start();
                return actor;
            }
        }
    }
}
<|MERGE_RESOLUTION|>--- conflicted
+++ resolved
@@ -1,4 +1,4 @@
-﻿//-----------------------------------------------------------------------
+//-----------------------------------------------------------------------
 // <copyright file="ActorCell.Children.cs" company="Akka.NET Project">
 //     Copyright (C) 2009-2018 Lightbend Inc. <http://www.lightbend.com>
 //     Copyright (C) 2013-2018 .NET Foundation <https://github.com/akkadotnet/akka.net>
@@ -9,10 +9,7 @@
 using System.Collections.Generic;
 using System.Collections.Immutable;
 using System.Text;
-<<<<<<< HEAD
-=======
 using System.Runtime.CompilerServices;
->>>>>>> 211db8ea
 using System.Threading;
 using Akka.Actor.Internal;
 using Akka.Serialization;
@@ -32,7 +29,7 @@
         /// </summary>
         public IChildrenContainer ChildrenContainer
         {
-            get { return _childrenContainerDoNotCallMeDirectly; } 
+            get { return _childrenContainerDoNotCallMeDirectly; }
         }
 
         private IReadOnlyCollection<IActorRef> Children
@@ -537,4 +534,4 @@
             }
         }
     }
-}
+}