--- conflicted
+++ resolved
@@ -234,7 +234,6 @@
         }
 
         [Fact]
-<<<<<<< HEAD
         public void When_sending_Close_to_TcpManager_Should_log_detailed_error_message()
         {
             new TestSetup(this).Run(x =>
@@ -254,7 +253,10 @@
                     // Sending `Tcp.Close` to TcpManager instead of outgoing connection
                     Sys.Tcp().Tell(Tcp.Close.Instance, actors.ClientHandler);
                 });
-=======
+            }
+        }
+
+        [Fact]
         public void Write_before_Register_should_not_be_silently_dropped()
         {
             new TestSetup(this).Run(x =>
@@ -300,7 +302,6 @@
                 actors.ClientHandler.Send(actors.ClientConnection, new Tcp.Register(actors.ClientHandler));
                 var serverMsgs = actors.ServerHandler.ReceiveWhile(o => o as Tcp.Received, RemainingOrDefault, TimeSpan.FromSeconds(2));
                 serverMsgs.Should().HaveCount(1).And.Subject.Should().Contain(m => m.Data.Count == 1);
->>>>>>> a71bf971
             });
         }
 
