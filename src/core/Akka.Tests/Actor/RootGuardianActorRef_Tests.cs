﻿using System;
using System.Collections.Generic;
using System.Collections.ObjectModel;
using Akka.Actor;
using Akka.Actor.Internals;
using Akka.Dispatch;
using Akka.TestKit;
using Xunit;

namespace Akka.Tests.Actor
{
    
    public class RootGuardianActorRef_Tests : AkkaSpec
    {
        static RootActorPath _rootActorPath = new RootActorPath(new Address("akka", "test"));
        DummyActorRef _deadLetters = new DummyActorRef(_rootActorPath / "deadLetters");
<<<<<<< HEAD
        ReadOnlyDictionary<string, InternalActorRef> _emptyExtraNames = new ReadOnlyDictionary<string, InternalActorRef>(new Dictionary<string, InternalActorRef>());
        MessageDispatcher _dispatcher;

        public RootGuardianActorRef_Tests()
        {
            _dispatcher = Sys.Dispatchers.Lookup(CallingThreadDispatcher.Id);
        }
=======
        ReadOnlyDictionary<string, IInternalActorRef> _emptyExtraNames = new ReadOnlyDictionary<string, IInternalActorRef>(new Dictionary<string, IInternalActorRef>());
        SameThreadMessageDispatcher _dispatcher = new SameThreadMessageDispatcher();
>>>>>>> 6ca20954

        [Fact]
        public void Path_Should_be_the_same_path_as_specified()
        {
            var props = Props.Create<GuardianActor>(new OneForOneStrategy(e => Directive.Stop));
            var rootGuardianActorRef = new RootGuardianActorRef((ActorSystemImpl) Sys, props, _dispatcher, () => Sys.Mailboxes.CreateMailbox(props,null), ActorRefs.Nobody, _rootActorPath, _deadLetters, _emptyExtraNames);
            Assert.Equal(_rootActorPath, rootGuardianActorRef.Path);
        }

        [Fact]
        public void Parent_Should_be_itself()
        {
            var props = Props.Create<GuardianActor>(new OneForOneStrategy(e => Directive.Stop));
            var rootGuardianActorRef = new RootGuardianActorRef((ActorSystemImpl) Sys, props, _dispatcher, () => Sys.Mailboxes.CreateMailbox(props,null), ActorRefs.Nobody, _rootActorPath, _deadLetters, _emptyExtraNames);
            var parent = rootGuardianActorRef.Parent;
            Assert.Same(rootGuardianActorRef, parent);
        }


        [Fact]
        public void Getting_temp_child_Should_return_tempContainer()
        {
            var props = Props.Create<GuardianActor>(new OneForOneStrategy(e => Directive.Stop));
            var rootGuardianActorRef = new RootGuardianActorRef((ActorSystemImpl)Sys, props, _dispatcher, () => Sys.Mailboxes.CreateMailbox(props, null), ActorRefs.Nobody, _rootActorPath, _deadLetters, _emptyExtraNames);
            var tempContainer = new DummyActorRef(_rootActorPath / "temp");
            rootGuardianActorRef.SetTempContainer(tempContainer);
            var actorRef = rootGuardianActorRef.GetSingleChild("temp");
            Assert.Same(tempContainer, actorRef);
        }

        [Fact]
        public void Getting_deadLetters_child_Should_return_tempContainer()
        {
            var props = Props.Create<GuardianActor>(new OneForOneStrategy(e => Directive.Stop));
            var rootGuardianActorRef = new RootGuardianActorRef((ActorSystemImpl)Sys, props, _dispatcher, () => Sys.Mailboxes.CreateMailbox(props, null), ActorRefs.Nobody, _rootActorPath, _deadLetters, _emptyExtraNames);
            var actorRef = rootGuardianActorRef.GetSingleChild("deadLetters");
            Assert.Same(_deadLetters, actorRef);
        }


        [Fact]
        public void Getting_a_child_that_exists_in_extraNames_Should_return_the_child()
        {
            var extraNameChild = new DummyActorRef(_rootActorPath / "extra");
            var extraNames = new Dictionary<string, IInternalActorRef> { { "extra", extraNameChild } };
            var props = Props.Create<GuardianActor>(new OneForOneStrategy(e => Directive.Stop));
            var rootGuardianActorRef = new RootGuardianActorRef((ActorSystemImpl)Sys, props, _dispatcher, () => Sys.Mailboxes.CreateMailbox(props, null), ActorRefs.Nobody, _rootActorPath, _deadLetters, extraNames);
            var actorRef = rootGuardianActorRef.GetSingleChild("extra");
            Assert.Same(extraNameChild, actorRef);
        }

        [Fact(Skip = "Ignored")]
        public void Getting_an_unknown_child_that_exists_in_extraNames_Should_return_nobody()
        {
            var props = Props.Create<GuardianActor>(new OneForOneStrategy(e => Directive.Stop));
            var rootGuardianActorRef = new RootGuardianActorRef((ActorSystemImpl)Sys, props, _dispatcher, () => Sys.Mailboxes.CreateMailbox(props, null), ActorRefs.Nobody, _rootActorPath, _deadLetters, _emptyExtraNames);
            var actorRef = rootGuardianActorRef.GetSingleChild("unknown-child");
            Assert.Same(ActorRefs.Nobody, actorRef);
        }


        private class DummyActorRef : MinimalActorRef
        {
            private readonly ActorPath _path;

            public DummyActorRef(ActorPath path)
            {
                _path = path;
            }

            public override ActorPath Path
            {
                get { return _path; }
            }

            public override ActorRefProvider Provider
            {
                get { throw new System.NotImplementedException(); }
            }
        }
    }
}<|MERGE_RESOLUTION|>--- conflicted
+++ resolved
@@ -14,18 +14,13 @@
     {
         static RootActorPath _rootActorPath = new RootActorPath(new Address("akka", "test"));
         DummyActorRef _deadLetters = new DummyActorRef(_rootActorPath / "deadLetters");
-<<<<<<< HEAD
-        ReadOnlyDictionary<string, InternalActorRef> _emptyExtraNames = new ReadOnlyDictionary<string, InternalActorRef>(new Dictionary<string, InternalActorRef>());
+        ReadOnlyDictionary<string, IInternalActorRef> _emptyExtraNames = new ReadOnlyDictionary<string, IInternalActorRef>(new Dictionary<string, IInternalActorRef>());
         MessageDispatcher _dispatcher;
 
         public RootGuardianActorRef_Tests()
         {
             _dispatcher = Sys.Dispatchers.Lookup(CallingThreadDispatcher.Id);
         }
-=======
-        ReadOnlyDictionary<string, IInternalActorRef> _emptyExtraNames = new ReadOnlyDictionary<string, IInternalActorRef>(new Dictionary<string, IInternalActorRef>());
-        SameThreadMessageDispatcher _dispatcher = new SameThreadMessageDispatcher();
->>>>>>> 6ca20954
 
         [Fact]
         public void Path_Should_be_the_same_path_as_specified()
