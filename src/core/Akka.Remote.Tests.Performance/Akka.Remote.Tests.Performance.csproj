﻿<?xml version="1.0" encoding="utf-8"?>
<Project ToolsVersion="14.0" DefaultTargets="Build" xmlns="http://schemas.microsoft.com/developer/msbuild/2003">
  <Import Project="$(MSBuildExtensionsPath)\$(MSBuildToolsVersion)\Microsoft.Common.props" Condition="Exists('$(MSBuildExtensionsPath)\$(MSBuildToolsVersion)\Microsoft.Common.props')" />
  <PropertyGroup>
    <Configuration Condition=" '$(Configuration)' == '' ">Debug</Configuration>
    <Platform Condition=" '$(Platform)' == '' ">AnyCPU</Platform>
    <ProjectGuid>{453DD4B1-64B8-4B50-BFDA-3489E32D30D8}</ProjectGuid>
    <OutputType>Library</OutputType>
    <AppDesignerFolder>Properties</AppDesignerFolder>
    <RootNamespace>Akka.Remote.Tests.Performance</RootNamespace>
    <AssemblyName>Akka.Remote.Tests.Performance</AssemblyName>
    <TargetFrameworkVersion>v4.5</TargetFrameworkVersion>
    <FileAlignment>512</FileAlignment>
  </PropertyGroup>
  <PropertyGroup Condition=" '$(Configuration)|$(Platform)' == 'Debug|AnyCPU' ">
    <DebugSymbols>true</DebugSymbols>
    <DebugType>full</DebugType>
    <Optimize>false</Optimize>
    <OutputPath>bin\Debug\</OutputPath>
    <DefineConstants>DEBUG;TRACE</DefineConstants>
    <ErrorReport>prompt</ErrorReport>
    <WarningLevel>4</WarningLevel>
  </PropertyGroup>
  <PropertyGroup Condition=" '$(Configuration)|$(Platform)' == 'Release|AnyCPU' ">
    <DebugType>pdbonly</DebugType>
    <Optimize>true</Optimize>
    <OutputPath>bin\Release\</OutputPath>
    <DefineConstants>TRACE</DefineConstants>
    <ErrorReport>prompt</ErrorReport>
    <WarningLevel>4</WarningLevel>
  </PropertyGroup>
  <ItemGroup>
    <Reference Include="Google.ProtocolBuffers, Version=2.4.1.555, Culture=neutral, PublicKeyToken=55f7125234beb589, processorArchitecture=MSIL">
      <HintPath>..\..\packages\Google.ProtocolBuffers.2.4.1.555\lib\net40\Google.ProtocolBuffers.dll</HintPath>
      <Private>True</Private>
    </Reference>
    <Reference Include="Google.ProtocolBuffers.Serialization, Version=2.4.1.555, Culture=neutral, PublicKeyToken=55f7125234beb589, processorArchitecture=MSIL">
      <HintPath>..\..\packages\Google.ProtocolBuffers.2.4.1.555\lib\net40\Google.ProtocolBuffers.Serialization.dll</HintPath>
      <Private>True</Private>
    </Reference>
<<<<<<< HEAD
    <Reference Include="NBench, Version=0.2.2.0, Culture=neutral, processorArchitecture=MSIL">
      <HintPath>..\..\packages\NBench.0.2.2\lib\net45\NBench.dll</HintPath>
=======
    <Reference Include="NBench, Version=0.3.0.0, Culture=neutral, processorArchitecture=MSIL">
      <HintPath>..\..\packages\NBench.0.3.0\lib\net45\NBench.dll</HintPath>
>>>>>>> f4f7a653
      <Private>True</Private>
    </Reference>
    <Reference Include="System" />
    <Reference Include="System.Core" />
    <Reference Include="Microsoft.CSharp" />
  </ItemGroup>
  <ItemGroup>
    <Compile Include="Transports\AssociationStressSpecBase.cs" />
    <Compile Include="ForkJoinDispatcherRemoteMessagingThroughputSpec.cs" />
    <Compile Include="Transports\HeliosRemoteMessagingThroughputSpec.cs" />
    <Compile Include="Properties\AssemblyInfo.cs" />
    <Compile Include="Transports\RemoteMessagingThroughputSpecBase.cs" />
    <Compile Include="Transports\TestTransportAssociationStressSpec.cs" />
    <Compile Include="Transports\TestTransportRemoteMessagingThroughputSpec.cs" />
    <Compile Include="ThreadPoolDispatcherRemoteMessagingThroughputSpec.cs" />
    <Compile Include="InboundMessageDispatcherSpec.cs" />
  </ItemGroup>
  <ItemGroup>
    <ProjectReference Include="..\Akka.Remote\Akka.Remote.csproj">
      <Project>{ea4ff8fd-7c53-49c8-b9aa-02e458b3e6a7}</Project>
      <Name>Akka.Remote</Name>
    </ProjectReference>
    <ProjectReference Include="..\Akka\Akka.csproj">
      <Project>{5deddf90-37f0-48d3-a0b0-a5cbd8a7e377}</Project>
      <Name>Akka</Name>
    </ProjectReference>
  </ItemGroup>
  <ItemGroup>
    <None Include="packages.config" />
  </ItemGroup>
  <Import Project="$(MSBuildToolsPath)\Microsoft.CSharp.targets" />
  <!-- To modify your build process, add your task inside one of the targets below and uncomment it. 
       Other similar extension points exist, see Microsoft.Common.targets.
  <Target Name="BeforeBuild">
  </Target>
  <Target Name="AfterBuild">
  </Target>
  -->
</Project><|MERGE_RESOLUTION|>--- conflicted
+++ resolved
@@ -38,13 +38,8 @@
       <HintPath>..\..\packages\Google.ProtocolBuffers.2.4.1.555\lib\net40\Google.ProtocolBuffers.Serialization.dll</HintPath>
       <Private>True</Private>
     </Reference>
-<<<<<<< HEAD
-    <Reference Include="NBench, Version=0.2.2.0, Culture=neutral, processorArchitecture=MSIL">
-      <HintPath>..\..\packages\NBench.0.2.2\lib\net45\NBench.dll</HintPath>
-=======
     <Reference Include="NBench, Version=0.3.0.0, Culture=neutral, processorArchitecture=MSIL">
       <HintPath>..\..\packages\NBench.0.3.0\lib\net45\NBench.dll</HintPath>
->>>>>>> f4f7a653
       <Private>True</Private>
     </Reference>
     <Reference Include="System" />
