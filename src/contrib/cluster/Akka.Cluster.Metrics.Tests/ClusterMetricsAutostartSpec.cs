--- conflicted
+++ resolved
@@ -24,20 +24,6 @@
         /// <summary>
         /// This is a single node test.
         /// </summary>
-<<<<<<< HEAD
-        private static readonly Config Config = ConfigurationFactory.ParseString($$"""
-            akka {
-                extensions = ["Akka.Cluster.Metrics.ClusterMetricsExtensionProvider, Akka.Cluster.Metrics"]
-                actor.provider = "cluster"
-                cluster.metrics.collector {
-                    provider = ["Akka.Cluster.Metrics.Collectors.DefaultCollector, Akka.Cluster.Metrics"]
-                    sample-interval = 200ms
-                    gossip-interval = 200ms
-                }
-            }
-            """);
-
-=======
         private static readonly Config Config = ConfigurationFactory.ParseString(@"
 akka {
     extensions = [""Akka.Cluster.Metrics.ClusterMetricsExtensionProvider, Akka.Cluster.Metrics""]
@@ -50,7 +36,6 @@
 }
 ");
         
->>>>>>> f937db3c
         public ClusterMetricsAutostartSpec(ITestOutputHelper output)
             : base(Config, output)
         {
