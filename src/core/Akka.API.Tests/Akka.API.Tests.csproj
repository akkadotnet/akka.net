<Project Sdk="Microsoft.NET.Sdk">
  <Import Project="..\..\common.props" />
  <Import Project="..\..\xunitSettings.props" />

  <PropertyGroup>
    <TargetFrameworks>$(NetFrameworkTestVersion);$(NetTestVersion)</TargetFrameworks>
  </PropertyGroup>

  <ItemGroup>
    <ProjectReference Include="..\..\contrib\cluster\Akka.Cluster.Metrics\Akka.Cluster.Metrics.csproj" />
    <ProjectReference Include="..\..\contrib\cluster\Akka.Cluster.Sharding\Akka.Cluster.Sharding.csproj" />
    <ProjectReference Include="..\..\contrib\cluster\Akka.DistributedData\Akka.DistributedData.csproj" />
    <ProjectReference Include="..\..\contrib\persistence\Akka.Persistence.Query.InMemory\Akka.Persistence.Query.InMemory.csproj" />
    <ProjectReference Include="..\..\contrib\persistence\Akka.Persistence.Query.Sql\Akka.Persistence.Query.Sql.csproj" />
    <ProjectReference Include="..\..\contrib\persistence\Akka.Persistence.Sql.Common\Akka.Persistence.Sql.Common.csproj" />
    <ProjectReference Include="..\Akka.Coordination\Akka.Coordination.csproj" />
    <ProjectReference Include="..\Akka.Discovery\Akka.Discovery.csproj" />
    <ProjectReference Include="..\Akka.Persistence.Query\Akka.Persistence.Query.csproj" />
    <ProjectReference Include="..\Akka\Akka.csproj" />
    <ProjectReference Include="..\Akka.Cluster\Akka.Cluster.csproj" />
    <ProjectReference Include="..\..\contrib\cluster\Akka.Cluster.Tools\Akka.Cluster.Tools.csproj" />
    <ProjectReference Include="..\Akka.Persistence\Akka.Persistence.csproj" />
    <ProjectReference Include="..\Akka.Remote\Akka.Remote.csproj" />
    <ProjectReference Include="..\Akka.Streams\Akka.Streams.csproj" />
  </ItemGroup>

  <ItemGroup>
    <PackageReference Include="Microsoft.NET.Test.Sdk" Version="$(TestSdkVersion)" />
    <PackageReference Include="xunit" Version="$(XunitVersion)" />
    <PackageReference Include="xunit.runner.visualstudio" Version="$(XunitVersion)" />
    <PackageReference Include="PublicApiGenerator" Version="9.3.0" />
<<<<<<< HEAD
    <PackageReference Include="Verify.Xunit" Version="19.14.0" />
=======
    <PackageReference Include="Verify.Xunit" Version="19.14.1" />
>>>>>>> 9676cc18
    <PackageReference Include="Verify.DiffPlex" Version="2.2.1" />
  </ItemGroup>

</Project><|MERGE_RESOLUTION|>--- conflicted
+++ resolved
@@ -29,11 +29,8 @@
     <PackageReference Include="xunit" Version="$(XunitVersion)" />
     <PackageReference Include="xunit.runner.visualstudio" Version="$(XunitVersion)" />
     <PackageReference Include="PublicApiGenerator" Version="9.3.0" />
-<<<<<<< HEAD
     <PackageReference Include="Verify.Xunit" Version="19.14.0" />
-=======
     <PackageReference Include="Verify.Xunit" Version="19.14.1" />
->>>>>>> 9676cc18
     <PackageReference Include="Verify.DiffPlex" Version="2.2.1" />
   </ItemGroup>
 
