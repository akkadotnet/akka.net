--- conflicted
+++ resolved
@@ -51,21 +51,12 @@
    unacceptable, we want to keep user-facing parts of applications (its UI) to be responsive even when a
    long background job is running. In the backend, blocking is outright wasteful.
    One might think that this can be compensated by launching new threads, but threads are also a costly abstraction.
-<<<<<<< HEAD
 * Locks introduce a new menace: deadlocks.     
 
 These realities result in a no-win situation:
 
-* Without sufficient locks, the state gets corrupted.     
+* Without sufficient locks, the state gets corrupted.
 * With many locks in place, performance suffers and very easily leads to deadlocks.
-=======
- * Locks introduce a new menace: deadlocks.
-
-These realities result in a no-win situation:
-
- * Without sufficient locks, the state gets corrupted.
- * With many locks in place, performance suffers and very easily leads to deadlocks.
->>>>>>> 312fd269
 
 Additionally, locks only really work well locally. When it comes to coordinating across multiple machines,
 the only alternative is distributed locks. Unfortunately, distributed locks are several magnitudes less efficient
