﻿//-----------------------------------------------------------------------
// <copyright file="Address.cs" company="Akka.NET Project">
//     Copyright (C) 2009-2021 Lightbend Inc. <http://www.lightbend.com>
//     Copyright (C) 2013-2021 .NET Foundation <https://github.com/akkadotnet/akka.net>
// </copyright>
//-----------------------------------------------------------------------

using System;
using System.Collections.Generic;
using System.Diagnostics;
using System.Linq;
using System.Text;
using Akka.Util;

namespace Akka.Actor
{
    /// <summary>
    /// The address specifies the physical location under which an Actor can be
    /// reached. Examples are local addresses, identified by the <see cref="ActorSystem"/>'s
    /// name, and remote addresses, identified by protocol, host and port.
    ///  
    /// This class is sealed to allow use as a case class (copy method etc.); if
    /// for example a remote transport would want to associate additional
    /// information with an address, then this must be done externally.
    /// </summary>
    public sealed class Address : IEquatable<Address>, IComparable<Address>, IComparable, ISurrogated, ICloneable
    {
        #region comparer

        private sealed class AddressComparer : IComparer<Address>
        {
            public int Compare(Address x, Address y)
            {
                if (x == null) throw new ArgumentNullException(nameof(x));
                if (y == null) throw new ArgumentNullException(nameof(y));

                if (ReferenceEquals(x, y)) return 0;

                var result = string.CompareOrdinal(x.Protocol, y.Protocol);
                if (result != 0) return result;
                result = string.CompareOrdinal(x.System, y.System);
                if (result != 0) return result;
                result = string.CompareOrdinal(x.Host ?? string.Empty, y.Host ?? string.Empty);
                if (result != 0) return result;
                result = (x.Port ?? 0).CompareTo(y.Port ?? 0);
                return result;
            }
        }

        #endregion

        /// <summary>
        /// An <see cref="Address"/> comparer. Compares two addresses by their protocol, name, host and port.
        /// </summary>
        public static readonly IComparer<Address> Comparer = new AddressComparer();

        /// <summary>
        /// Pseudo address for all systems
        /// </summary>
        public static readonly Address AllSystems = new Address("akka", "all-systems");

        private string _toString;
        private readonly string _host;
        private readonly int? _port;
        private readonly string _system;
        private readonly string _protocol;

        /// <summary>
        /// TBD
        /// </summary>
        /// <param name="protocol">TBD</param>
        /// <param name="system">TBD</param>
        /// <param name="host">TBD</param>
        /// <param name="port">TBD</param>
        public Address(string protocol, string system, string host = null, int? port = null)
        {
            _protocol = protocol;
            _system = system;
            _host = host?.ToLowerInvariant();
            _port = port;
            _toString = null;
        }

        /// <summary>
        /// TBD
        /// </summary>
        public string Host => _host;

        /// <summary>
        /// TBD
        /// </summary>
        public int? Port => _port;

        /// <summary>
        /// TBD
        /// </summary>
        public string System => _system;

        /// <summary>
        /// TBD
        /// </summary>
        public string Protocol => _protocol;

        /// <summary>
        /// Returns true if this Address is only defined locally. It is not safe to send locally scoped addresses to remote
        ///  hosts. See also <see cref="HasGlobalScope"/>
        /// </summary>
        public bool HasLocalScope => string.IsNullOrEmpty(Host);

        /// <summary>
        /// Returns true if this Address is usable globally. Unlike locally defined addresses <see cref="HasLocalScope"/>
        /// addresses of global scope are safe to sent to other hosts, as they globally and uniquely identify an addressable
        /// entity.
        /// </summary>
        public bool HasGlobalScope => !string.IsNullOrEmpty(Host);

<<<<<<< HEAD
        private string CreateLazyToString()
        {
            return !string.IsNullOrWhiteSpace(Host) && Port.HasValue ?
            $"{Protocol}://{System}@{Host}:{Port}" : $"{Protocol}://{System}";
=======
        private static string CreateLazyToString(Address addr)
        {
            if (!string.IsNullOrWhiteSpace(addr.Host) && addr.Port.HasValue)
                return $"{addr.Protocol}://{addr.System}@{addr.Host}:{addr.Port}";
            if (!string.IsNullOrWhiteSpace(addr.Host)) // host, but no port - rare case
                return $"{addr.Protocol}://{addr.System}@{addr.Host}";

            return $"{addr.Protocol}://{addr.System}";
>>>>>>> d25db5df
        }

        /// <summary>
        /// Compares current address with provided one by their protocol, name, host and port.
        /// </summary>
        /// <param name="other">Other address to compare with.</param>
        /// <returns></returns>
        public int CompareTo(Address other)
        {
            return Comparer.Compare(this, other);
        }

        /// <inheritdoc/>
        public override string ToString()
        {
<<<<<<< HEAD
            if (string.IsNullOrEmpty(_toString))
            {
                _toString = CreateLazyToString();
=======
            if (_toString == null)
            {
                _toString = CreateLazyToString(this);
>>>>>>> d25db5df
            }

            return _toString;
        }

        /// <inheritdoc/>
        public bool Equals(Address other)
        {
            if (ReferenceEquals(null, other)) return false;
            if (ReferenceEquals(this, other)) return true;
            return Port == other.Port && string.Equals(Host, other.Host) && string.Equals(System, other.System) && string.Equals(Protocol, other.Protocol);
        }

        /// <inheritdoc/>
        public override bool Equals(object obj) => obj is Address && Equals((Address)obj);

        /// <inheritdoc/>
        public override int GetHashCode()
        {
            unchecked
            {
                var hashCode = (Host != null ? Host.GetHashCode() : 0);
                hashCode = (hashCode * 397) ^ Port.GetHashCode();
                hashCode = (hashCode * 397) ^ (System != null ? System.GetHashCode() : 0);
                hashCode = (hashCode * 397) ^ (Protocol != null ? Protocol.GetHashCode() : 0);
                return hashCode;
            }
        }

        int IComparable.CompareTo(object obj)
        {
            if (obj is Address address) return CompareTo(address);

            throw new ArgumentException($"Cannot compare {nameof(Address)} with instance of type '{obj?.GetType().FullName ?? "null"}'.");
        }

        /// <summary>
        /// Creates a new copy with the same properties as the current address.
        /// </summary>
        /// <returns>A new copy of the current address</returns>
        public object Clone()
        {
            return new Address(Protocol, System, Host, Port);
        }

        /// <summary>
        /// Creates a new <see cref="Address"/> with a given <paramref name="protocol"/>.
        /// </summary>
        /// <note>
        /// This method is immutable and returns a new instance of the address.
        /// </note>
        /// <param name="protocol">The protocol used to configure the new address.</param>
        /// <returns>A new address with the provided <paramref name="protocol" />.</returns>
        public Address WithProtocol(string protocol)
        {
            return new Address(protocol, System, Host, Port);
        }

        /// <summary>
        /// Creates a new <see cref="Address"/> with a given <paramref name="system"/>.
        /// </summary>
        /// <note>
        /// This method is immutable and returns a new instance of the address.
        /// </note>
        /// <param name="system">The system used to configure the new address.</param>
        /// <returns>A new address with the provided <paramref name="system" />.</returns>
        public Address WithSystem(string system)
        {
            return new Address(Protocol, system, Host, Port);
        }

        /// <summary>
        /// Creates a new <see cref="Address"/> with a given <paramref name="host"/>.
        /// </summary>
        /// <note>
        /// This method is immutable and returns a new instance of the address.
        /// </note>
        /// <param name="host">The host used to configure the new address.</param>
        /// <returns>A new address with the provided <paramref name="host" />.</returns>
        public Address WithHost(string host = null)
        {
            return new Address(Protocol, System, host, Port);
        }

        /// <summary>
        /// Creates a new <see cref="Address"/> with a given <paramref name="port"/>.
        /// </summary>
        /// <note>
        /// This method is immutable and returns a new instance of the address.
        /// </note>
        /// <param name="port">The port used to configure the new address.</param>
        /// <returns>A new address with the provided <paramref name="port" />.</returns>
        public Address WithPort(int? port = null)
        {
            return new Address(Protocol, System, Host, port);
        }

        /// <summary>
        /// Compares two specified addresses for equality.
        /// </summary>
        /// <param name="left">The first address used for comparison</param>
        /// <param name="right">The second address used for comparison</param>
        /// <returns><c>true</c> if both addresses are equal; otherwise <c>false</c></returns>
        public static bool operator ==(Address left, Address right)
        {
            return Equals(left, right);
        }

        /// <summary>
        /// Compares two specified addresses for inequality.
        /// </summary>
        /// <param name="left">The first address used for comparison</param>
        /// <param name="right">The second address used for comparison</param>
        /// <returns><c>true</c> if both addresses are not equal; otherwise <c>false</c></returns>
        public static bool operator !=(Address left, Address right)
        {
            return !Equals(left, right);
        }

        /// <summary>
        /// TBD
        /// </summary>
        /// <returns>TBD</returns>
        public string HostPort()
        {
            return ToString().Substring(Protocol.Length + 3);
        }

        /// <summary>
        /// Parses a new <see cref="Address"/> from a given string
        /// </summary>
        /// <param name="address">The address to parse</param>
        /// <returns>A populated <see cref="Address"/> object with host and port included, if available</returns>
        /// <exception cref="UriFormatException">Thrown if the address is not able to be parsed</exception>
        public static Address Parse(string address)
        {
            var uri = new Uri(address);
            var protocol = uri.Scheme;

            if (string.IsNullOrEmpty(uri.UserInfo))
            {
                var systemName = uri.Host;

                return new Address(protocol, systemName);
            }
            else
            {
                var systemName = uri.UserInfo;
                var host = uri.Host;
                /*
                 * Aaronontheweb: in the event that an Address is passed in with port 0, the Uri converts it to -1 (which is invalid.)
                 */
                var port = uri.Port;

                return new Address(protocol, systemName, host, port);
            }
        }

        /// <summary>
        /// This class represents a surrogate of an <see cref="Address"/>.
        /// Its main use is to help during the serialization process.
        /// </summary>
        public class AddressSurrogate : ISurrogate
        {
            /// <summary>
            /// TBD
            /// </summary>
            public string Protocol { get; set; }
            /// <summary>
            /// TBD
            /// </summary>
            public string System { get; set; }
            /// <summary>
            /// TBD
            /// </summary>
            public string Host { get; set; }
            /// <summary>
            /// TBD
            /// </summary>
            public int? Port { get; set; }
            /// <summary>
            /// Creates a <see cref="Address"/> encapsulated by this surrogate.
            /// </summary>
            /// <param name="system">The actor system that owns this router.</param>
            /// <returns>The <see cref="Address"/> encapsulated by this surrogate.</returns>
            public ISurrogated FromSurrogate(ActorSystem system)
            {
                return new Address(Protocol, System, Host, Port);
            }
        }

        /// <summary>
        /// Creates a surrogate representation of the current <see cref="Address"/>.
        /// </summary>
        /// <param name="system">The actor system that owns this router.</param>
        /// <returns>The surrogate representation of the current <see cref="Address"/>.</returns>
        public ISurrogate ToSurrogate(ActorSystem system)
        {
            return new AddressSurrogate()
            {
                Host = Host,
                Port = Port,
                System = System,
                Protocol = Protocol
            };
        }
    }

    /// <summary>
    /// Extractor class for so-called "relative actor paths" - as in "relative URI", not
    /// "relative to some other actors."
    /// 
    /// Examples:
    /// 
    ///  * "grand/child"
    ///  * "/user/hello/world"
    /// </summary>
    public static class RelativeActorPath
    {

        /// <summary>
        /// TBD
        /// </summary>
        /// <param name="addr">TBD</param>
        /// <returns>TBD</returns>
        public static IEnumerable<string> Unapply(string addr)
        {
            try
            {
                Uri uri;
                bool isRelative = Uri.TryCreate(addr, UriKind.Relative, out uri);
                if (!isRelative) return null;

                var finalAddr = addr;
                if (!addr.StartsWith("/"))
                {
                    //hack to cause the URI not to explode when we're only given an actor name
                    finalAddr = "/" + addr;
                }

                return finalAddr.Split('/').SkipWhile(string.IsNullOrEmpty);
            }
            catch (UriFormatException)
            {
                return null;
            }
        }
    }
}
<|MERGE_RESOLUTION|>--- conflicted
+++ resolved
@@ -114,12 +114,6 @@
         /// </summary>
         public bool HasGlobalScope => !string.IsNullOrEmpty(Host);
 
-<<<<<<< HEAD
-        private string CreateLazyToString()
-        {
-            return !string.IsNullOrWhiteSpace(Host) && Port.HasValue ?
-            $"{Protocol}://{System}@{Host}:{Port}" : $"{Protocol}://{System}";
-=======
         private static string CreateLazyToString(Address addr)
         {
             if (!string.IsNullOrWhiteSpace(addr.Host) && addr.Port.HasValue)
@@ -128,7 +122,6 @@
                 return $"{addr.Protocol}://{addr.System}@{addr.Host}";
 
             return $"{addr.Protocol}://{addr.System}";
->>>>>>> d25db5df
         }
 
         /// <summary>
@@ -144,15 +137,9 @@
         /// <inheritdoc/>
         public override string ToString()
         {
-<<<<<<< HEAD
-            if (string.IsNullOrEmpty(_toString))
-            {
-                _toString = CreateLazyToString();
-=======
             if (_toString == null)
             {
                 _toString = CreateLazyToString(this);
->>>>>>> d25db5df
             }
 
             return _toString;
