﻿<Project Sdk="Microsoft.NET.Sdk">
  <Import Project="..\..\common.props" />
  <PropertyGroup>
    <AssemblyTitle>Akka.Streams</AssemblyTitle>
    <Description>Reactive stream support for Akka.NET</Description>
    <TargetFrameworks>$(NetStandardLibVersion)</TargetFrameworks>
    <PackageTags>$(AkkaPackageTags);reactive;stream</PackageTags>
    <GenerateDocumentationFile>true</GenerateDocumentationFile>
  </PropertyGroup>
  <ItemGroup>
    <EmbeddedResource Include="reference.conf" />
    <ProjectReference Include="..\Akka\Akka.csproj" />
  </ItemGroup>
  <ItemGroup Condition=" '$(TargetFramework)' == '$(NetStandardLibVersion)' ">
    <PackageReference Include="System.Reflection.TypeExtensions" Version="4.7.0" />
  </ItemGroup>
  <ItemGroup>
    <None Update="CodeGen\Dsl\GraphApply.tt">
      <Generator>TextTemplatingFileGenerator</Generator>
      <LastGenOutput>GraphApply.cs</LastGenOutput>
    </None>
    <Compile Update="CodeGen\Dsl\GraphApply.cs">
      <DesignTime>True</DesignTime>
      <AutoGen>True</AutoGen>
      <DependentUpon>GraphApply.tt</DependentUpon>
    </Compile>
    <None Update="CodeGen\Dsl\UnzipWith.tt">
      <Generator>TextTemplatingFileGenerator</Generator>
      <LastGenOutput>UnzipWith.cs</LastGenOutput>
    </None>
    <Compile Update="CodeGen\Dsl\UnzipWith.cs">
      <DesignTime>True</DesignTime>
      <AutoGen>True</AutoGen>
      <DependentUpon>UnzipWith.tt</DependentUpon>
    </Compile>
    <None Update="CodeGen\Dsl\ZipWith.tt">
      <Generator>TextTemplatingFileGenerator</Generator>
      <LastGenOutput>ZipWith.cs</LastGenOutput>
    </None>
    <Compile Update="CodeGen\Dsl\ZipWith.cs">
      <DesignTime>True</DesignTime>
      <AutoGen>True</AutoGen>
      <DependentUpon>ZipWith.tt</DependentUpon>
    </Compile>
    <None Update="CodeGen\FanInShape.tt">
      <Generator>TextTemplatingFileGenerator</Generator>
      <LastGenOutput>FanInShape.cs</LastGenOutput>
    </None>
    <Compile Update="CodeGen\FanInShape.cs">
      <DesignTime>True</DesignTime>
      <AutoGen>True</AutoGen>
      <DependentUpon>FanInShape.tt</DependentUpon>
    </Compile>
    <None Update="CodeGen\FanOutShape.tt">
      <Generator>TextTemplatingFileGenerator</Generator>
      <LastGenOutput>FanOutShape.cs</LastGenOutput>
    </None>
    <Compile Update="CodeGen\FanOutShape.cs">
      <DesignTime>True</DesignTime>
      <AutoGen>True</AutoGen>
      <DependentUpon>FanOutShape.tt</DependentUpon>
    </Compile>
  </ItemGroup>
  <ItemGroup>
    <PackageReference Include="Google.Protobuf" Version="$(ProtobufVersion)" />
    <PackageReference Include="Reactive.Streams" Version="1.0.2" />
  </ItemGroup>
<<<<<<< HEAD
  <PropertyGroup Condition=" '$(TargetFramework)' == '$(NetFrameworkLibVersion)' ">
    <DefineConstants>$(DefineConstants);AKKAIO</DefineConstants>
  </PropertyGroup>
=======
>>>>>>> 651c3918
  <PropertyGroup Condition=" '$(TargetFramework)' == '$(NetStandardLibVersion)' ">
    <DefineConstants>$(DefineConstants);CORECLR</DefineConstants>
  </PropertyGroup>
  <PropertyGroup Condition=" '$(Configuration)' == 'Release' ">
    <DefineConstants>$(DefineConstants);RELEASE</DefineConstants>
  </PropertyGroup>
</Project><|MERGE_RESOLUTION|>--- conflicted
+++ resolved
@@ -65,12 +65,9 @@
     <PackageReference Include="Google.Protobuf" Version="$(ProtobufVersion)" />
     <PackageReference Include="Reactive.Streams" Version="1.0.2" />
   </ItemGroup>
-<<<<<<< HEAD
   <PropertyGroup Condition=" '$(TargetFramework)' == '$(NetFrameworkLibVersion)' ">
     <DefineConstants>$(DefineConstants);AKKAIO</DefineConstants>
   </PropertyGroup>
-=======
->>>>>>> 651c3918
   <PropertyGroup Condition=" '$(TargetFramework)' == '$(NetStandardLibVersion)' ">
     <DefineConstants>$(DefineConstants);CORECLR</DefineConstants>
   </PropertyGroup>
