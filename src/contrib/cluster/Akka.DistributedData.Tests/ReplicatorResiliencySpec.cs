// //-----------------------------------------------------------------------
// // <copyright file="ReplicatorResiliencySpec.cs" company="Akka.NET Project">
// //     Copyright (C) 2009-2021 Lightbend Inc. <http://www.lightbend.com>
// //     Copyright (C) 2013-2021 .NET Foundation <https://github.com/akkadotnet/akka.net>
// // </copyright>
// //-----------------------------------------------------------------------

using System;
using System.Collections.Immutable;
using System.Linq;
using System.Threading.Tasks;
using Akka.Actor;
using Akka.Cluster;
using Akka.Configuration;
using Akka.Dispatch.SysMsg;
using Akka.DistributedData.Durable;
using Akka.DistributedData.LightningDB;
using Akka.Pattern;
using Akka.TestKit;
using FluentAssertions;
using FluentAssertions.Extensions;
using Xunit;
using Xunit.Abstractions;

namespace Akka.DistributedData.Tests
{
    public class ReplicatorResiliencySpec : AkkaSpec
    {
        public static readonly Config SpecConfig;

        private readonly ActorSystem _sys1;
        private readonly ActorSystem _sys2;
        private readonly ActorSystem _sys3;

        private readonly IActorRef _replicator1;
        private readonly IActorRef _replicator2;
        private readonly IActorRef _replicator3;

        static ReplicatorResiliencySpec()
        {
            SpecConfig = ConfigurationFactory.ParseString(@"
                akka.loglevel = DEBUG
                akka.actor.provider = cluster
                akka.remote.dot-netty.tcp.port = 0
                akka.cluster.distributed-data.durable.keys = [""*""]
                akka.cluster.distributed-data.durable.store-actor-class = ""Akka.DistributedData.Tests.FakeDurableStore, Akka.DistributedData.Tests")
                .WithFallback(DistributedData.DefaultConfig());
        }

        public ReplicatorResiliencySpec(ITestOutputHelper helper) : base(SpecConfig, helper)
        {
            _sys1 = Sys;
            _sys3 = ActorSystem.Create(Sys.Name, Sys.Settings.Config);
            _sys2 = ActorSystem.Create(Sys.Name, Sys.Settings.Config);

            var settings = ReplicatorSettings.Create(Sys)
                .WithGossipInterval(TimeSpan.FromSeconds(1.0))
                .WithMaxDeltaElements(10)
                .WithRestartReplicatorOnFailure(true);

            var props = BackoffSupervisor.Props(
                    Backoff.OnStop(
                            childProps: Replicator.Props(settings),
                            childName: "replicator",
                            minBackoff: TimeSpan.FromSeconds(3),
                            maxBackoff: TimeSpan.FromSeconds(300),
                            randomFactor: 0.2,
                            maxNrOfRetries: -1)
                        .WithFinalStopMessage(m => m is Terminate))
                .WithDeploy(Deploy.Local).WithDispatcher(settings.Dispatcher);

            _replicator1 = _sys1.ActorOf(props, "replicatorSuper");
            _replicator2 = _sys2.ActorOf(props, "replicatorSuper");
            _replicator3 = _sys3.ActorOf(props, "replicatorSuper");


        }

        private async Task InitCluster()
        {
            Cluster.Cluster.Get(_sys1).Join(Cluster.Cluster.Get(_sys1).SelfAddress); // coordinator will initially run on sys1
            await AwaitAssertAsync(() => Cluster.Cluster.Get(_sys1).SelfMember.Status.Should().Be(MemberStatus.Up));

            Cluster.Cluster.Get(_sys2).Join(Cluster.Cluster.Get(_sys1).SelfAddress);
            await WithinAsync(10.Seconds(), async () =>
            {
                await AwaitAssertAsync(() =>
                {
                    Cluster.Cluster.Get(_sys1).State.Members.Count.Should().Be(2);
                    Cluster.Cluster.Get(_sys1).State.Members.All(x => x.Status == MemberStatus.Up).Should().BeTrue();
                    Cluster.Cluster.Get(_sys2).State.Members.Count.Should().Be(2);
                    Cluster.Cluster.Get(_sys2).State.Members.All(x => x.Status == MemberStatus.Up).Should().BeTrue();
                });
            });

            Cluster.Cluster.Get(_sys3).Join(Cluster.Cluster.Get(_sys1).SelfAddress);
            await WithinAsync(10.Seconds(), async () =>
            {
                await AwaitAssertAsync(() =>
                {
                    Cluster.Cluster.Get(_sys1).State.Members.Count.Should().Be(3);
                    Cluster.Cluster.Get(_sys1).State.Members.All(x => x.Status == MemberStatus.Up).Should().BeTrue();
                    Cluster.Cluster.Get(_sys2).State.Members.Count.Should().Be(3);
                    Cluster.Cluster.Get(_sys2).State.Members.All(x => x.Status == MemberStatus.Up).Should().BeTrue();
                    Cluster.Cluster.Get(_sys3).State.Members.Count.Should().Be(3);
                    Cluster.Cluster.Get(_sys3).State.Members.All(x => x.Status == MemberStatus.Up).Should().BeTrue();
                });
            });
        }

        [Fact]
        public async Task Handle_Durable_Store_Exception()
        {
            await InitCluster();
            await DurableStoreActorCrash();
        }

        public async Task DurableStoreActorCrash()
        {
            const string replicatorActorPath = "/user/replicatorSuper/replicator";
            const string durableStoreActorPath = "/user/replicatorSuper/replicator/durableStore";

            var durableStore = _sys1.ActorSelection(durableStoreActorPath).ResolveOne(TimeSpan.FromSeconds(3)).ContinueWith(
                m => m.Result).Result;

            var replicator = _sys1.ActorSelection(replicatorActorPath).ResolveOne(TimeSpan.FromSeconds(3)).ContinueWith(
                m => m.Result).Result;

            Watch(replicator);
            Watch(durableStore);
            durableStore.Tell(new InitFail());

            var terminated = ExpectMsg<Terminated>(TimeSpan.FromSeconds(10));
            if (!terminated.ActorRef.Path.Equals(durableStore.Path) && !terminated.ActorRef.Path.Equals(replicator.Path))
            {
                throw new Exception(
                    $"Expecting termination of either durable storage or replicator, found {terminated.ActorRef.Path} instead.");
            }

            terminated = ExpectMsg<Terminated>(TimeSpan.FromSeconds(10));
            if (!terminated.ActorRef.Path.Equals(durableStore.Path) && !terminated.ActorRef.Path.Equals(replicator.Path))
            {
                throw new Exception(
                    $"Expecting termination of either durable storage or replicator, found {terminated.ActorRef.Path} instead.");
            }

            //The supervisor should have restarted the replicator actor by now
            await AwaitAssertAsync(async () =>
            {
                // Is the replicator actor recreated
                var newReplicator = await _sys1.ActorSelection(replicatorActorPath).ResolveOne(TimeSpan.FromSeconds(5)).ContinueWith(
                    m => m.Result);

                // We should be able to identify the recreated actor to prove the actor exists
                await newReplicator.Ask<ActorIdentity>(new Identify(Guid.NewGuid().ToString())).ContinueWith(r =>
                {
                    Assert.Equal(replicatorActorPath,r.Result.Subject.Path.ToStringWithoutAddress());
                });
            },TimeSpan.FromSeconds(10));
        }

        [Fact]
        public async Task DistributedData_Replicator_Defaults_to_NoSupervisor()
        {
            const string replicatorActorPath = "/user/ddataReplicator";
            const string durableStoreActorPath = "/user/ddataReplicator/durableStore";

            await InitCluster();
            var replicator = DistributedData.Get(_sys1).Replicator;

            IActorRef durableStore = null;
            await AwaitAssertAsync(() =>
            {
                durableStore = _sys1.ActorSelection(durableStoreActorPath).ResolveOne(TimeSpan.FromSeconds(3))
                    .ContinueWith(
                        m => m.Result).Result;
            }, TimeSpan.FromSeconds(10), TimeSpan.FromMilliseconds(100));

            Watch(replicator);
            Watch(durableStore);
            durableStore.Tell(new InitFail());

<<<<<<< HEAD
            var terminated1 = ExpectMsg<Terminated>(TimeSpan.FromSeconds(10));
            var terminated2 = ExpectMsg<Terminated>(TimeSpan.FromSeconds(10));
            ImmutableHashSet.Create(terminated1.ActorRef, terminated2.ActorRef).Should().BeEquivalentTo(durableStore, replicator);
=======
            // termination orders aren't guaranteed, so can't use ExpectTerminated here
            var terminated = ReceiveN(2, TimeSpan.FromSeconds(10)).Cast<Terminated>();
            terminated.Select(x => x.ActorRef).Should().BeEquivalentTo(replicator, durableStore);
>>>>>>> fb5d79c0

            // The replicator should not have been recreated, so expect ActorNotFound
            await Assert.ThrowsAsync<ActorNotFoundException>(() =>
                _sys1.ActorSelection(replicatorActorPath).ResolveOne(TimeSpan.FromSeconds(5)));
        }
    }

    public class FakeDurableStore : ReceiveActor
    {
        public FakeDurableStore(Config config)
        {
            Context.System.Log.Info("FakeDurableStore Initialising");
            Receive<Store>(store => { store.Reply?.ReplyTo.Tell(store.Reply.SuccessMessage); });
            Receive<LoadAll>( load=> { Sender.Tell(LoadAllCompleted.Instance); });
            Receive<InitFail>( init => { throw new LoadFailedException("failed to load durable distributed-data"); });
        }

    }

    public class InitFail
    {
    }
}<|MERGE_RESOLUTION|>--- conflicted
+++ resolved
@@ -180,15 +180,10 @@
             Watch(durableStore);
             durableStore.Tell(new InitFail());
 
-<<<<<<< HEAD
+            // termination orders aren't guaranteed, so can't use ExpectTerminated here
             var terminated1 = ExpectMsg<Terminated>(TimeSpan.FromSeconds(10));
             var terminated2 = ExpectMsg<Terminated>(TimeSpan.FromSeconds(10));
             ImmutableHashSet.Create(terminated1.ActorRef, terminated2.ActorRef).Should().BeEquivalentTo(durableStore, replicator);
-=======
-            // termination orders aren't guaranteed, so can't use ExpectTerminated here
-            var terminated = ReceiveN(2, TimeSpan.FromSeconds(10)).Cast<Terminated>();
-            terminated.Select(x => x.ActorRef).Should().BeEquivalentTo(replicator, durableStore);
->>>>>>> fb5d79c0
 
             // The replicator should not have been recreated, so expect ActorNotFound
             await Assert.ThrowsAsync<ActorNotFoundException>(() =>
