--- conflicted
+++ resolved
@@ -400,7 +400,6 @@
             });
         }
 
-<<<<<<< HEAD
         [Fact]
         public void SynchronousFileSink_should_write_buffered_element_if_manual_flush_is_called()
         {
@@ -438,17 +437,14 @@
                     task.Wait(TimeSpan.FromSeconds(3)).Should().BeTrue();
                     task.Result.WasSuccessful.Should().BeTrue();
                     task.Result.Count.Should().Be(8);
-                });
+                }, _materializer);
             }, _materializer);
         }
 
-        private static void TargetFile(Action<FileInfo> block, bool create = true)
-=======
         private void TargetFile(
             Action<FileInfo> block, 
             ActorMaterializer materializer, 
             bool create = true)
->>>>>>> b1c90859
         {
             var targetFile = new FileInfo(Path.Combine(Path.GetTempPath(), "synchronous-file-sink.tmp"));
 
