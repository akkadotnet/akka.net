﻿//-----------------------------------------------------------------------
// <copyright file="HeliosTransport.cs" company="Akka.NET Project">
//     Copyright (C) 2009-2016 Lightbend Inc. <http://www.lightbend.com>
//     Copyright (C) 2013-2016 Akka.NET project <https://github.com/akkadotnet/akka.net>
// </copyright>
//-----------------------------------------------------------------------

using System;
using System.CodeDom.Compiler;
using System.Collections.Generic;
using System.Net;
using System.Net.Sockets;
using System.Threading.Tasks;
using Akka.Actor;
using Akka.Configuration;
using Akka.Dispatch;
using Akka.Event;
using Akka.Util;
using Helios.Channels;
using Helios.Channels.Bootstrap;
using Helios.Channels.Sockets;
using Helios.Codecs;
using Helios.Exceptions;
using Helios.Logging;
using Helios.Topology;
using Helios.Util.Concurrency;
using AtomicCounter = Helios.Util.AtomicCounter;
using LengthFieldPrepender = Helios.Codecs.LengthFieldPrepender;

namespace Akka.Remote.Transport.Helios
{
    internal abstract class TransportMode { }

    internal class Tcp : TransportMode
    {
        public override string ToString()
        {
            return "tcp";
        }
    }

    internal class Udp : TransportMode
    {
        public override string ToString()
        {
            return "udp";
        }
    }

    internal class TcpTransportException : RemoteTransportException
    {
        public TcpTransportException(string message, Exception cause = null) : base(message, cause)
        {
        }
    }

    internal class HeliosTransportSettings
    {
        internal readonly Config Config;
        internal static bool IsMono = Type.GetType("Mono.Runtime") != null;

        public HeliosTransportSettings(Config config)
        {
            Config = config;
            Init();
        }
        static HeliosTransportSettings()
        {
            // Disable STDOUT logging for Helios in release mode
#if !DEBUG
            LoggingFactory.DefaultFactory = new NoOpLoggerFactory();
#endif

        }

        private static readonly bool IsMono = Type.GetType("Mono.Runtime") != null;

        private void Init()
        {
            //TransportMode
            var protocolString = Config.GetString("transport-protocol");
            if (protocolString.Equals("tcp")) TransportMode = new Tcp();
            else if (protocolString.Equals("udp")) TransportMode = new Udp();
            else throw new ConfigurationException(string.Format("Unknown transport transport-protocol='{0}'", protocolString));
            EnableSsl = Config.GetBoolean("enable-ssl");
            ConnectTimeout = Config.GetTimeSpan("connection-timeout");
            WriteBufferHighWaterMark = OptionSize("write-buffer-high-water-mark");
            WriteBufferLowWaterMark = OptionSize("write-buffer-low-water-mark");
            SendBufferSize = OptionSize("send-buffer-size");
            ReceiveBufferSize = OptionSize("receive-buffer-size");
            var size = OptionSize("maximum-frame-size");
            if (size == null || size < 32000) throw new ConfigurationException("Setting 'maximum-frame-size' must be at least 32000 bytes");
            MaxFrameSize = (int)size;
            Backlog = Config.GetInt("backlog");
            TcpNoDelay = Config.GetBoolean("tcp-nodelay");
            TcpKeepAlive = Config.GetBoolean("tcp-keepalive");
            TcpReuseAddr = Config.GetBoolean("tcp-reuse-addr");
            var configHost = Config.GetString("hostname");
            var publicConfigHost = Config.GetString("public-hostname");
            DnsUseIpv6 = Config.GetBoolean("dns-use-ipv6");
<<<<<<< HEAD
            EnforceAddressFamily = IsMono;
=======
            EnforceIpFamily = string.IsNullOrEmpty(Config.GetString("enforce-ip-family")) ?
                                                   IsMono : Config.GetBoolean("enforce-ip-family");
>>>>>>> 7f0a8557
            Hostname = string.IsNullOrEmpty(configHost) ? IPAddress.Any.ToString() : configHost;
            PublicHostname = string.IsNullOrEmpty(publicConfigHost) ? Hostname : publicConfigHost;
            ServerSocketWorkerPoolSize = ComputeWps(Config.GetConfig("server-socket-worker-pool"));
            ClientSocketWorkerPoolSize = ComputeWps(Config.GetConfig("client-socket-worker-pool"));
            Port = Config.GetInt("port");

            // used to provide backwards compatibility with Helios 1.* clients
            BackwardsCompatibilityModeEnabled = Config.GetBoolean("enable-backwards-compatibility", false);
        }

        public TransportMode TransportMode { get; private set; }

        public bool EnableSsl { get; private set; }

        public TimeSpan ConnectTimeout { get; private set; }

        public long? WriteBufferHighWaterMark { get; private set; }

        public long? WriteBufferLowWaterMark { get; private set; }

        public long? SendBufferSize { get; private set; }

        public long? ReceiveBufferSize { get; private set; }

        public int MaxFrameSize { get; private set; }

        public int Port { get; private set; }

        public int Backlog { get; private set; }

        public bool TcpNoDelay { get; private set; }

        public bool TcpKeepAlive { get; private set; }

        public bool TcpReuseAddr { get; private set; }

        public bool DnsUseIpv6 { get; private set; }

<<<<<<< HEAD
        public bool EnforceAddressFamily { get; private set; }
=======
        public bool EnforceIpFamily { get; private set; }
>>>>>>> 7f0a8557

        /// <summary>
        /// The hostname that this server binds to
        /// </summary>
        public string Hostname { get; private set; }

        /// <summary>
        /// If different from <see cref="Hostname"/>, this is the public "address" that is bound to the <see cref="ActorSystem"/>,
        /// whereas <see cref="Hostname"/> becomes the physical address that the low-level socket connects to.
        /// </summary>
        public string PublicHostname { get; private set; }

        public int ServerSocketWorkerPoolSize { get; private set; }

        public int ClientSocketWorkerPoolSize { get; private set; }

        public bool BackwardsCompatibilityModeEnabled { get; private set; }

#region Internal methods

        private long? OptionSize(string s)
        {
            var bytes = Config.GetByteSize(s);
            if (bytes == null || bytes == 0) return null;
            if (bytes < 0) throw new ConfigurationException(string.Format("Setting {0} must be 0 or positive", s));
            return bytes;
        }

        private int ComputeWps(Config config)
        {
            return ThreadPoolConfig.ScaledPoolSize(config.GetInt("pool-size-min"), config.GetDouble("pool-size-factor"),
                config.GetInt("pool-size-max"));
        }

#endregion
    }

    /// <summary>
    /// Abstract base class for HeliosTransport - has separate child implementations for TCP / UDP respectively
    /// </summary>
    abstract class HeliosTransport : Transport
    {

        private readonly IEventLoopGroup _serverEventLoopGroup;
        private readonly IEventLoopGroup _clientEventLoopGroup;

        protected HeliosTransport(ActorSystem system, Config config)
        {
            Config = config;
            System = system;
            Settings = new HeliosTransportSettings(config);
            Log = Logging.GetLogger(System, GetType());
            _serverEventLoopGroup = new MultithreadEventLoopGroup(Settings.ServerSocketWorkerPoolSize);
            _clientEventLoopGroup = new MultithreadEventLoopGroup(Settings.ClientSocketWorkerPoolSize);
        }

        public override string SchemeIdentifier
        {
            get
            {
                var sslPrefix = (Settings.EnableSsl ? "ssl." : "");
                return string.Format("{0}{1}", sslPrefix, Settings.TransportMode);
            }
        }

        public override long MaximumPayloadBytes
        {
            get
            {
                return Settings.MaxFrameSize;
            }
        }

        protected ILoggingAdapter Log;



        /// <summary>
        /// maintains a list of all established connections, so we can close them easily
        /// </summary>
        internal readonly ConcurrentSet<IChannel> ConnectionGroup = new ConcurrentSet<IChannel>();
        protected volatile Address LocalAddress;
        protected volatile IChannel ServerChannel;

        protected TaskCompletionSource<IAssociationEventListener> AssociationListenerPromise = new TaskCompletionSource<IAssociationEventListener>();

        public HeliosTransportSettings Settings { get; private set; }

        private TransportType InternalTransport
        {
            get
            {
                if (Settings.TransportMode is Tcp)
                    return TransportType.Tcp;
                return TransportType.Udp;
            }
        }

        private void SetInitialChannelPipeline(IChannel channel)
        {
            var pipeline = channel.Pipeline;
            if (Settings.EnableSsl)
            {
                // TODO: SSL handlers
            }
            if (InternalTransport == TransportType.Tcp)
            {
                pipeline.AddLast("FrameDecoder", new LengthFieldBasedFrameDecoder((int)MaximumPayloadBytes, 0, 4, 0, 4));
                if (Settings.BackwardsCompatibilityModeEnabled)
                {
                    pipeline.AddLast("FrameEncoder", new HeliosBackwardsCompatabilityLengthFramePrepender(4, false));
                }
                else
                {
                    pipeline.AddLast("FrameEncoder", new LengthFieldPrepender(4, false));
                }
            }
        }

        private void SetClientPipeline(IChannel channel, Address remoteAddress)
        {
            SetInitialChannelPipeline(channel);
            var pipeline = channel.Pipeline;
            if (InternalTransport == TransportType.Tcp)
            {
                var handler = new TcpClientHandler(this, Logging.GetLogger(System, typeof(TcpClientHandler)),
                    remoteAddress);
                pipeline.AddLast("clientHandler", handler);
            }
        }

        private void SetServerPipeline(IChannel channel)
        {
            SetInitialChannelPipeline(channel);
            var pipeline = channel.Pipeline;
            if (InternalTransport == TransportType.Tcp)
            {
                var handler = new TcpServerHandler(this, Logging.GetLogger(System, typeof(TcpServerHandler)),
                    AssociationListenerPromise.Task);
                pipeline.AddLast("serverHandler", handler);
            }
        }

        /// <summary>
        /// Internal factory used for creating new outbound connection transports
        /// </summary>
        protected ClientBootstrap ClientFactory(Address remoteAddres)
        {
            if (InternalTransport == TransportType.Tcp)
            {
                var addressFamily = Settings.DnsUseIpv6 ? AddressFamily.InterNetworkV6 : AddressFamily.InterNetwork;
<<<<<<< HEAD
=======

>>>>>>> 7f0a8557
                var client = new ClientBootstrap()
                    .Group(_clientEventLoopGroup)
                    .Option(ChannelOption.SoReuseaddr, Settings.TcpReuseAddr)
                    .Option(ChannelOption.SoKeepalive, Settings.TcpKeepAlive)
                    .Option(ChannelOption.TcpNodelay, Settings.TcpNoDelay)
                    .Option(ChannelOption.ConnectTimeout, Settings.ConnectTimeout)
                    .Option(ChannelOption.AutoRead, false)
                    .PreferredDnsResolutionFamily(addressFamily)
<<<<<<< HEAD
                    .ChannelFactory(() => Settings.EnforceAddressFamily ? new TcpSocketChannel(addressFamily) : new TcpSocketChannel())
=======
                    .ChannelFactory(() => Settings.EnforceIpFamily ? 
                                        new TcpSocketChannel(addressFamily):
                                        new TcpSocketChannel())
>>>>>>> 7f0a8557
                    .Handler(
                        new ActionChannelInitializer<TcpSocketChannel>(
                            channel => SetClientPipeline(channel, remoteAddres)));

                if (Settings.ReceiveBufferSize != null) client.Option(ChannelOption.SoRcvbuf, (int)(Settings.ReceiveBufferSize));
                if (Settings.SendBufferSize != null) client.Option(ChannelOption.SoSndbuf, (int)(Settings.SendBufferSize));
                if (Settings.WriteBufferHighWaterMark != null) client.Option(ChannelOption.WriteBufferHighWaterMark, (int)(Settings.WriteBufferHighWaterMark));
                if (Settings.WriteBufferLowWaterMark != null) client.Option(ChannelOption.WriteBufferLowWaterMark, (int)(Settings.WriteBufferLowWaterMark));

                return client;
            }

            throw new NotSupportedException("UDP is not supported");
        }

        public override bool IsResponsibleFor(Address remote)
        {
            return true;
        }

        /// <summary>
        /// Internal factory used for creating inbound connection listeners
        /// </summary>
        protected ServerBootstrap ServerFactory
        {
            get
            {
                if (InternalTransport == TransportType.Tcp)
                {
                    var addressFamily = Settings.DnsUseIpv6 ? AddressFamily.InterNetworkV6 : AddressFamily.InterNetwork;

                    var client = new ServerBootstrap()
<<<<<<< HEAD
                     .ChannelFactory(() => Settings.EnforceAddressFamily ? new TcpServerSocketChannel(addressFamily) : new TcpServerSocketChannel())
=======
>>>>>>> 7f0a8557
                     .Group(_serverEventLoopGroup)
                     .Option(ChannelOption.SoReuseaddr, Settings.TcpReuseAddr)
                     .ChildOption(ChannelOption.SoKeepalive, Settings.TcpKeepAlive)
                     .ChildOption(ChannelOption.TcpNodelay, Settings.TcpNoDelay)
                     .ChildOption(ChannelOption.AutoRead, false)
                     .Option(ChannelOption.SoBacklog, Settings.Backlog)
                     .PreferredDnsResolutionFamily(addressFamily)
<<<<<<< HEAD
=======
                     .ChannelFactory(() => Settings.EnforceIpFamily ? 
                                            new TcpServerSocketChannel(addressFamily):
                                            new TcpServerSocketChannel())
>>>>>>> 7f0a8557
                     .ChildHandler(
                         new ActionChannelInitializer<TcpSocketChannel>(
                             SetServerPipeline));

                    if (Settings.ReceiveBufferSize != null) client.Option(ChannelOption.SoRcvbuf, (int)(Settings.ReceiveBufferSize));
                    if (Settings.SendBufferSize != null) client.Option(ChannelOption.SoSndbuf, (int)(Settings.SendBufferSize));
                    if (Settings.WriteBufferHighWaterMark != null) client.Option(ChannelOption.WriteBufferHighWaterMark, (int)(Settings.WriteBufferHighWaterMark));
                    if (Settings.WriteBufferLowWaterMark != null) client.Option(ChannelOption.WriteBufferLowWaterMark, (int)(Settings.WriteBufferLowWaterMark));

                    return client;
                }

                throw new NotSupportedException("UDP is not supported");
            }
        }

        protected async Task<IChannel> NewServer(EndPoint listenAddress)
        {
            if (InternalTransport == TransportType.Tcp)
            {
                return await ServerFactory.BindAsync(listenAddress).ConfigureAwait(false);
            }
                
            else
                throw new NotImplementedException("Haven't implemented UDP transport at this time");
        }

        public override async Task<Tuple<Address, TaskCompletionSource<IAssociationEventListener>>> Listen()
        {
            EndPoint listenAddress;
            IPAddress ip;
            if (IPAddress.TryParse(Settings.Hostname, out ip))
            {
                listenAddress = new IPEndPoint(ip, Settings.Port);
            }
            else
            {
                listenAddress = new DnsEndPoint(Settings.Hostname, Settings.Port);
            }

            try
            {
                var newServerChannel = await NewServer(listenAddress);


                // Block reads until a handler actor is registered
                // no incoming connections will be accepted until this value is reset
                // it's possible that the first incoming association might come in though
                newServerChannel.Configuration.AutoRead = false;
                ConnectionGroup.TryAdd(newServerChannel);
                ServerChannel = newServerChannel;

                var addr = MapSocketToAddress((IPEndPoint)ServerChannel.LocalAddress, SchemeIdentifier, System.Name,
                    Settings.PublicHostname);
                if (addr == null)
                    throw new ConfigurationException($"Unknown local address type {ServerChannel.LocalAddress}");
                LocalAddress = addr;
                // resume accepting incoming connections
#pragma warning disable 4014 // we WANT this task to run without waiting
                AssociationListenerPromise.Task.ContinueWith(result => ServerChannel.Configuration.AutoRead = true,
                    TaskContinuationOptions.ExecuteSynchronously | TaskContinuationOptions.OnlyOnRanToCompletion);
#pragma warning restore 4014


                return Tuple.Create(addr, AssociationListenerPromise);
            }
            catch (Exception ex)
            {
                Log.Error(ex, "Failed to bind to {0}; shutting down Helios transport.", listenAddress);
                try
                {
                    await Shutdown();
                }
                catch
                {
                    // ignore errors occurring during shutdown
                }
                throw;
            }
        }

        public override async Task<AssociationHandle> Associate(Address remoteAddress)
        {
            if (!ServerChannel.IsOpen)
                throw new HeliosConnectionException(ExceptionType.NotOpen, "Transport is not open");

            return await AssociateInternal(remoteAddress);
        }

        public override async Task<bool> Shutdown()
        {
            try
            {
                var tasks = new List<Task>();
                foreach (var channel in ConnectionGroup)
                {
                    tasks.Add(channel.CloseAsync());
                }
                var all = Task.WhenAll(tasks);
                await all;

                var server = ServerChannel?.CloseAsync() ?? TaskEx.Completed;
                await server;

                return all.IsCompleted && server.IsCompleted;
            }
            finally
            {
                // free all of the connection objects we were holding onto
                ConnectionGroup.Clear();
#pragma warning disable 4014 // shutting down the worker groups can take up to 10 seconds each. Let that happen asnychronously.
                _clientEventLoopGroup.ShutdownGracefullyAsync();
                _serverEventLoopGroup.ShutdownGracefullyAsync();
#pragma warning restore 4014
            }

        }

        protected abstract Task<AssociationHandle> AssociateInternal(Address remoteAddress);

#region Static Members

        public static EndPoint AddressToSocketAddress(Address address)
        {
            if(address.Port == null) throw new ArgumentException($"address port must not be null: {address}");
            EndPoint listenAddress;
            IPAddress ip;
            if (IPAddress.TryParse(address.Host, out ip))
            {
                listenAddress = new IPEndPoint(ip, (int)address.Port);
            }
            else
            {
                // DNS resolution will be performed by the transport
                listenAddress = new DnsEndPoint(address.Host, (int)address.Port);
            }
            return listenAddress;
        }

        public static readonly AtomicCounter UniqueIdCounter = new AtomicCounter(0);

        public static Address MapSocketToAddress(IPEndPoint socketAddr, string schemeIdentifier, string systemName, string hostName = null)
        {
            if (socketAddr == null) return null;
            return new Address(schemeIdentifier, systemName, SafeMapHostName(hostName) ?? SafeMapIPv6(socketAddr.Address), socketAddr.Port);
        }

        /// <summary>
        /// Check to see if a given hostname is IPV6, IPV4, or DNS and apply the appropriate formatting
        /// </summary>
        /// <param name="hostName">The hostname parsed from the file</param>
        /// <returns>An RFC-compliant formatting of the hostname</returns>
        public static string SafeMapHostName(string hostName)
        {
            IPAddress addr;
            if (!string.IsNullOrEmpty(hostName) && IPAddress.TryParse(hostName, out addr))
            {
                if (addr.AddressFamily == AddressFamily.InterNetworkV6)
                    return "[" + addr + "]";
                return addr.ToString();
            }

            return hostName;
        }

        public static string SafeMapIPv6(IPAddress address)
        {
            if (address.AddressFamily == AddressFamily.InterNetworkV6)
                return "[" + address + "]";
            return address.ToString();
        }

#endregion
    }
}
<|MERGE_RESOLUTION|>--- conflicted
+++ resolved
@@ -73,8 +73,6 @@
 
         }
 
-        private static readonly bool IsMono = Type.GetType("Mono.Runtime") != null;
-
         private void Init()
         {
             //TransportMode
@@ -98,12 +96,8 @@
             var configHost = Config.GetString("hostname");
             var publicConfigHost = Config.GetString("public-hostname");
             DnsUseIpv6 = Config.GetBoolean("dns-use-ipv6");
-<<<<<<< HEAD
-            EnforceAddressFamily = IsMono;
-=======
             EnforceIpFamily = string.IsNullOrEmpty(Config.GetString("enforce-ip-family")) ?
                                                    IsMono : Config.GetBoolean("enforce-ip-family");
->>>>>>> 7f0a8557
             Hostname = string.IsNullOrEmpty(configHost) ? IPAddress.Any.ToString() : configHost;
             PublicHostname = string.IsNullOrEmpty(publicConfigHost) ? Hostname : publicConfigHost;
             ServerSocketWorkerPoolSize = ComputeWps(Config.GetConfig("server-socket-worker-pool"));
@@ -142,11 +136,7 @@
 
         public bool DnsUseIpv6 { get; private set; }
 
-<<<<<<< HEAD
-        public bool EnforceAddressFamily { get; private set; }
-=======
         public bool EnforceIpFamily { get; private set; }
->>>>>>> 7f0a8557
 
         /// <summary>
         /// The hostname that this server binds to
@@ -298,10 +288,7 @@
             if (InternalTransport == TransportType.Tcp)
             {
                 var addressFamily = Settings.DnsUseIpv6 ? AddressFamily.InterNetworkV6 : AddressFamily.InterNetwork;
-<<<<<<< HEAD
-=======
-
->>>>>>> 7f0a8557
+
                 var client = new ClientBootstrap()
                     .Group(_clientEventLoopGroup)
                     .Option(ChannelOption.SoReuseaddr, Settings.TcpReuseAddr)
@@ -310,13 +297,9 @@
                     .Option(ChannelOption.ConnectTimeout, Settings.ConnectTimeout)
                     .Option(ChannelOption.AutoRead, false)
                     .PreferredDnsResolutionFamily(addressFamily)
-<<<<<<< HEAD
-                    .ChannelFactory(() => Settings.EnforceAddressFamily ? new TcpSocketChannel(addressFamily) : new TcpSocketChannel())
-=======
                     .ChannelFactory(() => Settings.EnforceIpFamily ? 
                                         new TcpSocketChannel(addressFamily):
                                         new TcpSocketChannel())
->>>>>>> 7f0a8557
                     .Handler(
                         new ActionChannelInitializer<TcpSocketChannel>(
                             channel => SetClientPipeline(channel, remoteAddres)));
@@ -349,10 +332,6 @@
                     var addressFamily = Settings.DnsUseIpv6 ? AddressFamily.InterNetworkV6 : AddressFamily.InterNetwork;
 
                     var client = new ServerBootstrap()
-<<<<<<< HEAD
-                     .ChannelFactory(() => Settings.EnforceAddressFamily ? new TcpServerSocketChannel(addressFamily) : new TcpServerSocketChannel())
-=======
->>>>>>> 7f0a8557
                      .Group(_serverEventLoopGroup)
                      .Option(ChannelOption.SoReuseaddr, Settings.TcpReuseAddr)
                      .ChildOption(ChannelOption.SoKeepalive, Settings.TcpKeepAlive)
@@ -360,12 +339,9 @@
                      .ChildOption(ChannelOption.AutoRead, false)
                      .Option(ChannelOption.SoBacklog, Settings.Backlog)
                      .PreferredDnsResolutionFamily(addressFamily)
-<<<<<<< HEAD
-=======
                      .ChannelFactory(() => Settings.EnforceIpFamily ? 
                                             new TcpServerSocketChannel(addressFamily):
                                             new TcpServerSocketChannel())
->>>>>>> 7f0a8557
                      .ChildHandler(
                          new ActionChannelInitializer<TcpSocketChannel>(
                              SetServerPipeline));
