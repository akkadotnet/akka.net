﻿using System;
using System.Collections.Generic;
using System.Diagnostics;
using System.IO;
using System.Linq;
using System.Runtime.InteropServices;
using System.Runtime.Serialization;
using System.Security.Claims;
using System.Security.Principal;
using System.Text;
using System.Threading.Tasks;
using Akka.Actor;
using Akka.Configuration;
using Akka.TestKit;
using Xunit;
using Xunit.Abstractions;
using FluentAssertions;
using Hyperion;
using Hyperion.Internal;

namespace Akka.Serialization.Hyperion.Tests
{
    public class HyperionSerializerSetupSpec : AkkaSpec
    {
        private static Config Config
         => ConfigurationFactory.ParseString(@"
akka.actor {
    serializers {
        hyperion = ""Akka.Serialization.Hyperion, Akka.Serialization.Hyperion""
    }

    serialization-bindings {
      ""System.Object"" = hyperion
    }
}
");

        private readonly ITestOutputHelper _output;

        public HyperionSerializerSetupSpec(ITestOutputHelper output) : base (Config, output)
        {
            _output = output;
        }

        [Fact]
        public void Setup_should_be_converted_to_settings_correctly()
        {
            var setup = HyperionSerializerSetup.Empty
                .WithPreserveObjectReference(true)
                .WithKnownTypeProvider<NoKnownTypes>()
                .WithDisallowUnsafeType(false);
            var settings =
                new HyperionSerializerSettings(
                    false, 
                    false, 
                    typeof(DummyTypesProvider), 
                    new Func<string, string>[] { s => $"{s}.." },
                    new Surrogate[0],
                    true);
            var appliedSettings = setup.ApplySettings(settings);

            appliedSettings.PreserveObjectReferences.Should().BeTrue(); // overriden
            appliedSettings.VersionTolerance.Should().BeFalse(); // default
            appliedSettings.KnownTypesProvider.Should().Be(typeof(NoKnownTypes)); // overriden
            appliedSettings.PackageNameOverrides.Count().Should().Be(1); // from settings
            appliedSettings.PackageNameOverrides.First()("a").Should().Be("a..");
            appliedSettings.Surrogates.ToList().Count.Should().Be(0); // from settings
            appliedSettings.DisallowUnsafeType.ShouldBe(false); // overriden
        }

        [Fact]
        public void Setup_package_override_should_work()
        {
            var setup = HyperionSerializerSetup.Empty
                .WithPackageNameOverrides(new Func<string, string>[]
                {
                    s => s.Contains("Hyperion.Override")
                        ? s.Replace(".Override", "")
                        : s
                });

            var settings = HyperionSerializerSettings.Default;
            var appliedSettings = setup.ApplySettings(settings);

            var adapter = appliedSettings.PackageNameOverrides.First();
            adapter("My.Hyperion.Override").Should().Be("My.Hyperion");
        }
        
        public class Foo
        {
            public Foo(string bar)
            {
                Bar = bar;
            }

            public string Bar { get; }
        }
        
        public class FooSurrogate
        {
            public FooSurrogate(string bar)
            {
                Bar = bar;
            }

            public string Bar { get; }
        }
        
        [Fact]
        public void Setup_surrogate_should_work()
        {
            var surrogated = new List<Foo>();
            var setup = HyperionSerializerSetup.Empty
                .WithSurrogates(new [] { Surrogate.Create<Foo, FooSurrogate>(
                    foo =>
                    {
                        surrogated.Add(foo);
                        return new FooSurrogate(foo.Bar + ".");
                    }, 
                    surrogate => new Foo(surrogate.Bar))
                });
            var settings = setup.ApplySettings(HyperionSerializerSettings.Default);
            var serializer = new HyperionSerializer((ExtendedActorSystem)Sys, settings);

            var expected = new Foo("bar");
            var serialized = serializer.ToBinary(expected);
            var deserialized = serializer.FromBinary<Foo>(serialized);
            deserialized.Bar.Should().Be("bar.");
            surrogated.Count.Should().Be(1);
            surrogated[0].Should().BeEquivalentTo(expected);
        }

        [Theory]
        [MemberData(nameof(DangerousObjectFactory))]
        public void Setup_disallow_unsafe_type_should_work_by_default(byte[] dangerousObject, Type type)
        {
<<<<<<< HEAD
            _output.WriteLine($"Dangerous type: [{type}]");
            var deserializer = new HyperionSerializer((ExtendedActorSystem)Sys, HyperionSerializerSettings.Default);
            deserializer.Invoking(s => s.FromBinary(dangerousObject, type)).Should().Throw<SerializationException>();
=======
            var deserializer = new HyperionSerializer((ExtendedActorSystem)Sys, HyperionSerializerSettings.Default);
            var serializer = new HyperionSerializer((ExtendedActorSystem)Sys, deserializer.Settings.WithDisallowUnsafeType(false));
            var serialized = serializer.ToBinary(dangerousObject);
            deserializer.Invoking(s => s.FromBinary(serialized, type)).Should().Throw<SerializationException>();
>>>>>>> a42fa879
        }

        [Theory]
        [MemberData(nameof(DangerousObjectFactory))]
        public void Setup_should_deserialize_unsafe_type_if_allowed(byte[] dangerousObject, Type type)
        {
            _output.WriteLine($"Dangerous type: [{type}]");
            var deserializer = new HyperionSerializer((ExtendedActorSystem)Sys, HyperionSerializerSettings.Default.WithDisallowUnsafeType(false));
            deserializer.FromBinary(dangerousObject, type); // should not throw
        }
        
        [Theory]
        [MemberData(nameof(TypeFilterObjectFactory))]
        public void Setup_TypeFilter_should_filter_types_properly(object sampleObject, bool shouldSucceed)
        {
            var setup = HyperionSerializerSetup.Empty
                .WithTypeFilter(TypeFilterBuilder.Create()
                    .Include<ClassA>()
                    .Include<ClassB>()
                    .Build());
            
            var settings = setup.ApplySettings(HyperionSerializerSettings.Default);
            var deserializer = new HyperionSerializer((ExtendedActorSystem)Sys, settings);
            var serializer = new HyperionSerializer((ExtendedActorSystem)Sys, deserializer.Settings.WithDisallowUnsafeType(false));
            var serialized = serializer.ToBinary(sampleObject);
            
            ((TypeFilter)deserializer.Settings.TypeFilter).FilteredTypes.Count.Should().Be(2);
            object deserialized = null;
            Action act = () => deserialized = deserializer.FromBinary<object>(serialized);
            if (shouldSucceed)
            {
                act.Should().NotThrow();
                deserialized.GetType().Should().Be(sampleObject.GetType());
            }
            else
            {
                act.Should().Throw<SerializationException>()
                    .WithInnerException<UserEvilDeserializationException>();
            }
        }

        public static IEnumerable<object[]> DangerousObjectFactory()
        {
            var isWindow = RuntimeInformation.IsOSPlatform(OSPlatform.Windows);
            
            yield return new object[]{ Serialize(new FileInfo("C:\\Windows\\System32")), typeof(FileInfo) };
            yield return new object[]{ Serialize(new ClaimsIdentity()), typeof(ClaimsIdentity)};
            if (isWindow)
            {
                yield return new object[]{ Serialize(WindowsIdentity.GetAnonymous()), typeof(WindowsIdentity) };
                yield return new object[]{ Serialize(new WindowsPrincipal(WindowsIdentity.GetAnonymous())), typeof(WindowsPrincipal)};
            }
#if NET471
            yield return new object[]{ Serialize(new Process()), typeof(Process)};
#endif
            yield return new object[]{ Serialize(new ClaimsIdentity()), typeof(ClaimsIdentity)};
        }

        private static byte[] Serialize(object obj)
        {
            var serializer = new HyperionSerializer(null, HyperionSerializerSettings.Default.WithDisallowUnsafeType(false));
            return serializer.ToBinary(obj);
        }

        public static IEnumerable<object[]> TypeFilterObjectFactory()
        {
            yield return new object[] { new ClassA(), true };
            yield return new object[] { new ClassB(), true };
            yield return new object[] { new ClassC(), false };
        }

        public class ClassA { }

        public class ClassB { }

        public class ClassC { }
    }
}<|MERGE_RESOLUTION|>--- conflicted
+++ resolved
@@ -134,16 +134,9 @@
         [MemberData(nameof(DangerousObjectFactory))]
         public void Setup_disallow_unsafe_type_should_work_by_default(byte[] dangerousObject, Type type)
         {
-<<<<<<< HEAD
             _output.WriteLine($"Dangerous type: [{type}]");
             var deserializer = new HyperionSerializer((ExtendedActorSystem)Sys, HyperionSerializerSettings.Default);
             deserializer.Invoking(s => s.FromBinary(dangerousObject, type)).Should().Throw<SerializationException>();
-=======
-            var deserializer = new HyperionSerializer((ExtendedActorSystem)Sys, HyperionSerializerSettings.Default);
-            var serializer = new HyperionSerializer((ExtendedActorSystem)Sys, deserializer.Settings.WithDisallowUnsafeType(false));
-            var serialized = serializer.ToBinary(dangerousObject);
-            deserializer.Invoking(s => s.FromBinary(serialized, type)).Should().Throw<SerializationException>();
->>>>>>> a42fa879
         }
 
         [Theory]
