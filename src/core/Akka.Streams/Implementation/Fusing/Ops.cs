//-----------------------------------------------------------------------
// <copyright file="Ops.cs" company="Akka.NET Project">
//     Copyright (C) 2015-2016 Lightbend Inc. <http://www.lightbend.com>
//     Copyright (C) 2013-2016 Akka.NET project <https://github.com/akkadotnet/akka.net>
// </copyright>
//-----------------------------------------------------------------------

using System;
using System.Collections.Generic;
using System.Collections.Immutable;
using System.Linq;
using System.Threading.Tasks;
using Akka.Actor;
using Akka.Event;
using Akka.Pattern;
using Akka.Streams.Dsl;
using Akka.Streams.Implementation.Stages;
using Akka.Streams.Stage;
using Akka.Streams.Supervision;
using Akka.Streams.Util;
using Akka.Util;
using Akka.Util.Internal;
using Decider = Akka.Streams.Supervision.Decider;
using Directive = Akka.Streams.Supervision.Directive;

namespace Akka.Streams.Implementation.Fusing
{
    /// <summary>
    /// INTERNAL API
    /// </summary>
    /// <typeparam name="TIn">TBD</typeparam>
    /// <typeparam name="TOut">TBD</typeparam>
    public sealed class Select<TIn, TOut> : GraphStage<FlowShape<TIn, TOut>>
    {
        #region Logic

        private sealed class Logic : InAndOutGraphStageLogic
        {
            private readonly Select<TIn, TOut> _stage;
            private readonly Decider _decider;

            public Logic(Select<TIn, TOut> stage, Attributes inheritedAttributes) : base(stage.Shape)
            {
                _stage = stage;
                var attr = inheritedAttributes.GetAttribute<ActorAttributes.SupervisionStrategy>(null);
                _decider = attr != null ? attr.Decider : Deciders.StoppingDecider;

                SetHandler(stage.In, this);
                SetHandler(stage.Out, this);
            }

            public override void OnPush()
            {
                try
                {
                    Push(_stage.Out, _stage._func(Grab(_stage.In)));
                }
                catch (Exception ex)
                {
                    if (_decider(ex) == Directive.Stop)
                        FailStage(ex);
                    else
                        Pull(_stage.In);
                }
            }

            public override void OnPull() => Pull(_stage.In);
        }

        #endregion

        private readonly Func<TIn, TOut> _func;

        /// <summary>
        /// TBD
        /// </summary>
        /// <param name="func">TBD</param>
        public Select(Func<TIn, TOut> func)
        {
            _func = func;

            Shape = new FlowShape<TIn, TOut>(In, Out);
        }

        /// <summary>
        /// TBD
        /// </summary>
        protected override Attributes InitialAttributes { get; } = DefaultAttributes.Select;

        /// <summary>
        /// TBD
        /// </summary>
        public Inlet<TIn> In { get; } = new Inlet<TIn>("Select.in");

        /// <summary>
        /// TBD
        /// </summary>
        public Outlet<TOut> Out { get; } = new Outlet<TOut>("Select.out");

        /// <summary>
        /// TBD
        /// </summary>
        public override FlowShape<TIn, TOut> Shape { get; }

        /// <summary>
        /// TBD
        /// </summary>
        /// <param name="inheritedAttributes">TBD</param>
        /// <returns>TBD</returns>
        protected override GraphStageLogic CreateLogic(Attributes inheritedAttributes)
            => new Logic(this, inheritedAttributes);

        /// <summary>
        /// Returns a <see cref="string" /> that represents this instance.
        /// </summary>
        /// <returns>
        /// A <see cref="string" /> that represents this instance.
        /// </returns>
        public override string ToString() => "Select";
    }

    /// <summary>
    /// INTERNAL API
    /// </summary>
    /// <typeparam name="T">TBD</typeparam>
    public sealed class Where<T> : SimpleLinearGraphStage<T>
    {
        #region Logic

        private sealed class Logic : InAndOutGraphStageLogic
        {
            private readonly Where<T> _stage;
            private readonly Decider _decider;

            public Logic(Where<T> stage, Attributes inheritedAttributes) : base(stage.Shape)
            {
                _stage = stage;
                var attr = inheritedAttributes.GetAttribute<ActorAttributes.SupervisionStrategy>(null);
                _decider = attr != null ? attr.Decider : Deciders.StoppingDecider;

                SetHandler(stage.Inlet, this);
                SetHandler(stage.Outlet, this);
            }
            public override void OnPush()
            {
                try
                {
                    var element = Grab(_stage.Inlet);
                    if (_stage._predicate(element))
                        Push(_stage.Outlet, element);
                    else
                        Pull(_stage.Inlet);
                }
                catch (Exception ex)
                {
                    if (_decider(ex) == Directive.Stop)
                        FailStage(ex);
                    else
                        Pull(_stage.Inlet);
                }
            }

            public override void OnPull() => Pull(_stage.Inlet);

            public override string ToString() => "WhereLogic";
        }

        #endregion

        private readonly Predicate<T> _predicate;

        /// <summary>
        /// TBD
        /// </summary>
        /// <param name="predicate">TBD</param>
        public Where(Predicate<T> predicate)
        {
            _predicate = predicate;
        }

        /// <summary>
        /// TBD
        /// </summary>
        /// <param name="inheritedAttributes">TBD</param>
        /// <returns>TBD</returns>
        protected override GraphStageLogic CreateLogic(Attributes inheritedAttributes)
            => new Logic(this, inheritedAttributes);

        /// <summary>
        /// Returns a <see cref="string" /> that represents this instance.
        /// </summary>
        /// <returns>
        /// A <see cref="string" /> that represents this instance.
        /// </returns>
        public override string ToString() => "Where";
    }

    /// <summary>
    /// INTERNAL API
    /// </summary>
    /// <typeparam name="T">TBD</typeparam>
    public sealed class TakeWhile<T> : SimpleLinearGraphStage<T>
    {
        #region Logic

        private sealed class Logic : InAndOutGraphStageLogic
        {
            private readonly TakeWhile<T> _stage;
            private readonly Decider _decider;

            public Logic(TakeWhile<T> stage, Attributes inheritedAttributes) : base(stage.Shape)
            {
                _stage = stage;
                var attr = inheritedAttributes.GetAttribute<ActorAttributes.SupervisionStrategy>(null);
                _decider = attr != null ? attr.Decider : Deciders.StoppingDecider;

                SetHandler(stage.Outlet, this);
                SetHandler(stage.Inlet, this);
            }

            public override void OnPush()
            {
                try
                {
                    var element = Grab(_stage.Inlet);
                    if (_stage._predicate(element))
                        Push(_stage.Outlet, element);
                    else
                    {
                        if (_stage._inclusive)
                            Push(_stage.Outlet, element);

                        CompleteStage();
                    }
                }
                catch (Exception ex)
                {
                    if (_decider(ex) == Directive.Stop)
                        FailStage(ex);
                    else
                        Pull(_stage.Inlet);
                }
            }

            public override void OnPull() => Pull(_stage.Inlet);

            public override string ToString() => "TakeWhileLogic";
        }

        #endregion

        private readonly Predicate<T> _predicate;
        private readonly bool _inclusive;

        /// <summary>
        /// TBD
        /// </summary>
        /// <param name="predicate">TBD</param>
        public TakeWhile(Predicate<T> predicate, bool inclusive)
        {
            _inclusive = inclusive;
            _predicate = predicate;
        }

        /// <summary>
        /// TBD
        /// </summary>
        protected override Attributes InitialAttributes { get; } = DefaultAttributes.TakeWhile;

        /// <summary>
        /// TBD
        /// </summary>
        /// <param name="inheritedAttributes">TBD</param>
        /// <returns>TBD</returns>
        protected override GraphStageLogic CreateLogic(Attributes inheritedAttributes)
            => new Logic(this, inheritedAttributes);

        /// <summary>
        /// Returns a <see cref="string" /> that represents this instance.
        /// </summary>
        /// <returns>
        /// A <see cref="string" /> that represents this instance.
        /// </returns>
        public override string ToString() => "TakeWhile";
    }

    /// <summary>
    /// INTERNAL API
    /// </summary>
    /// <typeparam name="T">TBD</typeparam>
    public sealed class SkipWhile<T> : SimpleLinearGraphStage<T>
    {
        #region Logic

        private sealed class Logic : SupervisedGraphStageLogic, IInHandler, IOutHandler
        {
            private readonly SkipWhile<T> _stage;

            public Logic(SkipWhile<T> stage, Attributes inheritedAttributes) : base(inheritedAttributes, stage.Shape)
            {
                _stage = stage;

                SetHandler(stage.Inlet, this);
                SetHandler(stage.Outlet, this);
            }

            public void OnPush()
            {
                var element = Grab(_stage.Inlet);
                var result = WithSupervision(() => _stage._predicate(element));
                if (result.HasValue)
                {
                    if (result.Value)
                        Pull(_stage.Inlet);
                    else
                    {
                        Push(_stage.Outlet, element);
                        SetHandler(_stage.Inlet, onPush: () => Push(_stage.Outlet, Grab(_stage.Inlet)));
                    }
                }
            }

            public void OnUpstreamFinish() => CompleteStage();

            public void OnUpstreamFailure(Exception e) => FailStage(e);

            public void OnPull() => Pull(_stage.Inlet);

            public void OnDownstreamFinish() => CompleteStage();

            protected override void OnResume(Exception ex)
            {
                if (!HasBeenPulled(_stage.Inlet))
                    Pull(_stage.Inlet);
            }
        }

        #endregion

        private readonly Predicate<T> _predicate;

        /// <summary>
        /// TBD
        /// </summary>
        /// <param name="predicate">TBD</param>
        public SkipWhile(Predicate<T> predicate) : base("SkipWhile")
        {
            _predicate = predicate;
        }

        /// <summary>
        /// TBD
        /// </summary>
        protected override Attributes InitialAttributes { get; } = DefaultAttributes.SkipWhile;

        /// <summary>
        /// TBD
        /// </summary>
        /// <param name="inheritedAttributes">TBD</param>
        /// <returns>TBD</returns>
        protected override GraphStageLogic CreateLogic(Attributes inheritedAttributes)
            => new Logic(this, inheritedAttributes);

        /// <summary>
        /// Returns a <see cref="string" /> that represents this instance.
        /// </summary>
        /// <returns>
        /// A <see cref="string" /> that represents this instance.
        /// </returns>
        public override string ToString() => "SkipWhile";
    }

    /// <summary>
    /// INTERNAL API
    /// </summary>
    public abstract class SupervisedGraphStageLogic : GraphStageLogic
    {
        private readonly Lazy<Decider> _decider;

        /// <summary>
        /// TBD
        /// </summary>
        /// <param name="inheritedAttributes">TBD</param>
        /// <param name="shape">TBD</param>
        protected SupervisedGraphStageLogic(Attributes inheritedAttributes, Shape shape) : base(shape)
        {
            _decider = new Lazy<Decider>(() =>
            {
                var attr = inheritedAttributes.GetAttribute<ActorAttributes.SupervisionStrategy>(null);
                return attr != null ? attr.Decider : Deciders.StoppingDecider;
            });
        }

        /// <summary>
        /// TBD
        /// </summary>
        /// <typeparam name="T">TBD</typeparam>
        /// <param name="function">TBD</param>
        /// <exception cref="ArgumentOutOfRangeException">TBD</exception>
        /// <returns>TBD</returns>
        protected Option<T> WithSupervision<T>(Func<T> function)
        {
            try
            {
                return function();
            }
            catch (Exception ex)
            {
                switch (_decider.Value(ex))
                {
                    case Directive.Stop:
                        OnStop(ex);
                        break;
                    case Directive.Resume:
                        OnResume(ex);
                        break;
                    case Directive.Restart:
                        OnRestart(ex);
                        break;
                    default:
                        throw new ArgumentOutOfRangeException();
                }
                return Option<T>.None;
            }
        }

        /// <summary>
        /// TBD
        /// </summary>
        /// <param name="ex">TBD</param>
        protected virtual void OnRestart(Exception ex) => OnResume(ex);

        /// <summary>
        /// TBD
        /// </summary>
        /// <param name="ex">TBD</param>
        protected virtual void OnResume(Exception ex)
        {
        }

        /// <summary>
        /// TBD
        /// </summary>
        /// <param name="ex">TBD</param>
        protected virtual void OnStop(Exception ex) => FailStage(ex);
    }

    /// <summary>
    /// INTERNAL API
    /// </summary>
    /// <typeparam name="TIn">TBD</typeparam>
    /// <typeparam name="TOut">TBD</typeparam>
    public sealed class Collect<TIn, TOut> : GraphStage<FlowShape<TIn, TOut>>
    {
        #region Logic

        private sealed class Logic : SupervisedGraphStageLogic, IInHandler, IOutHandler
        {
            private readonly Collect<TIn, TOut> _stage;

            public Logic(Collect<TIn, TOut> stage, Attributes inheritedAttributes)
                : base(inheritedAttributes, stage.Shape)
            {
                _stage = stage;

                SetHandler(stage.In, this);
                SetHandler(stage.Out, this);
            }

            public void OnPush()
            {
                var result = WithSupervision(() => _stage._func(Grab(_stage.In)));
                if (result.HasValue)
                {
                    if (result.Value.IsDefaultForType())
                        Pull(_stage.In);
                    else
                        Push(_stage.Out, result.Value);
                }
            }

            public void OnUpstreamFinish() => CompleteStage();

            public void OnUpstreamFailure(Exception e) => FailStage(e);

            public void OnPull() => Pull(_stage.In);

            public void OnDownstreamFinish() => CompleteStage();

            protected override void OnResume(Exception ex)
            {
                if (!HasBeenPulled(_stage.In))
                    Pull(_stage.In);
            }
        }

        #endregion

        private readonly Func<TIn, TOut> _func;

        /// <summary>
        /// TBD
        /// </summary>
        /// <param name="func">TBD</param>
        public Collect(Func<TIn, TOut> func)
        {
            _func = func;
            Shape = new FlowShape<TIn, TOut>(In, Out);
        }

        /// <summary>
        /// TBD
        /// </summary>
        protected override Attributes InitialAttributes { get; } = DefaultAttributes.Collect;

        /// <summary>
        /// TBD
        /// </summary>
        public Inlet<TIn> In { get; } = new Inlet<TIn>("Collect.in");

        /// <summary>
        /// TBD
        /// </summary>
        public Outlet<TOut> Out { get; } = new Outlet<TOut>("Collect.out");

        /// <summary>
        /// TBD
        /// </summary>
        public override FlowShape<TIn, TOut> Shape { get; }

        /// <summary>
        /// TBD
        /// </summary>
        /// <param name="inheritedAttributes">TBD</param>
        /// <returns>TBD</returns>
        protected override GraphStageLogic CreateLogic(Attributes inheritedAttributes)
            => new Logic(this, inheritedAttributes);

        /// <summary>
        /// Returns a <see cref="string" /> that represents this instance.
        /// </summary>
        /// <returns>
        /// A <see cref="string" /> that represents this instance.
        /// </returns>
        public override string ToString() => "Collect";
    }

    /// <summary>
    /// INTERNAL API
    /// </summary>
    /// <typeparam name="T">TBD</typeparam>
    public sealed class Recover<T> : SimpleLinearGraphStage<T>
    {
        #region Logic 

        private sealed class Logic : InAndOutGraphStageLogic
        {
            private readonly Recover<T> _stage;
            private Option<T> _recovered = Option<T>.None;

            public Logic(Recover<T> stage) : base(stage.Shape)
            {
                _stage = stage;

                SetHandler(stage.Inlet, this);
                SetHandler(stage.Outlet, this);
            }

            public override void OnPush() => Push(_stage.Outlet, Grab(_stage.Inlet));

            public override void OnUpstreamFailure(Exception ex)
            {
                var result = _stage._recovery(ex);
                if (result.HasValue)
                {
                    if (IsAvailable(_stage.Outlet))
                    {
                        Push(_stage.Outlet, result.Value);
                        CompleteStage();
                    }
                    else
                        _recovered = result;
                }
                else
                    FailStage(ex);
            }

            public override void OnPull()
            {
                if (_recovered.HasValue)
                {
                    Push(_stage.Outlet, _recovered.Value);
                    CompleteStage();
                }
                else
                    Pull(_stage.Inlet);
            }


            public override string ToString() => "RecoverLogic";
        }

        #endregion

        private readonly Func<Exception, Option<T>> _recovery;

        /// <summary>
        /// TBD
        /// </summary>
        /// <param name="recovery">TBD</param>
        public Recover(Func<Exception, Option<T>> recovery) : base("Recover")
        {
            _recovery = recovery;
        }

        /// <summary>
        /// TBD
        /// </summary>
        protected override Attributes InitialAttributes { get; } = DefaultAttributes.Recover;
        
        /// <summary>
        /// TBD
        /// </summary>
        /// <param name="inheritedAttributes">TBD</param>
        /// <returns>TBD</returns>
        protected override GraphStageLogic CreateLogic(Attributes inheritedAttributes) => new Logic(this);

        /// <summary>
        /// Returns a <see cref="string" /> that represents this instance.
        /// </summary>
        /// <returns>
        /// A <see cref="string" /> that represents this instance.
        /// </returns>
        public override string ToString() => "Recover";
    }

    /// <summary>
    /// INTERNAL API
    /// 
    /// Maps error with the provided function if it is defined for an error or, otherwise, passes it on unchanged.
    /// 
    /// While similar to <see cref="Recover{T}"/> this stage can be used to transform an error signal to a different one without logging
    /// it as an error in the process. So in that sense it is NOT exactly equivalent to Recover(e => throw e2) since Recover
    /// would log the e2 error.
    /// </summary>
    /// <typeparam name="T"></typeparam>
    public sealed class SelectError<T> : SimpleLinearGraphStage<T>
    {
        #region Logic

        private sealed class Logic : InAndOutGraphStageLogic
        {
            private readonly SelectError<T> _stage;

            public Logic(SelectError<T> stage) : base(stage.Shape)
            {
                _stage = stage;
                SetHandler(stage.Inlet, this);
                SetHandler(stage.Outlet, this);
            }

            public override void OnPush() => Push(_stage.Outlet, Grab(_stage.Inlet));

            public override void OnPull() => Pull(_stage.Inlet);

            public override void OnUpstreamFailure(Exception e)
            {
                // scala code uses if (f.isDefinedAt(ex)), 
                // doesn't work here so always call the selector and one can simply return e 
                // if no other exception should be used
                base.OnUpstreamFailure(_stage._selector(e));
            }
        }

        #endregion

        private readonly Func<Exception, Exception> _selector;

        public SelectError(Func<Exception, Exception> selector)
        {
            _selector = selector;
        }

        protected override GraphStageLogic CreateLogic(Attributes inheritedAttributes) => new Logic(this);
    }

    /// <summary>
    /// INTERNAL API
    /// </summary>
    /// <typeparam name="T">TBD</typeparam>
    public sealed class Take<T> : SimpleLinearGraphStage<T>
    {
        #region Logic

        private sealed class Logic : InAndOutGraphStageLogic
        {
            private readonly Take<T> _stage;
            private long _left;

            public Logic(Take<T> stage) : base(stage.Shape)
            {
                _stage = stage;
                _left = stage._count;

                SetHandler(stage.Outlet, this);
                SetHandler(stage.Inlet, this);
            }

            public override void OnPush()
            {
                var leftBefore = _left;
                if (leftBefore >= 1)
                {
                    _left = leftBefore - 1;
                    Push(_stage.Outlet, Grab(_stage.Inlet));
                }

                if (leftBefore <= 1)
                    CompleteStage();
            }

            public override void OnPull()
            {
                if (_left > 0)
                    Pull(_stage.Inlet);
                else
                    CompleteStage();
            }
        }

        #endregion

        private readonly long _count;

        /// <summary>
        /// TBD
        /// </summary>
        /// <param name="count">TBD</param>
        public Take(long count)
        {
            _count = count;
        }

        /// <summary>
        /// TBD
        /// </summary>
        protected override Attributes InitialAttributes { get; } = DefaultAttributes.Take;

        /// <summary>
        /// TBD
        /// </summary>
        /// <param name="inheritedAttributes">TBD</param>
        /// <returns>TBD</returns>
        protected override GraphStageLogic CreateLogic(Attributes inheritedAttributes) => new Logic(this);

        /// <summary>
        /// Returns a <see cref="string" /> that represents this instance.
        /// </summary>
        /// <returns>
        /// A <see cref="string" /> that represents this instance.
        /// </returns>
        public override string ToString() => "Take";
    }

    /// <summary>
    /// INTERNAL API
    /// </summary>
    /// <typeparam name="T">TBD</typeparam>
    public sealed class Skip<T> : SimpleLinearGraphStage<T>
    {
        #region Logic

        private sealed class Logic : InAndOutGraphStageLogic
        {
            private readonly Skip<T> _stage;
            private long _left;

            public Logic(Skip<T> stage) : base(stage.Shape)
            {
                _stage = stage;
                _left = stage._count;

                SetHandler(stage.Inlet, this);
                SetHandler(stage.Outlet, this);
            }

            public override void OnPush()
            {
                if (_left > 0)
                {
                    _left--;
                    Pull(_stage.Inlet);
                }
                else
                    Push(_stage.Outlet, Grab(_stage.Inlet));
            }

            public override void OnPull() => Pull(_stage.Inlet);
        }

        #endregion

        private readonly long _count;

        /// <summary>
        /// TBD
        /// </summary>
        /// <param name="count">TBD</param>
        public Skip(long count)
        {
            _count = count;
        }

        /// <summary>
        /// TBD
        /// </summary>
        protected override Attributes InitialAttributes { get; } = DefaultAttributes.Drop;

        /// <summary>
        /// TBD
        /// </summary>
        /// <param name="inheritedAttributes">TBD</param>
        /// <returns>TBD</returns>
        protected override GraphStageLogic CreateLogic(Attributes inheritedAttributes) => new Logic(this);

        /// <summary>
        /// Returns a <see cref="string" /> that represents this instance.
        /// </summary>
        /// <returns>
        /// A <see cref="string" /> that represents this instance.
        /// </returns>
        public override string ToString() => "Skip";
    }

    /// <summary>
    /// INTERNAL API
    /// </summary>
    /// <typeparam name="TIn">TBD</typeparam>
    /// <typeparam name="TOut">TBD</typeparam>
    public sealed class Scan<TIn, TOut> : GraphStage<FlowShape<TIn, TOut>>
    {
        #region Logic 

        private sealed class Logic : InAndOutGraphStageLogic
        {
            private readonly Scan<TIn, TOut> _stage;
            private readonly Action _rest;
            private TOut _stageAggregate;

            public Logic(Scan<TIn, TOut> stage, Attributes inheritedAttributes) : base(stage.Shape)
            {
                _stage = stage;
                _stageAggregate = stage._zero;
                var attr = inheritedAttributes.GetAttribute<ActorAttributes.SupervisionStrategy>(null);
                var decider = attr != null ? attr.Decider : Deciders.StoppingDecider;

                _rest = () =>
                {
                    try
                    {
                        _stageAggregate = stage._aggregate(_stageAggregate, Grab(stage.In));
                        Push(stage.Out, _stageAggregate);
                    }
                    catch (Exception ex)
                    {
                        switch (decider(ex))
                        {
                            case Directive.Stop:
                                FailStage(ex);
                                break;
                            case Directive.Resume:
                                if (!HasBeenPulled(stage.In))
                                    Pull(stage.In);
                                break;
                            case Directive.Restart:
                                _stageAggregate = stage._zero;
                                Push(stage.Out, _stageAggregate);
                                break;
                            default:
                                throw new ArgumentOutOfRangeException();
                        }
                    }
                };

                SetHandler(stage.In, this);
                SetHandler(stage.Out, this);
            }

            public override void OnPush()
            {
                // Initial behavior makes sure that the zero gets flushed if upstream is empty
            }

            public override void OnUpstreamFinish()
            {
                SetHandler(_stage.Out, onPull: () =>
                {
                    Push(_stage.Out, _stageAggregate);
                    CompleteStage();
                });
            }

            public override void OnPull()
            {
                Push(_stage.Out, _stageAggregate);
                SetHandler(_stage.Out, onPull: () => Pull(_stage.In));
                SetHandler(_stage.In, onPush: _rest);
            }
        }

        #endregion

        private readonly Func<TOut, TIn, TOut> _aggregate;
        private readonly TOut _zero;

        /// <summary>
        /// TBD
        /// </summary>
        /// <param name="zero">TBD</param>
        /// <param name="aggregate">TBD</param>
        public Scan(TOut zero, Func<TOut, TIn, TOut> aggregate)
        {
            _zero = zero;
            _aggregate = aggregate;

            Shape = new FlowShape<TIn, TOut>(In, Out);
        }

        /// <summary>
        /// TBD
        /// </summary>
        protected override Attributes InitialAttributes { get; } = DefaultAttributes.Scan;

        /// <summary>
        /// TBD
        /// </summary>
        public Inlet<TIn> In { get; } = new Inlet<TIn>("Scan.in");

        /// <summary>
        /// TBD
        /// </summary>
        public Outlet<TOut> Out { get; } = new Outlet<TOut>("Scan.out");

        /// <summary>
        /// TBD
        /// </summary>
        public override FlowShape<TIn, TOut> Shape { get; }

        /// <summary>
        /// TBD
        /// </summary>
        /// <param name="inheritedAttributes">TBD</param>
        /// <returns>TBD</returns>
        protected override GraphStageLogic CreateLogic(Attributes inheritedAttributes)
            => new Logic(this, inheritedAttributes);

        /// <summary>
        /// Returns a <see cref="string" /> that represents this instance.
        /// </summary>
        /// <returns>
        /// A <see cref="string" /> that represents this instance.
        /// </returns>
        public override string ToString() => "Scan";
    }


    /// <summary>
    /// INTERNAL API
    /// </summary>
    /// <typeparam name="TIn">TBD</typeparam>
    /// <typeparam name="TOut">TBD</typeparam>
    public sealed class ScanAsync<TIn, TOut> : GraphStage<FlowShape<TIn, TOut>>
    {
        #region Logic

        private sealed class Logic : InAndOutGraphStageLogic
        {
            private TOut _current;
            private Task<TOut> _evemtualCurrent;
            private readonly ScanAsync<TIn, TOut> _stage;
            private readonly Decider _decider;
            private readonly Action<Result<TOut>> _callback;

            public Logic(ScanAsync<TIn, TOut> stage, Attributes inheritedAttributes) : base(stage.Shape)
            {
                _stage = stage;
                _current = stage._zero;
                _evemtualCurrent = Task.FromResult(_current);

                var attr = inheritedAttributes.GetAttribute<ActorAttributes.SupervisionStrategy>(null);
                _decider = attr != null ? attr.Decider : Deciders.StoppingDecider;

                _callback = GetAsyncCallback<Result<TOut>>(result =>
                {
                    if (result.IsSuccess && result.Value != null)
                    {
                        _current = result.Value;
                        PushAndPullOrFinish(_current);
                        return;
                    }

                    DoSupervision(result.IsSuccess
                        ? ReactiveStreamsCompliance.ElementMustNotBeNullException
                        : result.Exception);
                });

                SetHandler(_stage.Out, () =>
                {
                    Push(_stage.Out, _current);
                    SetHandler(_stage.In, this);
                    SetHandler(_stage.Out, this);
                });

                SetHandler(_stage.In, () => { }, onUpstreamFinish: () => SetHandler(_stage.Out, onPull: () =>
                {
                    Push(_stage.Out, _current);
                    CompleteStage();
                }));
            }

            private void OnRestart() => _current = _stage._zero;

            private void SafePull()
            {
                if (!HasBeenPulled(_stage.In))
                    TryPull(_stage.In);
            }

            private void PushAndPullOrFinish(TOut update)
            {
                Push(_stage.Out, update);

                if (IsClosed(_stage.In))
                    CompleteStage();
                else if (IsAvailable(_stage.Out))
                    SafePull();
            }

            private void DoSupervision(Exception ex)
            {
                switch (_decider(ex))
                {
                    case Directive.Stop:
                        FailStage(ex);
                        break;
                    case Directive.Resume:
                        SafePull();
                        break;
                    case Directive.Restart:
                        OnRestart();
                        SafePull();
                        break;
                }
            }

            public override void OnPush()
            {
                try
                {
                    _evemtualCurrent = _stage._aggregate(_current, Grab(_stage.In));

                    if (_evemtualCurrent.IsCompleted)
                        _callback(Result.FromTask(_evemtualCurrent));
                    else
                        _evemtualCurrent.ContinueWith(t => _callback(Result.FromTask(t)),
                            TaskContinuationOptions.ExecuteSynchronously);
                }
                catch (Exception ex)
                {
                    switch (_decider(ex))
                    {
                        case Directive.Stop: 
                            FailStage(ex);
                            break;
                        case Directive.Restart:
                            OnRestart();
                            break;
                        case Directive.Resume:
                            break;
                    }

                    TryPull(_stage.In);
                }
            }

            public override void OnPull() => SafePull();

            public override void OnUpstreamFinish() { }

            public override string ToString() => $"ScanAsync.Logic(completed={_evemtualCurrent.IsCompleted}";
        }

        #endregion

        private readonly Func<TOut, TIn, Task<TOut>> _aggregate;
        private readonly TOut _zero;

        /// <summary>
        /// TBD
        /// </summary>
        /// <param name="zero">TBD</param>
        /// <param name="aggregate">TBD</param>
        public ScanAsync(TOut zero, Func<TOut, TIn, Task<TOut>> aggregate)
        {
            _zero = zero;
            _aggregate = aggregate;

            Shape = new FlowShape<TIn, TOut>(In, Out);
        }

        /// <summary>
        /// TBD
        /// </summary>
        protected override Attributes InitialAttributes { get; } = DefaultAttributes.ScanAsync;

        /// <summary>
        /// TBD
        /// </summary>
        public Inlet<TIn> In { get; } = new Inlet<TIn>("ScanAsync.in");

        /// <summary>
        /// TBD
        /// </summary>
        public Outlet<TOut> Out { get; } = new Outlet<TOut>("ScanAsync.out");

        /// <summary>
        /// TBD
        /// </summary>
        public override FlowShape<TIn, TOut> Shape { get; }

        /// <summary>
        /// TBD
        /// </summary>
        /// <param name="inheritedAttributes">TBD</param>
        /// <returns>TBD</returns>
        protected override GraphStageLogic CreateLogic(Attributes inheritedAttributes)
            => new Logic(this, inheritedAttributes);

        /// <summary>
        /// Returns a <see cref="string" /> that represents this instance.
        /// </summary>
        /// <returns>
        /// A <see cref="string" /> that represents this instance.
        /// </returns>
        public override string ToString() => "ScanAsync";

    }


    /// <summary>
    /// INTERNAL API
    /// </summary>
    /// <typeparam name="TIn">TBD</typeparam>
    /// <typeparam name="TOut">TBD</typeparam>
    public sealed class Aggregate<TIn, TOut> : GraphStage<FlowShape<TIn, TOut>>
    {
        #region Logic

        private sealed class Logic : InAndOutGraphStageLogic
        {
            private readonly Aggregate<TIn, TOut> _stage;
            private readonly Decider _decider;
            private TOut _aggregator;

            public Logic(Aggregate<TIn, TOut> stage, Attributes inheritedAttributes) : base(stage.Shape)
            {
                _stage = stage;
                _aggregator = stage._zero;

                var attr = inheritedAttributes.GetAttribute<ActorAttributes.SupervisionStrategy>(null);
                _decider = attr != null ? attr.Decider : Deciders.StoppingDecider;

                SetHandler(stage.In, this);
                SetHandler(stage.Out, this);
            }

            public override void OnPush()
            {
                try
                {
                    _aggregator = _stage._aggregate(_aggregator, Grab(_stage.In));
                }
                catch (Exception ex)
                {
                    var strategy = _decider(ex);
                    if (strategy == Directive.Stop)
                        FailStage(ex);
                    else if (strategy == Directive.Restart)
                        _aggregator = _stage._zero;
                }
                finally
                {
                    if(!IsClosed(_stage.In))
                        Pull(_stage.In);
                }
            }

            public override void OnUpstreamFinish()
            {
                if (IsAvailable(_stage.Out))
                {
                    Push(_stage.Out, _aggregator);
                    CompleteStage();
                }
            }

            public override void OnPull()
            {
                if (IsClosed(_stage.In))
                {
                    Push(_stage.Out, _aggregator);
                    CompleteStage();
                }
                else
                    Pull(_stage.In);
            }
        }

        #endregion

        private readonly TOut _zero;
        private readonly Func<TOut, TIn, TOut> _aggregate;

        /// <summary>
        /// TBD
        /// </summary>
        /// <param name="zero">TBD</param>
        /// <param name="aggregate">TBD</param>
        public Aggregate(TOut zero, Func<TOut, TIn, TOut> aggregate)
        {
            _zero = zero;
            _aggregate = aggregate;

            Shape = new FlowShape<TIn, TOut>(In, Out);
        }

        /// <summary>
        /// TBD
        /// </summary>
        protected override Attributes InitialAttributes { get; } = DefaultAttributes.Aggregate;

        /// <summary>
        /// TBD
        /// </summary>
        public Inlet<TIn> In { get; } = new Inlet<TIn>("Aggregate.in");

        /// <summary>
        /// TBD
        /// </summary>
        public Outlet<TOut> Out { get; } = new Outlet<TOut>("Aggregate.out");

        /// <summary>
        /// TBD
        /// </summary>
        public override FlowShape<TIn, TOut> Shape { get; }

        /// <summary>
        /// TBD
        /// </summary>
        /// <param name="inheritedAttributes">TBD</param>
        /// <returns>TBD</returns>
        protected override GraphStageLogic CreateLogic(Attributes inheritedAttributes)
            => new Logic(this, inheritedAttributes);

        /// <summary>
        /// Returns a <see cref="string" /> that represents this instance.
        /// </summary>
        /// <returns>
        /// A <see cref="string" /> that represents this instance.
        /// </returns>
        public override string ToString() => "Aggregate";
    }

    /// <summary>
    /// INTERNAL API
    /// </summary>
    /// <typeparam name="TIn">TBD</typeparam>
    /// <typeparam name="TOut">TBD</typeparam>
    public sealed class AggregateAsync<TIn, TOut> : GraphStage<FlowShape<TIn, TOut>>
    {
        #region Logic

        private sealed class Logic : InAndOutGraphStageLogic
        {
            private readonly AggregateAsync<TIn, TOut> _stage;
            private readonly Decider _decider;
            private readonly Action<Result<TOut>> _taskCallback;
            private TOut _aggregator;
            private Task<TOut> _aggregating;


            public Logic(AggregateAsync<TIn, TOut> stage, Attributes inheritedAttributes) : base(stage.Shape)
            {
                _stage = stage;
                _aggregator = stage._zero;
                _aggregating = Task.FromResult(_aggregator);

                var attr = inheritedAttributes.GetAttribute<ActorAttributes.SupervisionStrategy>(null);
                _decider = attr != null ? attr.Decider : Deciders.StoppingDecider;

                _taskCallback = GetAsyncCallback<Result<TOut>>(result =>
                {
                    if (result.IsSuccess && result.Value != null)
                    {
                        var update = result.Value;
                        _aggregator = update;

                        if (IsClosed(stage.In))
                        {
                            Push(stage.Out, update);
                            CompleteStage();
                        }
                        else if (IsAvailable(stage.Out) && !HasBeenPulled(stage.In))
                            TryPull(stage.In);
                    }
                    else
                    {
                        var ex = !result.IsSuccess
                            ? result.Exception
                            : ReactiveStreamsCompliance.ElementMustNotBeNullException;

                        var supervision = _decider(ex);
                        if (supervision == Directive.Stop)
                            FailStage(ex);
                        else
                        {
                            if (supervision == Directive.Restart)
                                OnRestart();

                            if (IsClosed(stage.In))
                            {
                                Push(stage.Out, _aggregator);
                                CompleteStage();
                            }
                            else if (IsAvailable(stage.Out) && !HasBeenPulled(stage.In))
                                TryPull(stage.In);
                        }
                    }
                });

                SetHandler(stage.In, this);
                SetHandler(stage.Out, this);
            }

            public override void OnPush()
            {
                try
                {
                    _aggregating = _stage._aggregate(_aggregator, Grab(_stage.In));
                    HandleAggregatingValue();
                }
                catch (Exception ex)
                {
                    var supervision = _decider(ex);
                    if (supervision == Directive.Stop)
                    {
                        FailStage(ex);
                        return;
                    }

                    if (supervision == Directive.Restart)
                        OnRestart();

                    // just ignore on Resume

                    TryPull(_stage.In);
                }
            }

            public override void OnUpstreamFinish() => HandleAggregatingValue();

            private void HandleAggregatingValue()
            {
                if (_aggregating.IsCompleted)
                    _taskCallback(Result.FromTask(_aggregating));
                else
                    _aggregating.ContinueWith(t => _taskCallback(Result.FromTask(t)),
                        TaskContinuationOptions.ExecuteSynchronously);
            }

            public override void OnPull()
            {
                if (!HasBeenPulled(_stage.In))
                    TryPull(_stage.In);
            }

            private void OnRestart() => _aggregator = _stage._zero;

            public override string ToString() => $"AggregateAsync.Logic(completed={_aggregating.IsCompleted})";
        }

        #endregion

        private readonly TOut _zero;
        private readonly Func<TOut, TIn, Task<TOut>> _aggregate;

        /// <summary>
        /// TBD
        /// </summary>
        /// <param name="zero">TBD</param>
        /// <param name="aggregate">TBD</param>
        public AggregateAsync(TOut zero, Func<TOut, TIn, Task<TOut>> aggregate)
        {
            _zero = zero;
            _aggregate = aggregate;

            Shape = new FlowShape<TIn, TOut>(In, Out);
        }

        /// <summary>
        /// TBD
        /// </summary>
        protected override Attributes InitialAttributes { get; } = DefaultAttributes.AggregateAsync;

        /// <summary>
        /// TBD
        /// </summary>
        public Inlet<TIn> In { get; } = new Inlet<TIn>("AggregateAsync.in");

        /// <summary>
        /// TBD
        /// </summary>
        public Outlet<TOut> Out { get; } = new Outlet<TOut>("AggregateAsync.out");

        /// <summary>
        /// TBD
        /// </summary>
        public override FlowShape<TIn, TOut> Shape { get; }

        /// <summary>
        /// TBD
        /// </summary>
        /// <param name="inheritedAttributes">TBD</param>
        /// <returns>TBD</returns>
        protected override GraphStageLogic CreateLogic(Attributes inheritedAttributes)
            => new Logic(this, inheritedAttributes);

        /// <summary>
        /// Returns a <see cref="string" /> that represents this instance.
        /// </summary>
        /// <returns>
        /// A <see cref="string" /> that represents this instance.
        /// </returns>
        public override string ToString() => "AggregateAsync";
    }

    /// <summary>
    /// INTERNAL API
    /// </summary>
    /// <typeparam name="T">TBD</typeparam>
    public sealed class Intersperse<T> : SimpleLinearGraphStage<T>
    {
        #region internal class

        private sealed class StartInHandler : InHandler
        {
            private readonly Intersperse<T> _stage;
            private readonly Logic _logic;

            public StartInHandler(Intersperse<T> stage, Logic logic)
            {
                _stage = stage;
                _logic = logic;
            }

            public override void OnPush()
            {
                // if else (to avoid using Iterator[T].flatten in hot code)
                if (_stage.InjectStartEnd)
                    _logic.EmitMultiple(_stage.Outlet, new[] { _stage._start, _logic.Grab(_stage.Inlet) });
                else _logic.Emit(_stage.Outlet, _logic.Grab(_stage.Inlet));
                _logic.SetHandler(_stage.Inlet, new RestInHandler(_stage, _logic));
            }

            public override void OnUpstreamFinish()
            {
                _logic.EmitMultiple(_stage.Outlet, new[] { _stage._start, _stage._end });
                _logic.CompleteStage();
            }
        }

        private sealed class RestInHandler : InHandler
        {
            private readonly Intersperse<T> _stage;
            private readonly Logic _logic;

            public RestInHandler(Intersperse<T> stage, Logic logic)
            {
                _stage = stage;
                _logic = logic;
            }

            public override void OnPush()
                => _logic.EmitMultiple(_stage.Outlet, new[] { _stage._inject, _logic.Grab(_stage.Inlet) });

            public override void OnUpstreamFinish()
            {
                if (_stage.InjectStartEnd) _logic.Emit(_stage.Outlet, _stage._end);
                _logic.CompleteStage();
            }
        }

        private sealed class Logic : GraphStageLogic, IOutHandler
        {
            private readonly Intersperse<T> _stage;

            public Logic(Intersperse<T> stage) : base(stage.Shape)
            {
                _stage = stage;
                SetHandler(stage.Inlet, new StartInHandler(stage, this));
                SetHandler(stage.Outlet, this);
            }

            public void OnPull() => Pull(_stage.Inlet);

            public void OnDownstreamFinish() => CompleteStage();
        }

        #endregion

        private readonly T _start;
        private readonly T _inject;
        private readonly T _end;

        /// <summary>
        /// TBD
        /// </summary>
        /// <param name="inject">TBD</param>
        public Intersperse(T inject) : base("Intersperse")
        {
            _inject = inject;
            InjectStartEnd = false;
        }

        /// <summary>
        /// TBD
        /// </summary>
        /// <param name="start">TBD</param>
        /// <param name="inject">TBD</param>
        /// <param name="end">TBD</param>
        public Intersperse(T start, T inject, T end) : base("Intersperse")
        {
            _start = start;
            _inject = inject;
            _end = end;
            InjectStartEnd = true;
        }

        /// <summary>
        /// TBD
        /// </summary>
        public bool InjectStartEnd { get; }

        /// <summary>
        /// TBD
        /// </summary>
        /// <param name="inheritedAttributes">TBD</param>
        /// <returns>TBD</returns>
        protected override GraphStageLogic CreateLogic(Attributes inheritedAttributes) => new Logic(this);
    }

    /// <summary>
    /// INTERNAL API
    /// </summary>
    /// <typeparam name="T">TBD</typeparam>
    public sealed class Grouped<T> : GraphStage<FlowShape<T, IEnumerable<T>>>
    {
        #region Logic

        private sealed class Logic : InAndOutGraphStageLogic
        {
            private readonly Grouped<T> _stage;
            private List<T> _buffer;
            private int _left;

            public Logic(Grouped<T> stage) : base(stage.Shape)
            {
                _stage = stage;
                _buffer = new List<T>(stage._count);
                _left = stage._count;

                SetHandler(stage.In, this);
                SetHandler(stage.Out, this);
            }

            public override void OnPush()
            {
                _buffer.Add(Grab(_stage.In));
                _left--;

                if (_left == 0)
                    PushAndClearBuffer();
                else
                    Pull(_stage.In);
            }

            public override void OnUpstreamFinish()
            {
                // This means the buf is filled with some elements but not enough (left < n) to group together.
                // Since the upstream has finished we have to push them to downstream though.
                if (_left < _stage._count)
                    PushAndClearBuffer();

                CompleteStage();
            }

            public override void OnPull() => Pull(_stage.In);

            private void PushAndClearBuffer()
            {
                var elements = _buffer;
                _buffer = new List<T>(_stage._count);
                _left = _stage._count;
                Push(_stage.Out, elements);
            }
        }

        #endregion

        private readonly int _count;

        /// <summary>
        /// TBD
        /// </summary>
        /// <param name="count">TBD</param>
        /// <exception cref="ArgumentException">
        /// This exception is thrown when the specified <paramref name="count"/> is less than or equal to zero.
        /// </exception>
        public Grouped(int count)
        {
            if (count <= 0)
                throw new ArgumentException("count must be greater than 0", nameof(count));

            _count = count;

            Shape = new FlowShape<T, IEnumerable<T>>(In, Out);
        }

        /// <summary>
        /// TBD
        /// </summary>
        protected override Attributes InitialAttributes { get; } = DefaultAttributes.Grouped;

        /// <summary>
        /// TBD
        /// </summary>
        public Inlet<T> In { get; } = new Inlet<T>("Grouped.in");

        /// <summary>
        /// TBD
        /// </summary>
        public Outlet<IEnumerable<T>> Out { get; } = new Outlet<IEnumerable<T>>("Grouped.out");

        /// <summary>
        /// TBD
        /// </summary>
        public override FlowShape<T, IEnumerable<T>> Shape { get; }

        /// <summary>
        /// TBD
        /// </summary>
        /// <param name="inheritedAttributes">TBD</param>
        /// <returns>TBD</returns>
        protected override GraphStageLogic CreateLogic(Attributes inheritedAttributes) => new Logic(this);

        /// <summary>
        /// Returns a <see cref="string" /> that represents this instance.
        /// </summary>
        /// <returns>
        /// A <see cref="string" /> that represents this instance.
        /// </returns>
        public override string ToString() => "Grouped";
    }

    /// <summary>
    /// INTERNAL API
    /// </summary>
    /// <typeparam name="T">TBD</typeparam>
    public sealed class LimitWeighted<T> : SimpleLinearGraphStage<T>
    {
        #region Logic

        private sealed class Logic : SupervisedGraphStageLogic, IInHandler, IOutHandler
        {
            private readonly LimitWeighted<T> _stage;
            private long _left;

            public Logic(LimitWeighted<T> stage, Attributes inheritedAttributes) : base(inheritedAttributes, stage.Shape)
            {
                _stage = stage;
                _left = stage._max;

                SetHandler(stage.Inlet, this);
                SetHandler(stage.Outlet, this);
            }

            public void OnPush()
            {
                var element = Grab(_stage.Inlet);
                var result = WithSupervision(() => _stage._costFunc(element));
                if (result.HasValue)
                {
                    _left -= result.Value;
                    if (_left >= 0)
                        Push(_stage.Outlet, element);
                    else
                        FailStage(new StreamLimitReachedException(_stage._max));
                }
            }

            public void OnUpstreamFinish() => CompleteStage();

            public void OnUpstreamFailure(Exception e) => FailStage(e);

            public void OnPull() => Pull(_stage.Inlet);

            public void OnDownstreamFinish() => CompleteStage();

            protected override void OnResume(Exception ex) => TryPull();

            protected override void OnRestart(Exception ex)
            {
                _left = _stage._max;
                TryPull();
            }

            private void TryPull()
            {
                if (!HasBeenPulled(_stage.Inlet))
                    Pull(_stage.Inlet);
            }
        }

        #endregion

        private readonly long _max;
        private readonly Func<T, long> _costFunc;

        /// <summary>
        /// TBD
        /// </summary>
        /// <param name="max">TBD</param>
        /// <param name="costFunc">TBD</param>
        public LimitWeighted(long max, Func<T, long> costFunc) : base("LimitWeighted")
        {
            _max = max;
            _costFunc = costFunc;
        }

        /// <summary>
        /// TBD
        /// </summary>
        protected override Attributes InitialAttributes { get; } = DefaultAttributes.LimitWeighted;

        /// <summary>
        /// TBD
        /// </summary>
        /// <param name="inheritedAttributes">TBD</param>
        /// <returns>TBD</returns>
        protected override GraphStageLogic CreateLogic(Attributes inheritedAttributes)
            => new Logic(this, inheritedAttributes);

        /// <summary>
        /// Returns a <see cref="string" /> that represents this instance.
        /// </summary>
        /// <returns>
        /// A <see cref="string" /> that represents this instance.
        /// </returns>
        public override string ToString() => "LimitWeighted";
    }

    /// <summary>
    /// INTERNAL API
    /// </summary>
    /// <typeparam name="T">TBD</typeparam>
    public sealed class Sliding<T> : GraphStage<FlowShape<T, IEnumerable<T>>>
    {
        #region Logic

        private sealed class Logic : InAndOutGraphStageLogic
        {
            private readonly Sliding<T> _stage;
            private IImmutableList<T> _buffer;

            public Logic(Sliding<T> stage) : base(stage.Shape)
            {
                _stage = stage;
                _buffer = ImmutableList<T>.Empty;

                SetHandler(stage.In, this);
                SetHandler(stage.Out, this);
            }

            public override void OnPush()
            {
                _buffer = _buffer.Add(Grab(_stage.In));
                if (_buffer.Count < _stage._count)
                    Pull(_stage.In);
                else if (_buffer.Count == _stage._count)
                    Push(_stage.Out, _buffer);
                else if (_stage._step <= _stage._count)
                {
                    _buffer = _buffer.Drop(_stage._step).ToImmutableList();
                    if (_buffer.Count == _stage._count)
                        Push(_stage.Out, _buffer);
                    else
                        Pull(_stage.In);
                }
                else if (_stage._step > _stage._count)
                {
                    if (_buffer.Count == _stage._step)
                        _buffer = _buffer.Drop(_stage._step).ToImmutableList();
                    Pull(_stage.In);
                }
            }

            public override void OnUpstreamFinish()
            {
                // We can finish current _stage directly if:
                //  1. the buf is empty or
                //  2. when the step size is greater than the sliding size (step > n) and current _stage is in between
                //     two sliding (ie. buf.size >= n && buf.size < step).
                // Otherwise it means there is still a not finished sliding so we have to push them before finish current _stage.
                if (_buffer.Count < _stage._count && _buffer.Count > 0)
                    Push(_stage.Out, _buffer);

                CompleteStage();
            }

            public override void OnPull() => Pull(_stage.In);
        }

        #endregion

        private readonly int _count;
        private readonly int _step;

        /// <summary>
        /// TBD
        /// </summary>
        /// <param name="count">TBD</param>
        /// <param name="step">TBD</param>
        /// <exception cref="ArgumentException">
        /// This exception is thrown when either the specified <paramref name="count"/>
        /// or <paramref name="step"/> is less than or equal to zero.
        /// </exception>
        public Sliding(int count, int step)
        {
            if (count <= 0)
                throw new ArgumentException("count must be greater than 0", nameof(count));
            if (step <= 0)
                throw new ArgumentException("step must be greater than 0", nameof(step));

            _count = count;
            _step = step;

            Shape = new FlowShape<T, IEnumerable<T>>(In, Out);
        }

        /// <summary>
        /// TBD
        /// </summary>
        protected override Attributes InitialAttributes { get; } = DefaultAttributes.Sliding;

        /// <summary>
        /// TBD
        /// </summary>
        public Inlet<T> In { get; } = new Inlet<T>("Sliding.in");

        /// <summary>
        /// TBD
        /// </summary>
        public Outlet<IEnumerable<T>> Out { get; } = new Outlet<IEnumerable<T>>("Sliding.out");

        /// <summary>
        /// TBD
        /// </summary>
        public override FlowShape<T, IEnumerable<T>> Shape { get; }

        /// <summary>
        /// TBD
        /// </summary>
        /// <param name="inheritedAttributes">TBD</param>
        /// <returns>TBD</returns>
        protected override GraphStageLogic CreateLogic(Attributes inheritedAttributes) => new Logic(this);

        /// <summary>
        /// Returns a <see cref="string" /> that represents this instance.
        /// </summary>
        /// <returns>
        /// A <see cref="string" /> that represents this instance.
        /// </returns>
        public override string ToString() => "Sliding";
    }

    /// <summary>
    /// INTERNAL API
    /// </summary>
    /// <typeparam name="T">TBD</typeparam>
    public sealed class Buffer<T> : SimpleLinearGraphStage<T>
    {
        #region Logic

        private sealed class Logic : InAndOutGraphStageLogic
        {
            private readonly Buffer<T> _stage;
            private readonly Action<T> _enqueue;
            private IBuffer<T> _buffer;
            

            public Logic(Buffer<T> stage) : base(stage.Shape)
            {
                _stage = stage;

                var strategy = _stage._overflowStrategy;
                switch (strategy)
                {
                    case OverflowStrategy.DropHead:
                        _enqueue = element =>
                        {
                            if (_buffer.IsFull)
                                _buffer.DropHead();
                            _buffer.Enqueue(element);
                            Pull(_stage.Inlet);
                        };
                        break;
                    case OverflowStrategy.DropTail:
                        _enqueue = element =>
                        {
                            if (_buffer.IsFull)
                                _buffer.DropTail();
                            _buffer.Enqueue(element);
                            Pull(_stage.Inlet);
                        };
                        break;
                    case OverflowStrategy.DropBuffer:
                        _enqueue = element =>
                        {
                            if (_buffer.IsFull)
                                _buffer.Clear();
                            _buffer.Enqueue(element);
                            Pull(_stage.Inlet);
                        };
                        break;
                    case OverflowStrategy.DropNew:
                        _enqueue = element =>
                        {
                            if (!_buffer.IsFull)
                                _buffer.Enqueue(element);

                            Pull(_stage.Inlet);
                        };
                        break;
                    case OverflowStrategy.Backpressure:
                        _enqueue = element =>
                        {
                            _buffer.Enqueue(element);

                            if (!_buffer.IsFull)
                                Pull(_stage.Inlet);
                        };
                        break;
                    case OverflowStrategy.Fail:
                        _enqueue = element =>
                        {
                            if (_buffer.IsFull)
                                FailStage(new BufferOverflowException(
                                    $"Buffer overflow (max capacity was {_stage._count})"));
                            else
                            {
                                _buffer.Enqueue(element);
                                Pull(_stage.Inlet);
                            }
                        };
                        break;
                    default:
                        throw new ArgumentOutOfRangeException();
                }

                SetHandler(_stage.Outlet, this);
                SetHandler(_stage.Inlet, this);
            }

            public override void PreStart()
            {
                _buffer = Buffer.Create<T>(_stage._count, Materializer);
                Pull(_stage.Inlet);
            }

            public override void OnPush()
            {
                var element = Grab(_stage.Inlet);

                // If out is available, then it has been pulled but no dequeued element has been delivered.
                // It means the buffer at this moment is definitely empty,
                // so we just push the current element to out, then pull.
                if (IsAvailable(_stage.Outlet))
                {
                    Push(_stage.Outlet, element);
                    Pull(_stage.Inlet);
                }
                else
                    _enqueue(element);
            }

            public override void OnPull()
<<<<<<< HEAD
            {
                if(_buffer.NonEmpty)
                    Push(_stage.Outlet, _buffer.Dequeue());
                if(IsClosed(_stage.Inlet))
                {
                    if (_buffer.IsEmpty)
                        CompleteStage();
                }
                else if (!HasBeenPulled(_stage.Inlet))
                    Pull(_stage.Inlet);
            }

            public override void OnUpstreamFinish()
            {
=======
            {
                if(_buffer.NonEmpty)
                    Push(_stage.Outlet, _buffer.Dequeue());
                if(IsClosed(_stage.Inlet))
                {
                    if (_buffer.IsEmpty)
                        CompleteStage();
                }
                else if (!HasBeenPulled(_stage.Inlet))
                    Pull(_stage.Inlet);
            }

            public override void OnUpstreamFinish()
            {
>>>>>>> 3a856f68
                if(_buffer.IsEmpty)
                    CompleteStage();
            }
        }

        #endregion

        private readonly int _count;
        private readonly OverflowStrategy _overflowStrategy;

        /// <summary>
        /// TBD
        /// </summary>
        /// <param name="count">TBD</param>
        /// <param name="overflowStrategy">TBD</param>
        /// <exception cref="NotSupportedException">
        /// This exception is thrown when the specified <paramref name="overflowStrategy"/>  has an unknown <see cref="OverflowStrategy"/>.
        /// </exception>
        public Buffer(int count, OverflowStrategy overflowStrategy)
        {
            _count = count;
            _overflowStrategy = overflowStrategy;
        }
        
        protected override GraphStageLogic CreateLogic(Attributes inheritedAttributes) => new Logic(this);
    }

    /// <summary>
    /// INTERNAL API
    /// </summary>
    /// <typeparam name="TIn">TBD</typeparam>
    /// <typeparam name="TOut">TBD</typeparam>
    public sealed class OnCompleted<TIn, TOut> : PushStage<TIn, TOut>
    {
        private readonly Action _success;
        private readonly Action<Exception> _failure;

        /// <summary>
        /// TBD
        /// </summary>
        /// <param name="success">TBD</param>
        /// <param name="failure">TBD</param>
        public OnCompleted(Action success, Action<Exception> failure)
        {
            _success = success;
            _failure = failure;
        }

        /// <summary>
        /// TBD
        /// </summary>
        /// <param name="element">TBD</param>
        /// <param name="context">TBD</param>
        /// <returns>TBD</returns>
        public override ISyncDirective OnPush(TIn element, IContext<TOut> context) => context.Pull();

        /// <summary>
        /// TBD
        /// </summary>
        /// <param name="cause">TBD</param>
        /// <param name="context">TBD</param>
        /// <returns>TBD</returns>
        public override ITerminationDirective OnUpstreamFailure(Exception cause, IContext<TOut> context)
        {
            _failure(cause);
            return context.Fail(cause);
        }

        /// <summary>
        /// TBD
        /// </summary>
        /// <param name="context">TBD</param>
        /// <returns>TBD</returns>
        public override ITerminationDirective OnUpstreamFinish(IContext<TOut> context)
        {
            _success();
            return context.Finish();
        }
    }

    /// <summary>
    /// INTERNAL API
    /// </summary>
    /// <typeparam name="TIn">TBD</typeparam>
    /// <typeparam name="TOut">TBD</typeparam>
    public sealed class Batch<TIn, TOut> : GraphStage<FlowShape<TIn, TOut>>
    {
        #region internal classes

        private sealed class Logic : InAndOutGraphStageLogic
        {
            private readonly FlowShape<TIn, TOut> _shape;
            private readonly Batch<TIn, TOut> _stage;
            private readonly Decider _decider;
            private Option<TOut> _aggregate;
            private long _left;
            private Option<TIn> _pending;

            public Logic(Attributes inheritedAttributes, Batch<TIn, TOut> stage) : base(stage.Shape)
            {
                _shape = stage.Shape;
                _stage = stage;
                var attr = inheritedAttributes.GetAttribute<ActorAttributes.SupervisionStrategy>(null);
                _decider = attr != null ? attr.Decider : Deciders.StoppingDecider;
                _left = stage._max;

                SetHandler(_shape.Inlet, this);
                SetHandler(_shape.Outlet, this);
            }

            public override void OnPush()
            {
                var element = Grab(_shape.Inlet);
                var cost = _stage._costFunc(element);
                if (!_aggregate.HasValue)
                {
                    try
                    {
                        _aggregate = _stage._seed(element);
                        _left -= cost;
                    }
                    catch (Exception ex)
                    {
                        switch (_decider(ex))
                        {
                            case Directive.Stop:
                                FailStage(ex);
                                break;
                            case Directive.Restart:
                                RestartState();
                                break;
                            case Directive.Resume:
                                break;
                        }
                    }
                }
                else if (_left < cost)
                    _pending = element;
                else
                {
                    try
                    {
                        _aggregate = _stage._aggregate(_aggregate.Value, element);
                        _left -= cost;
                    }
                    catch (Exception ex)
                    {
                        switch (_decider(ex))
                        {
                            case Directive.Stop:
                                FailStage(ex);
                                break;
                            case Directive.Restart:
                                RestartState();
                                break;
                            case Directive.Resume:
                                break;
                        }
                    }
                }

                if (IsAvailable(_shape.Outlet))
                    Flush();
                if (!_pending.HasValue)
                    Pull(_shape.Inlet);
            }

            public override void OnUpstreamFinish()
            {
                if (!_aggregate.HasValue)
                    CompleteStage();
            }

            public override void OnPull()
            {
                if (!_aggregate.HasValue)
                {
                    if (IsClosed(_shape.Inlet))
                        CompleteStage();
                    else if (!HasBeenPulled(_shape.Inlet))
                        Pull(_shape.Inlet);
                }
                else if (IsClosed(_shape.Inlet))
                {
                    Push(_shape.Outlet, _aggregate.Value);
                    if (!_pending.HasValue)
                        CompleteStage();
                    else
                    {
                        try
                        {
                            _aggregate = _stage._seed(_pending.Value);
                        }
                        catch (Exception ex)
                        {
                            switch (_decider(ex))
                            {
                                case Directive.Stop:
                                    FailStage(ex);
                                    break;
                                case Directive.Restart:
                                    RestartState();
                                    if (!HasBeenPulled(_shape.Inlet)) Pull(_shape.Inlet);
                                    break;
                                case Directive.Resume:
                                    break;
                            }
                        }
                        _pending = Option<TIn>.None;
                    }
                }
                else
                {
                    Flush();
                    if (!HasBeenPulled(_shape.Inlet))
                        Pull(_shape.Inlet);
                }
            }

            private void Flush()
            {
                if (_aggregate.HasValue)
                {
                    Push(_shape.Outlet, _aggregate.Value);
                    _left = _stage._max;
                }
                if (_pending.HasValue)
                {
                    try
                    {
                        _aggregate = _stage._seed(_pending.Value);
                        _left -= _stage._costFunc(_pending.Value);
                        _pending = Option<TIn>.None;
                    }
                    catch (Exception ex)
                    {
                        switch (_decider(ex))
                        {
                            case Directive.Stop:
                                FailStage(ex);
                                break;
                            case Directive.Restart:
                                RestartState();
                                break;
                            case Directive.Resume:
                                _pending = Option<TIn>.None;
                                break;
                        }
                    }
                }
                else
                    _aggregate = Option<TOut>.None;
            }

            public override void PreStart() => Pull(_shape.Inlet);

            private void RestartState()
            {
                _aggregate = Option<TOut>.None;
                _left = _stage._max;
                _pending = Option<TIn>.None;
            }
        }

        #endregion

        private readonly long _max;
        private readonly Func<TIn, long> _costFunc;
        private readonly Func<TIn, TOut> _seed;
        private readonly Func<TOut, TIn, TOut> _aggregate;

        /// <summary>
        /// TBD
        /// </summary>
        /// <param name="max">TBD</param>
        /// <param name="costFunc">TBD</param>
        /// <param name="seed">TBD</param>
        /// <param name="aggregate">TBD</param>
        public Batch(long max, Func<TIn, long> costFunc, Func<TIn, TOut> seed, Func<TOut, TIn, TOut> aggregate)
        {
            _max = max;
            _costFunc = costFunc;
            _seed = seed;
            _aggregate = aggregate;

            var inlet = new Inlet<TIn>("Batch.in");
            var outlet = new Outlet<TOut>("Batch.out");

            Shape = new FlowShape<TIn, TOut>(inlet, outlet);
        }

        /// <summary>
        /// TBD
        /// </summary>
        public override FlowShape<TIn, TOut> Shape { get; }

        /// <summary>
        /// TBD
        /// </summary>
        /// <param name="inheritedAttributes">TBD</param>
        /// <returns>TBD</returns>
        protected override GraphStageLogic CreateLogic(Attributes inheritedAttributes)
            => new Logic(inheritedAttributes, this);
    }

    /// <summary>
    /// INTERNAL API
    /// </summary>
    /// <typeparam name="TIn">TBD</typeparam>
    /// <typeparam name="TOut">TBD</typeparam>
    public sealed class Expand<TIn, TOut> : GraphStage<FlowShape<TIn, TOut>>
    {
        #region internal classes

        private sealed class Logic : InAndOutGraphStageLogic
        {
            private readonly Expand<TIn, TOut> _stage;
            private IIterator<TOut> _iterator;
            private bool _expanded;

            public Logic(Expand<TIn, TOut> stage) : base(stage.Shape)
            {
                _stage = stage;
                _iterator = new IteratorAdapter<TOut>(Enumerable.Empty<TOut>().GetEnumerator());

                SetHandler(stage.In, this);
                SetHandler(stage.Out, this);
            }

            public override void PreStart() => Pull(_stage.In);

            public override void OnPush()
            {
                _iterator = new IteratorAdapter<TOut>(_stage._extrapolate(Grab(_stage.In)));
                if (_iterator.HasNext())
                {
                    if (IsAvailable(_stage.Out))
                    {
                        _expanded = true;
                        Pull(_stage.In);
                        Push(_stage.Out, _iterator.Next());
                    }
                    else
                        _expanded = false;
                }
                else
                    Pull(_stage.In);
            }

            public override void OnUpstreamFinish()
            {
                if (_iterator.HasNext() && !_expanded)
                {
                    // need to wait
                }
                else
                    CompleteStage();
            }

            public override void OnPull()
            {
                if (_iterator.HasNext())
                {
                    if (!_expanded)
                    {
                        _expanded = true;
                        if (IsClosed(_stage.In))
                        {
                            Push(_stage.Out, _iterator.Next());
                            CompleteStage();
                        }
                        else
                        {
                            // expand needs to pull first to be "fair" when upstream is not actually slow
                            Pull(_stage.In);
                            Push(_stage.Out, _iterator.Next());
                        }
                    }
                    else
                        Push(_stage.Out, _iterator.Next());
                }
            }
        }

        #endregion

        private readonly Func<TIn, IEnumerator<TOut>> _extrapolate;

        /// <summary>
        /// TBD
        /// </summary>
        /// <param name="extrapolate">TBD</param>
        public Expand(Func<TIn, IEnumerator<TOut>> extrapolate)
        {
            _extrapolate = extrapolate;

            Shape = new FlowShape<TIn, TOut>(In, Out);
        }

        /// <summary>
        /// TBD
        /// </summary>
        protected override Attributes InitialAttributes => DefaultAttributes.Expand;

        /// <summary>
        /// TBD
        /// </summary>
        public Inlet<TIn> In { get; } = new Inlet<TIn>("expand.in");

        /// <summary>
        /// TBD
        /// </summary>
        public Outlet<TOut> Out { get; } = new Outlet<TOut>("expand.out");

        /// <summary>
        /// TBD
        /// </summary>
        public override FlowShape<TIn, TOut> Shape { get; }

        /// <summary>
        /// TBD
        /// </summary>
        /// <param name="inheritedAttributes">TBD</param>
        /// <returns>TBD</returns>
        protected override GraphStageLogic CreateLogic(Attributes inheritedAttributes) => new Logic(this);

        /// <summary>
        /// Returns a <see cref="string" /> that represents this instance.
        /// </summary>
        /// <returns>
        /// A <see cref="string" /> that represents this instance.
        /// </returns>
        public override string ToString() => "Expand";
    }

    /// <summary>
    /// INTERNAL API
    /// </summary>
    /// <typeparam name="TIn">TBD</typeparam>
    /// <typeparam name="TOut">TBD</typeparam>
    public sealed class SelectAsync<TIn, TOut> : GraphStage<FlowShape<TIn, TOut>>
    {
        #region internal classes

        private sealed class Logic : InAndOutGraphStageLogic
        {
            private class Holder<T>
            {
                private readonly Action<Holder<T>> _callback;

                public Holder(Result<T> element, Action<Holder<T>> callback)
                {
                    _callback = callback;
                    Element = element;
                }

                public Result<T> Element { get; private set; }

                public void SetElement(Result<T> result)
                {
                    Element = result.IsSuccess && result.Value == null
                        ? Result.Failure<T>(ReactiveStreamsCompliance.ElementMustNotBeNullException)
                        : result;
                }

                public void Invoke(Result<T> result)
                {
                    SetElement(result);
                    _callback(this);
                }
            }

            private static readonly Result<TOut> NotYetThere = Result.Failure<TOut>(new Exception());

            private readonly SelectAsync<TIn, TOut> _stage;
            private readonly Decider _decider;
            private IBuffer<Holder<TOut>> _buffer;
            private readonly Action<Holder<TOut>> _taskCallback;

            public Logic(Attributes inheritedAttributes, SelectAsync<TIn, TOut> stage) : base(stage.Shape)
            {
                _stage = stage;
                var attr = inheritedAttributes.GetAttribute<ActorAttributes.SupervisionStrategy>(null);
                _decider = attr != null ? attr.Decider : Deciders.StoppingDecider;

                _taskCallback = GetAsyncCallback<Holder<TOut>>(HolderCompleted);

                SetHandler(stage.In, this);
                SetHandler(stage.Out, this);
            }

            public override void OnPush()
            {
                try
                {
                    var task = _stage._mapFunc(Grab(_stage.In));
                    var holder = new Holder<TOut>(NotYetThere, _taskCallback);
                    _buffer.Enqueue(holder);

                    // We dispatch the task if it's ready to optimize away
                    // scheduling it to an execution context
                    if (task.IsCompleted)
                    {
                        holder.SetElement(Result.FromTask(task));
                        HolderCompleted(holder);
                    }
                    else
                        task.ContinueWith(t => holder.Invoke(Result.FromTask(t)),
                            TaskContinuationOptions.ExecuteSynchronously);
                }
                catch (Exception e)
                {
                    if (_decider(e) == Directive.Stop)
                        FailStage(e);
                }
                if (Todo < _stage._parallelism && !HasBeenPulled(_stage.In))
                    TryPull(_stage.In);
            }

            public override void OnUpstreamFinish()
            {
                if (Todo == 0)
                    CompleteStage();
            }

            public override void OnPull() => PushOne();

            private int Todo => _buffer.Used;

            public override void PreStart() => _buffer = Buffer.Create<Holder<TOut>>(_stage._parallelism, Materializer);

            private void PushOne()
            {
                var inlet = _stage.In;
                while (true)
                {
                    if (_buffer.IsEmpty)
                    {
                        if (IsClosed(inlet))
                            CompleteStage();
                        else if (!HasBeenPulled(inlet))
                            Pull(inlet);
                    }
                    else if (_buffer.Peek().Element == NotYetThere)
                    {
                        if (Todo < _stage._parallelism && !HasBeenPulled(inlet))
                            TryPull(inlet);
                    }
                    else
                    {
                        var result = _buffer.Dequeue().Element;
                        if (!result.IsSuccess)
                            continue;

                        Push(_stage.Out, result.Value);
                        if (Todo < _stage._parallelism && !HasBeenPulled(inlet))
                            TryPull(inlet);
                    }

                    break;
                }
            }

            private void HolderCompleted(Holder<TOut> holder)
            {
                var element = holder.Element;
                if (!element.IsSuccess && _decider(element.Exception) == Directive.Stop)
                    FailStage(element.Exception);
                else if (IsAvailable(_stage.Out))
                    PushOne();
            }

            public override string ToString() => $"SelectAsync.Logic(buffer={_buffer})";
        }

        #endregion

        private readonly int _parallelism;
        private readonly Func<TIn, Task<TOut>> _mapFunc;

        /// <summary>
        /// TBD
        /// </summary>
        public readonly Inlet<TIn> In = new Inlet<TIn>("SelectAsync.in");
        /// <summary>
        /// TBD
        /// </summary>
        public readonly Outlet<TOut> Out = new Outlet<TOut>("SelectAsync.out");

        /// <summary>
        /// TBD
        /// </summary>
        /// <param name="parallelism">TBD</param>
        /// <param name="mapFunc">TBD</param>
        public SelectAsync(int parallelism, Func<TIn, Task<TOut>> mapFunc)
        {
            _parallelism = parallelism;
            _mapFunc = mapFunc;
            Shape = new FlowShape<TIn, TOut>(In, Out);
        }

        /// <summary>
        /// TBD
        /// </summary>
        protected override Attributes InitialAttributes { get; } = Attributes.CreateName("selectAsync");

        /// <summary>
        /// TBD
        /// </summary>
        public override FlowShape<TIn, TOut> Shape { get; }

        /// <summary>
        /// TBD
        /// </summary>
        /// <param name="inheritedAttributes">TBD</param>
        /// <returns>TBD</returns>
        protected override GraphStageLogic CreateLogic(Attributes inheritedAttributes)
            => new Logic(inheritedAttributes, this);
    }

    /// <summary>
    /// INTERNAL API
    /// </summary>
    /// <typeparam name="TIn">TBD</typeparam>
    /// <typeparam name="TOut">TBD</typeparam>
    public sealed class SelectAsyncUnordered<TIn, TOut> : GraphStage<FlowShape<TIn, TOut>>
    {
        #region internal classes

        private sealed class Logic : InAndOutGraphStageLogic
        {
            private readonly SelectAsyncUnordered<TIn, TOut> _stage;
            private readonly Decider _decider;
            private IBuffer<TOut> _buffer;
            private readonly Action<Result<TOut>> _taskCallback;
            private int _inFlight;

            public Logic(Attributes inheritedAttributes, SelectAsyncUnordered<TIn, TOut> stage) : base(stage.Shape)
            {
                _stage = stage;
                var attr = inheritedAttributes.GetAttribute<ActorAttributes.SupervisionStrategy>(null);
                _decider = attr != null ? attr.Decider : Deciders.StoppingDecider;

                _taskCallback = GetAsyncCallback<Result<TOut>>(TaskCompleted);

                SetHandler(_stage.In, this);
                SetHandler(_stage.Out, this);
            }

            public override void OnPush()
            {
                try
                {
                    var task = _stage._mapFunc(Grab(_stage.In));
                    _inFlight++;

                    if (task.IsCompleted)
                        TaskCompleted(Result.FromTask(task));
                    else
                        task.ContinueWith(t => _taskCallback(Result.FromTask(t)),
                            TaskContinuationOptions.ExecuteSynchronously);
                }
                catch (Exception e)
                {
                    if (_decider(e) == Directive.Stop)
                        FailStage(e);
                }

                if (Todo < _stage._parallelism && !HasBeenPulled(_stage.In))
                    TryPull(_stage.In);
            }

            public override void OnUpstreamFinish()
            {
                if (Todo == 0)
                    CompleteStage();
            }

            public override void OnPull()
            {
                var inlet = _stage.In;
                if (!_buffer.IsEmpty)
                    Push(_stage.Out, _buffer.Dequeue());
                else if (IsClosed(inlet) && Todo == 0)
                    CompleteStage();

                if (Todo < _stage._parallelism && !HasBeenPulled(inlet))
                    TryPull(inlet);
            }

            private void TaskCompleted(Result<TOut> result)
            {
                _inFlight--;
                if (result.IsSuccess && result.Value != null)
                {
                    if (IsAvailable(_stage.Out))
                    {
                        if (!HasBeenPulled(_stage.In))
                            TryPull(_stage.In);
                        Push(_stage.Out, result.Value);
                    }
                    else
                        _buffer.Enqueue(result.Value);
                }
                else
                {
                    var ex = !result.IsSuccess
                        ? result.Exception
                        : ReactiveStreamsCompliance.ElementMustNotBeNullException;
                    if (_decider(ex) == Directive.Stop)
                        FailStage(ex);
                    else if (IsClosed(_stage.In) && Todo == 0)
                        CompleteStage();
                    else if (!HasBeenPulled(_stage.In))
                        TryPull(_stage.In);
                }
            }

            private int Todo => _inFlight + _buffer.Used;

            public override void PreStart() => _buffer = Buffer.Create<TOut>(_stage._parallelism, Materializer);

            public override string ToString() => $"SelectAsyncUnordered.Logic(InFlight={_inFlight}, buffer= {_buffer}";
        }

        #endregion

        private readonly int _parallelism;
        private readonly Func<TIn, Task<TOut>> _mapFunc;
        /// <summary>
        /// TBD
        /// </summary>
        public readonly Inlet<TIn> In = new Inlet<TIn>("SelectAsyncUnordered.in");
        /// <summary>
        /// TBD
        /// </summary>
        public readonly Outlet<TOut> Out = new Outlet<TOut>("SelectAsyncUnordered.out");

        /// <summary>
        /// TBD
        /// </summary>
        /// <param name="parallelism">TBD</param>
        /// <param name="mapFunc">TBD</param>
        public SelectAsyncUnordered(int parallelism, Func<TIn, Task<TOut>> mapFunc)
        {
            _parallelism = parallelism;
            _mapFunc = mapFunc;
            Shape = new FlowShape<TIn, TOut>(In, Out);
        }

        /// <summary>
        /// TBD
        /// </summary>
        protected override Attributes InitialAttributes { get; } = Attributes.CreateName("selectAsyncUnordered");

        /// <summary>
        /// TBD
        /// </summary>
        public override FlowShape<TIn, TOut> Shape { get; }

        /// <summary>
        /// TBD
        /// </summary>
        /// <param name="inheritedAttributes">TBD</param>
        /// <returns>TBD</returns>
        protected override GraphStageLogic CreateLogic(Attributes inheritedAttributes)
            => new Logic(inheritedAttributes, this);
    }

    /// <summary>
    /// INTERNAL API
    /// </summary>
    /// <typeparam name="T">TBD</typeparam>
    public sealed class Log<T> : SimpleLinearGraphStage<T>
    {
        private static readonly Attributes.LogLevels DefaultLogLevels = new Attributes.LogLevels(
            onElement: LogLevel.DebugLevel,
            onFinish: LogLevel.DebugLevel,
            onFailure: LogLevel.ErrorLevel);

        #region Logic

        private sealed class Logic : InAndOutGraphStageLogic
        {
            private readonly Log<T> _stage;
            private readonly Attributes _inheritedAttributes;
            private readonly Decider _decider;
            private Attributes.LogLevels _logLevels;
            private ILoggingAdapter _log;

            public Logic(Log<T> stage, Attributes inheritedAttributes) : base(stage.Shape)
            {
                _stage = stage;
                _inheritedAttributes = inheritedAttributes;
                _decider =
                    inheritedAttributes.GetAttribute(new ActorAttributes.SupervisionStrategy(Deciders.StoppingDecider))
                        .Decider;

                SetHandler(stage.Inlet, this);
                SetHandler(stage.Outlet, this);
            }

            public override void OnPush()
            {
                try
                {
                    var element = Grab(_stage.Inlet);
                    if (IsEnabled(_logLevels.OnElement))
                        _log.Log(_logLevels.OnElement, $"[{_stage._name}] Element: {_stage._extract(element)}");

                    Push(_stage.Outlet, element);
                }
                catch (Exception ex)
                {
                    if (_decider(ex) == Directive.Stop)
                        FailStage(ex);
                    else
                        Pull(_stage.Inlet);
                }
            }

            public override void OnUpstreamFinish()
            {
                if (IsEnabled(_logLevels.OnFinish))
                    _log.Log(_logLevels.OnFinish, $"[{_stage._name}] Upstream finished.");

                CompleteStage();
            }

            public override void OnUpstreamFailure(Exception ex)
            {
                if (IsEnabled(_logLevels.OnFailure))
                {
                    if (_logLevels.OnFailure == LogLevel.ErrorLevel)
                        _log.Error(ex, $"[{_stage._name}] Upstream failed.");
                    else
                        _log.Log(_logLevels.OnFailure,
                            $"[{_stage._name}] Upstream failed, cause: {ex.GetType()} {ex.Message}");
                }

                FailStage(ex);
            }

            public override void OnPull() => Pull(_stage.Inlet);

            public override void OnDownstreamFinish()
            {
                if (IsEnabled(_logLevels.OnFinish))
                    _log.Log(_logLevels.OnFinish, $"[{_stage._name}] Downstream finished.");

                CompleteStage();
            }

            public override void PreStart()
            {
                _logLevels = _inheritedAttributes.GetAttribute(DefaultLogLevels);
                if (_stage._adapter != null)
                    _log = _stage._adapter;
                else
                {
                    try
                    {
                        var materializer = ActorMaterializerHelper.Downcast(Materializer);
                        _log = new BusLogging(materializer.System.EventStream, _stage._name, GetType(), new DefaultLogMessageFormatter());
                    }
                    catch (Exception ex)
                    {
                        throw new Exception(
                            "Log stage can only provide LoggingAdapter when used with ActorMaterializer! Provide a LoggingAdapter explicitly or use the actor based flow materializer.",
                            ex);
                    }
                }
            }

            private bool IsEnabled(LogLevel level) => level != Attributes.LogLevels.Off;
        }

        #endregion

        private readonly string _name;
        private readonly Func<T, object> _extract;
        private readonly ILoggingAdapter _adapter;

        /// <summary>
        /// TBD
        /// </summary>
        /// <param name="name">TBD</param>
        /// <param name="extract">TBD</param>
        /// <param name="adapter">TBD</param>
        public Log(string name, Func<T, object> extract, ILoggingAdapter adapter)
        {
            _name = name;
            _extract = extract;
            _adapter = adapter;
        }

        // TODO more optimisations can be done here - prepare logOnPush function etc
        /// <summary>
        /// TBD
        /// </summary>
        /// <param name="inheritedAttributes">TBD</param>
        /// <returns>TBD</returns>
        protected override GraphStageLogic CreateLogic(Attributes inheritedAttributes)
            => new Logic(this, inheritedAttributes);

        /// <summary>
        /// Returns a <see cref="string" /> that represents this instance.
        /// </summary>
        /// <returns>
        /// A <see cref="string" /> that represents this instance.
        /// </returns>
        public override string ToString() => "Log";
    }

    /// <summary>
    /// INTERNAL API
    /// </summary>
    internal enum TimerKeys
    {
        /// <summary>
        /// TBD
        /// </summary>
        TakeWithin,
        /// <summary>
        /// TBD
        /// </summary>
        DropWithin,
        /// <summary>
        /// TBD
        /// </summary>
        GroupedWithin
    }

    /// <summary>
    /// INTERNAL API
    /// </summary>
    /// <typeparam name="T">TBD</typeparam>
    public sealed class GroupedWithin<T> : GraphStage<FlowShape<T, IEnumerable<T>>>
    {
        #region internal classes

        private sealed class Logic : TimerGraphStageLogic, IInHandler, IOutHandler
        {
            private const string GroupedWithinTimer = "GroupedWithinTimer";

            private readonly GroupedWithin<T> _stage;
            private List<T> _buffer;

            // True if:
            // - buf is nonEmpty
            //       AND
            // - timer fired OR group is full
            private bool _groupClosed;
            private bool _groupEmitted = true;
            private bool _finished;
            private int _elements;

            public Logic(GroupedWithin<T> stage) : base(stage.Shape)
            {
                _stage = stage;
                _buffer = new List<T>(_stage._count);

                SetHandler(_stage._in, this);
                SetHandler(_stage._out, this);
            }

            public void OnPush()
            {
                if (!_groupClosed)
                    NextElement(Grab(_stage._in)); // otherwise keep the element for next round
            }

            public void OnUpstreamFinish()
            {
                _finished = true;
                if (_groupEmitted)
                    CompleteStage();
                else
                    CloseGroup();
            }

            public void OnUpstreamFailure(Exception e) => FailStage(e);

            public void OnPull()
            {
                if (_groupClosed)
                    EmitGroup();
            }

            public void OnDownstreamFinish() => CompleteStage();

            public override void PreStart()
            {
                ScheduleRepeatedly(GroupedWithinTimer, _stage._timeout);
                Pull(_stage._in);
            }

            private void NextElement(T element)
            {
                _groupEmitted = false;
                _buffer.Add(element);
                _elements++;
                if (_elements == _stage._count)
                {
                    ScheduleRepeatedly(GroupedWithinTimer, _stage._timeout);
                    CloseGroup();
                }
                else
                    Pull(_stage._in);
            }

            private void CloseGroup()
            {
                _groupClosed = true;
                if (IsAvailable(_stage._out))
                    EmitGroup();
            }

            private void EmitGroup()
            {
                _groupEmitted = true;
                Push(_stage._out, _buffer);
                _buffer = new List<T>();
                if (!_finished)
                    StartNewGroup();
                else
                    CompleteStage();
            }

            private void StartNewGroup()
            {
                _elements = 0;
                _groupClosed = false;
                if (IsAvailable(_stage._in))
                    NextElement(Grab(_stage._in));
                else if (!HasBeenPulled(_stage._in))
                    Pull(_stage._in);
            }

            protected internal override void OnTimer(object timerKey)
            {
                if (_elements > 0)
                    CloseGroup();
            }
        }

        #endregion

        private readonly Inlet<T> _in = new Inlet<T>("in");
        private readonly Outlet<IEnumerable<T>> _out = new Outlet<IEnumerable<T>>("out");
        private readonly int _count;
        private readonly TimeSpan _timeout;

        /// <summary>
        /// TBD
        /// </summary>
        /// <param name="count">TBD</param>
        /// <param name="timeout">TBD</param>
        public GroupedWithin(int count, TimeSpan timeout)
        {
            _count = count;
            _timeout = timeout;
            Shape = new FlowShape<T, IEnumerable<T>>(_in, _out);
        }

        /// <summary>
        /// TBD
        /// </summary>
        protected override Attributes InitialAttributes { get; } = Attributes.CreateName("GroupedWithin");

        /// <summary>
        /// TBD
        /// </summary>
        public override FlowShape<T, IEnumerable<T>> Shape { get; }

        /// <summary>
        /// TBD
        /// </summary>
        /// <param name="inheritedAttributes">TBD</param>
        /// <returns>TBD</returns>
        protected override GraphStageLogic CreateLogic(Attributes inheritedAttributes) => new Logic(this);
    }

    /// <summary>
    /// INTERNAL API
    /// </summary>
    /// <typeparam name="T">TBD</typeparam>
    public sealed class Delay<T> : SimpleLinearGraphStage<T>
    {
        #region internal classes

        private sealed class Logic : TimerGraphStageLogic, IInHandler, IOutHandler
        {
            private const string TimerName = "DelayedTimer";
            private readonly Delay<T> _stage;
            private IBuffer<Tuple<long, T>> _buffer; // buffer has pairs timestamp with upstream element
            private readonly int _size;
            private readonly Action _onPushWhenBufferFull;

            public Logic(Attributes inheritedAttributes, Delay<T> stage) : base(stage.Shape)
            {
                var inputBuffer = inheritedAttributes.GetAttribute<Attributes.InputBuffer>(null);
                if (inputBuffer == null)
                    throw new IllegalStateException($"Couldn't find InputBuffer Attribute for {this}");

                _stage = stage;
                _size = inputBuffer.Max;
                _onPushWhenBufferFull = OnPushStrategy(_stage._strategy);

                SetHandler(_stage.Inlet, this);
                SetHandler(_stage.Outlet, this);
            }

            public void OnPush()
            {
                if (_buffer.IsFull)
                    _onPushWhenBufferFull();
                else
                {
                    GrabAndPull();
                    if (!IsTimerActive(TimerName))
                        ScheduleOnce(TimerName, _stage._delay);
                }
            }

            public void OnUpstreamFinish() => CompleteIfReady();

            public void OnUpstreamFailure(Exception e) => FailStage(e);

            public void OnPull()
            {
                if (!IsTimerActive(TimerName) && !_buffer.IsEmpty && NextElementWaitTime < 0)
                    Push(_stage.Outlet, _buffer.Dequeue().Item2);

                if (!IsClosed(_stage.Inlet) && !HasBeenPulled(_stage.Inlet) && PullCondition)
                    Pull(_stage.Inlet);

                CompleteIfReady();
            }

            public void OnDownstreamFinish() => CompleteStage();

            private long NextElementWaitTime => (long)_stage._delay.TotalMilliseconds - (DateTime.UtcNow.Ticks - _buffer.Peek().Item1) * 1000 * 10;

            public override void PreStart() => _buffer = Buffer.Create<Tuple<long, T>>(_size, Materializer);

            private void CompleteIfReady()
            {
                if (IsClosed(_stage.Inlet) && _buffer.IsEmpty)
                    CompleteStage();
            }

            protected internal override void OnTimer(object timerKey)
            {
                if (IsAvailable(_stage.Outlet))
                    Push(_stage.Outlet, _buffer.Dequeue().Item2);

                if (!_buffer.IsEmpty)
                {
                    var waitTime = NextElementWaitTime;
                    if (waitTime > 10)
                        ScheduleOnce(TimerName, new TimeSpan(waitTime));
                }

                CompleteIfReady();
            }

            private bool PullCondition =>
                _stage._strategy != DelayOverflowStrategy.Backpressure || _buffer.Used < _size;

            private void GrabAndPull()
            {
                _buffer.Enqueue(new Tuple<long, T>(DateTime.UtcNow.Ticks, Grab(_stage.Inlet)));
                if (PullCondition)
                    Pull(_stage.Inlet);
            }

            private Action OnPushStrategy(DelayOverflowStrategy strategy)
            {
                switch (strategy)
                {
                    case DelayOverflowStrategy.EmitEarly:
                        return () =>
                        {
                            if (!IsTimerActive(TimerName))
                                Push(_stage.Outlet, _buffer.Dequeue().Item2);
                            else
                            {
                                CancelTimer(TimerName);
                                OnTimer(TimerName);
                            }
                        };
                    case DelayOverflowStrategy.DropHead:
                        return () =>
                        {
                            _buffer.DropHead();
                            GrabAndPull();
                        };
                    case DelayOverflowStrategy.DropTail:
                        return () =>
                        {
                            _buffer.DropTail();
                            GrabAndPull();
                        };
                    case DelayOverflowStrategy.DropNew:
                        return () =>
                        {
                            Grab(_stage.Inlet);
                            if (!IsTimerActive(TimerName))
                                ScheduleOnce(TimerName, _stage._delay);
                        };
                    case DelayOverflowStrategy.DropBuffer:
                        return () =>
                        {
                            _buffer.Clear();
                            GrabAndPull();
                        };
                    case DelayOverflowStrategy.Fail:
                        return () => { FailStage(new BufferOverflowException($"Buffer overflow for Delay combinator (max capacity was: {_size})!")); };
                    default:
                        return () => { throw new IllegalStateException($"Delay buffer must never overflow in {strategy} mode"); };
                }
            }
        }

        #endregion

        private readonly TimeSpan _delay;
        private readonly DelayOverflowStrategy _strategy;

        /// <summary>
        /// TBD
        /// </summary>
        /// <param name="delay">TBD</param>
        /// <param name="strategy">TBD</param>
        public Delay(TimeSpan delay, DelayOverflowStrategy strategy)
        {
            _delay = delay;
            _strategy = strategy;
        }

        /// <summary>
        /// TBD
        /// </summary>
        protected override Attributes InitialAttributes { get; } = DefaultAttributes.Delay;

        /// <summary>
        /// TBD
        /// </summary>
        /// <param name="inheritedAttributes">TBD</param>
        /// <returns>TBD</returns>
        protected override GraphStageLogic CreateLogic(Attributes inheritedAttributes) => new Logic(inheritedAttributes, this);

        /// <summary>
        /// Returns a <see cref="string" /> that represents this instance.
        /// </summary>
        /// <returns>
        /// A <see cref="string" /> that represents this instance.
        /// </returns>
        public override string ToString() => "Delay";
    }

    /// <summary>
    /// INTERNAL API
    /// </summary>
    /// <typeparam name="T">TBD</typeparam>
    public sealed class TakeWithin<T> : SimpleLinearGraphStage<T>
    {
        #region internal class

        private sealed class Logic : TimerGraphStageLogic, IInHandler, IOutHandler
        {
            private readonly TakeWithin<T> _stage;

            public Logic(TakeWithin<T> stage) : base(stage.Shape)
            {
                _stage = stage;

                SetHandler(stage.Inlet, this);
                SetHandler(stage.Outlet, this);
            }

            public void OnPush() => Push(_stage.Outlet, Grab(_stage.Inlet));

            public void OnUpstreamFinish() => CompleteStage();

            public void OnUpstreamFailure(Exception e) => FailStage(e);

            public void OnPull() => Pull(_stage.Inlet);

            public void OnDownstreamFinish() => CompleteStage();

            protected internal override void OnTimer(object timerKey) => CompleteStage();

            public override void PreStart() => ScheduleOnce("TakeWithinTimer", _stage._timeout);
        }

        #endregion

        private readonly TimeSpan _timeout;

        /// <summary>
        /// TBD
        /// </summary>
        /// <param name="timeout">TBD</param>
        public TakeWithin(TimeSpan timeout)
        {
            _timeout = timeout;
        }

        /// <summary>
        /// TBD
        /// </summary>
        /// <param name="inheritedAttributes">TBD</param>
        /// <returns>TBD</returns>
        protected override GraphStageLogic CreateLogic(Attributes inheritedAttributes) => new Logic(this);
    }

    /// <summary>
    /// INTERNAL API
    /// </summary>
    /// <typeparam name="T">TBD</typeparam>
    public sealed class SkipWithin<T> : SimpleLinearGraphStage<T>
    {
        private readonly TimeSpan _timeout;

        #region internal classes

        private sealed class Logic : TimerGraphStageLogic, IInHandler, IOutHandler
        {
            private readonly SkipWithin<T> _stage;
            private bool _allow;

            public Logic(SkipWithin<T> stage) : base(stage.Shape)
            {
                _stage = stage;

                SetHandler(stage.Inlet, this);
                SetHandler(stage.Outlet, this);
            }

            public void OnPush()
            {
                if (_allow)
                    Push(_stage.Outlet, Grab(_stage.Inlet));
                else
                    Pull(_stage.Inlet);
            }

            public void OnUpstreamFinish() => CompleteStage();

            public void OnUpstreamFailure(Exception e) => FailStage(e);

            public void OnPull() => Pull(_stage.Inlet);

            public void OnDownstreamFinish() => CompleteStage();

            public override void PreStart() => ScheduleOnce("DropWithinTimer", _stage._timeout);

            protected internal override void OnTimer(object timerKey) => _allow = true;
        }

        #endregion

        /// <summary>
        /// TBD
        /// </summary>
        /// <param name="timeout">TBD</param>
        public SkipWithin(TimeSpan timeout)
        {
            _timeout = timeout;
        }

        /// <summary>
        /// TBD
        /// </summary>
        /// <param name="inheritedAttributes">TBD</param>
        /// <returns>TBD</returns>
        protected override GraphStageLogic CreateLogic(Attributes inheritedAttributes) => new Logic(this);
    }

    /// <summary>
    /// INTERNAL API
    /// </summary>
    /// <typeparam name="T">TBD</typeparam>
    public sealed class Sum<T> : SimpleLinearGraphStage<T>
    {
        #region internal classes

        private sealed class Logic : InAndOutGraphStageLogic
        {
            private readonly Sum<T> _stage;
            private readonly Decider _decider;
            private T _aggregator;

            public Logic(Sum<T> stage, Attributes inheritedAttributes) : base(stage.Shape)
            {
                _stage = stage;
                
                var attr = inheritedAttributes.GetAttribute<ActorAttributes.SupervisionStrategy>(null);
                _decider = attr != null ? attr.Decider : Deciders.StoppingDecider;

                SetInitialInHandler();
                SetHandler(stage.Outlet, this);
            }

            private void SetInitialInHandler()
            {
                SetHandler(_stage.Inlet, onPush: () =>
                {
                    _aggregator = Grab(_stage.Inlet);
                    Pull(_stage.Inlet);
                    SetHandler(_stage.Inlet, this);
                }, onUpstreamFinish: () => FailStage(new NoSuchElementException("Sum over empty stream")));
            }

            public override void OnPush()
            {
                try
                {
                    _aggregator = _stage._reduce(_aggregator, Grab(_stage.Inlet));
                }
                catch (Exception ex)
                {
                    var strategy = _decider(ex);
                    if (strategy == Directive.Stop)
                        FailStage(ex);
                    else if (strategy == Directive.Restart)
                    {
                        _aggregator = default(T);
                        SetInitialInHandler();
                    }
                }
                finally
                {
                    if(!IsClosed(_stage.Inlet))
                        Pull(_stage.Inlet);
                }
            }

            public override void OnPull() => Pull(_stage.Inlet);

            public override void OnUpstreamFinish()
            {
                Push(_stage.Outlet, _aggregator);
                CompleteStage();
            }

            public override string ToString() => $"Sum.Logic(aggregator={_aggregator}";
        }

        #endregion

        private readonly Func<T, T, T> _reduce;

        /// <summary>
        /// TBD
        /// </summary>
        /// <param name="reduce">TBD</param>
        public Sum(Func<T, T, T> reduce)
        {
            _reduce = reduce;
        }

        /// <summary>
        /// TBD
        /// </summary>
        protected override Attributes InitialAttributes { get; } = DefaultAttributes.Sum;

        /// <summary>
        /// TBD
        /// </summary>
        /// <param name="inheritedAttributes">TBD</param>
        /// <returns>TBD</returns>
        protected override GraphStageLogic CreateLogic(Attributes inheritedAttributes) => new Logic(this, inheritedAttributes);

        /// <summary>
        /// Returns a <see cref="string" /> that represents this instance.
        /// </summary>
        /// <returns>
        /// A <see cref="string" /> that represents this instance.
        /// </returns>
        public override string ToString() => "Sum";
    }

    /// <summary>
    /// INTERNAL API
    /// </summary>
    /// <typeparam name="TOut">TBD</typeparam>
    /// <typeparam name="TMat">TBD</typeparam>
    public sealed class RecoverWith<TOut, TMat> : SimpleLinearGraphStage<TOut>
    {
        #region internal classes

        private sealed class Logic : InAndOutGraphStageLogic
        {
            private const int InfiniteRetries = -1;
            private readonly RecoverWith<TOut, TMat> _stage;
            private int _attempt;

            public Logic(RecoverWith<TOut, TMat> stage) : base(stage.Shape)
            {
                _stage = stage;

                SetHandler(stage.Outlet, this);
                SetHandler(stage.Inlet, this);
            }

            public override void OnPush() => Push(_stage.Outlet, Grab(_stage.Inlet));

            public override void OnUpstreamFailure(Exception e) => OnFailure(e);

            public override void OnPull() => Pull(_stage.Inlet);

            private void OnFailure(Exception ex)
            {
                var result = _stage._partialFunction(ex);
                if (result != null &&
                    (_stage._maximumRetries == InfiniteRetries || _attempt < _stage._maximumRetries))
                {
                    SwitchTo(result);
                    _attempt++;
                }
                else
                    FailStage(ex);
            }

            private void SwitchTo(IGraph<SourceShape<TOut>, TMat> source)
            {
                var sinkIn = new SubSinkInlet<TOut>(this, "RecoverWithSink");
                sinkIn.SetHandler(new LambdaInHandler(onPush: () =>
                {
                    if (IsAvailable(_stage.Outlet))
                    {
                        Push(_stage.Outlet, sinkIn.Grab());
                        sinkIn.Pull();
                    }
                }, onUpstreamFinish: () =>
                {
                    if (!sinkIn.IsAvailable)
                        CompleteStage();
                }, onUpstreamFailure: OnFailure));

                void PushOut()
                {
                    Push(_stage.Outlet, sinkIn.Grab());
                    if (!sinkIn.IsClosed)
                        sinkIn.Pull();
                    else
                        CompleteStage();
                }

                var outHandler = new LambdaOutHandler(onPull: () =>
                {
                    if (sinkIn.IsAvailable)
                        PushOut();
                }, onDownstreamFinish: () => sinkIn.Cancel());

                Source.FromGraph(source).RunWith(sinkIn.Sink, Interpreter.SubFusingMaterializer);
                SetHandler(_stage.Outlet, outHandler);
                sinkIn.Pull();
            }
        }

        #endregion

        private readonly Func<Exception, IGraph<SourceShape<TOut>, TMat>> _partialFunction;
        private readonly int _maximumRetries;

        /// <summary>
        /// TBD
        /// </summary>
        /// <param name="partialFunction">TBD</param>
        /// <param name="maximumRetries">TBD</param>
        /// <exception cref="ArgumentException">
        /// This exception is thrown when the specified <paramref name="maximumRetries"/> is less than zero or not equal to -1.
        /// </exception>
        public RecoverWith(Func<Exception, IGraph<SourceShape<TOut>, TMat>> partialFunction, int maximumRetries)
        {
            if (maximumRetries < -1)
                throw new ArgumentException("number of retries must be non-negative or equal to -1", nameof(maximumRetries));

            _partialFunction = partialFunction;
            _maximumRetries = maximumRetries;
        }

        /// <summary>
        /// TBD
        /// </summary>
        protected override Attributes InitialAttributes { get; } = DefaultAttributes.RecoverWith;

        /// <summary>
        /// TBD
        /// </summary>
        /// <param name="inheritedAttributes">TBD</param>
        /// <returns>TBD</returns>
        protected override GraphStageLogic CreateLogic(Attributes inheritedAttributes) => new Logic(this);

        /// <summary>
        /// Returns a <see cref="string" /> that represents this instance.
        /// </summary>
        /// <returns>
        /// A <see cref="string" /> that represents this instance.
        /// </returns>
        public override string ToString() => "RecoverWith";
    }

    /// <summary>
    /// INTERNAL API
    /// </summary>
    /// <typeparam name="TIn">TBD</typeparam>
    /// <typeparam name="TOut">TBD</typeparam>
    public sealed class StatefulSelectMany<TIn, TOut> : GraphStage<FlowShape<TIn, TOut>>
    {
        #region internal classes

        private sealed class Logic : InAndOutGraphStageLogic
        {
            private readonly StatefulSelectMany<TIn, TOut> _stage;
            private IteratorAdapter<TOut> _currentIterator;
            private readonly Decider _decider;
            private Func<TIn, IEnumerable<TOut>> _plainConcat;

            public Logic(StatefulSelectMany<TIn, TOut> stage, Attributes inheritedAttributes) : base(stage.Shape)
            {
                _stage = stage;
                _decider = inheritedAttributes.GetAttribute(new ActorAttributes.SupervisionStrategy(Deciders.StoppingDecider)).Decider;
                _plainConcat = stage._concatFactory();

                SetHandler(stage._in, this);
                SetHandler(stage._out, this);
            }

            public override void OnPush()
            {
                try
                {
                    _currentIterator = new IteratorAdapter<TOut>(_plainConcat(Grab(_stage._in)).GetEnumerator());
                    PushPull();
                }
                catch (Exception ex)
                {
                    var directive = _decider(ex);
                    switch (directive)
                    {
                        case Directive.Stop:
                            FailStage(ex);
                            break;
                        case Directive.Resume:
                            if (!HasBeenPulled(_stage._in))
                                Pull(_stage._in);
                            break;
                        case Directive.Restart:
                            RestartState();
                            if (!HasBeenPulled(_stage._in))
                                Pull(_stage._in);
                            break;
                        default:
                            throw new ArgumentOutOfRangeException();
                    }
                }
            }

            public override void OnUpstreamFinish()
            {
                if (!HasNext)
                    CompleteStage();
            }

            public override void OnPull() => PushPull();

            private void RestartState()
            {
                _plainConcat = _stage._concatFactory();
                _currentIterator = null;
            }

            private bool HasNext => _currentIterator != null && _currentIterator.HasNext();

            private void PushPull()
            {
                if (HasNext)
                {
                    Push(_stage._out, _currentIterator.Next());
                    if (!HasNext && IsClosed(_stage._in))
                        CompleteStage();
                }
                else if (!IsClosed(_stage._in))
                    Pull(_stage._in);
                else
                    CompleteStage();
            }
        }

        #endregion

        private readonly Func<Func<TIn, IEnumerable<TOut>>> _concatFactory;

        private readonly Inlet<TIn> _in = new Inlet<TIn>("StatefulSelectMany.in");
        private readonly Outlet<TOut> _out = new Outlet<TOut>("StatefulSelectMany.out");

        /// <summary>
        /// TBD
        /// </summary>
        /// <param name="concatFactory">TBD</param>
        public StatefulSelectMany(Func<Func<TIn, IEnumerable<TOut>>> concatFactory)
        {
            _concatFactory = concatFactory;

            Shape = new FlowShape<TIn, TOut>(_in, _out);
        }

        /// <summary>
        /// TBD
        /// </summary>
        protected override Attributes InitialAttributes { get; } = DefaultAttributes.StatefulSelectMany;

        /// <summary>
        /// TBD
        /// </summary>
        public override FlowShape<TIn, TOut> Shape { get; }

        /// <summary>
        /// TBD
        /// </summary>
        /// <param name="inheritedAttributes">TBD</param>
        /// <returns>TBD</returns>
        protected override GraphStageLogic CreateLogic(Attributes inheritedAttributes) => new Logic(this, inheritedAttributes);

        /// <summary>
        /// Returns a <see cref="string" /> that represents this instance.
        /// </summary>
        /// <returns>
        /// A <see cref="string" /> that represents this instance.
        /// </returns>
        public override string ToString() => "StatefulSelectMany";
    }
}<|MERGE_RESOLUTION|>--- conflicted
+++ resolved
@@ -2004,7 +2004,6 @@
             }
 
             public override void OnPull()
-<<<<<<< HEAD
             {
                 if(_buffer.NonEmpty)
                     Push(_stage.Outlet, _buffer.Dequeue());
@@ -2019,22 +2018,6 @@
 
             public override void OnUpstreamFinish()
             {
-=======
-            {
-                if(_buffer.NonEmpty)
-                    Push(_stage.Outlet, _buffer.Dequeue());
-                if(IsClosed(_stage.Inlet))
-                {
-                    if (_buffer.IsEmpty)
-                        CompleteStage();
-                }
-                else if (!HasBeenPulled(_stage.Inlet))
-                    Pull(_stage.Inlet);
-            }
-
-            public override void OnUpstreamFinish()
-            {
->>>>>>> 3a856f68
                 if(_buffer.IsEmpty)
                     CompleteStage();
             }
