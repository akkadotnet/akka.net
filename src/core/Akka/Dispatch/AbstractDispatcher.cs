﻿//-----------------------------------------------------------------------
// <copyright file="AbstractDispatcher.cs" company="Akka.NET Project">
//     Copyright (C) 2009-2021 Lightbend Inc. <http://www.lightbend.com>
//     Copyright (C) 2013-2021 .NET Foundation <https://github.com/akkadotnet/akka.net>
// </copyright>
//-----------------------------------------------------------------------

using System;
using System.Threading;
using System.Threading.Tasks;
using Akka.Actor;
using Akka.Annotations;
using Akka.Configuration;
using Akka.Dispatch.SysMsg;
using Akka.Event;
using Akka.Util;
using Akka.Util.Internal;
using Helios.Concurrency;

namespace Akka.Dispatch
{
    /// <summary>
    /// Contextual information that's useful for dispatchers
    /// </summary>
    public interface IDispatcherPrerequisites
    {
        /// <summary>
        /// The <see cref="EventStream"/> that belongs to the current <see cref="ActorSystem"/>.
        /// </summary>
        EventStream EventStream { get; }

        /// <summary>
        /// The <see cref="IScheduler"/> that belongs to the current <see cref="ActorSystem"/>.
        /// </summary>
        IScheduler Scheduler { get; }

        /// <summary>
        /// The <see cref="Settings"/> for the current <see cref="ActorSystem"/>.
        /// </summary>
        Settings Settings { get; }

        /// <summary>
        /// The list of registered <see cref="Mailboxes"/> for the current <see cref="ActorSystem"/>.
        /// </summary>
        Mailboxes Mailboxes { get; }
    }

    /// <summary>
    /// The default set of contextual data needed for <see cref="MessageDispatcherConfigurator"/>s
    /// </summary>
    public sealed class DefaultDispatcherPrerequisites : IDispatcherPrerequisites
    {
        /// <summary>
        /// Default constructor...
        /// </summary>
        /// <param name="eventStream">TBD</param>
        /// <param name="scheduler">TBD</param>
        /// <param name="settings">TBD</param>
        /// <param name="mailboxes">TBD</param>
        public DefaultDispatcherPrerequisites(
            EventStream eventStream,
            IScheduler scheduler,
            Settings settings,
            Mailboxes mailboxes)
        {
            Mailboxes = mailboxes;
            Settings = settings;
            Scheduler = scheduler;
            EventStream = eventStream;
        }

        /// <summary>
        /// TBD
        /// </summary>
        public EventStream EventStream { get; private set; }

        /// <summary>
        /// TBD
        /// </summary>
        public IScheduler Scheduler { get; private set; }

        /// <summary>
        /// TBD
        /// </summary>
        public Settings Settings { get; private set; }

        /// <summary>
        /// TBD
        /// </summary>
        public Mailboxes Mailboxes { get; private set; }
    }

    /// <summary>
    /// INTERNAL API - used to configure the executor used by the <see cref="Dispatcher"/>
    /// </summary>
    [InternalApi]
    public abstract class ExecutorServiceConfigurator : ExecutorServiceFactory
    {
        /// <summary>
        /// A configurable factory for producing <see cref="ExecutorService"/> instances.
        /// </summary>
        /// <param name="config">The configuration for this type of executor.</param>
        /// <param name="prerequisites">The prerequesites for this type of executor.</param>
        protected ExecutorServiceConfigurator(Config config, IDispatcherPrerequisites prerequisites)
        {
            Config = config;
            Prerequisites = prerequisites;
        }

        /// <summary>
        /// Executor-specific configuration
        /// </summary>
        public Config Config { get; private set; }

        /// <summary>
        /// The system prerequisites needed for this dispatcher to do its job
        /// </summary>
        public IDispatcherPrerequisites Prerequisites { get; private set; }
    }

    internal sealed class ChannelExecutorConfigurator : ExecutorServiceConfigurator
    {
        private static readonly Config PriorityDefault = ConfigurationFactory.ParseString(@"
executor = channel-executor 
channel-executor.priority = normal");

        public ChannelExecutorConfigurator(Config config, IDispatcherPrerequisites prerequisites) : base(config,
            prerequisites)
        {
<<<<<<< HEAD
            var priorityName = config.GetString("channel-executor.priority", "None") ?? "None";
            Priority = (TaskSchedulerPriority)Enum.Parse(typeof(TaskSchedulerPriority), priorityName, true);
            if (Priority == TaskSchedulerPriority.None)
            {
                var dispatcherName = config.Root.GetObject().GetKey("name").ToString();
                switch (dispatcherName)
                {
                    case "internal-dispatcher":
                    case "default-remote-dispatcher":
                        Priority = TaskSchedulerPriority.High;
                        break;
                    case "backoff-remote-dispatcher":
                        Priority = TaskSchedulerPriority.Low;
                        break;
                    default:
                        Priority = TaskSchedulerPriority.Normal;
                        break;
                };
            }
                
=======
            config = config == null ? PriorityDefault : config.WithFallback(PriorityDefault);

            var priority = config.GetString("channel-executor.priority", "normal");
            Priority = (TaskSchedulerPriority)Enum.Parse(typeof(TaskSchedulerPriority), priority, true);
>>>>>>> e9acd1f8
        }

        public TaskSchedulerPriority Priority { get; }

        public override ExecutorService Produce(string id)
        {
            Prerequisites.EventStream.Publish(new Debug($"ChannelExecutor-[{id}]", typeof(TaskSchedulerExecutor),
                $"Launched Dispatcher [{id}] with Priority[{Priority}]"));

            var scheduler = ChannelTaskScheduler.Get(Prerequisites.Settings.System).GetScheduler(Priority);
            return new TaskSchedulerExecutor(id, scheduler);
        }


    }

    /// <summary>
    /// INTERNAL API
    /// 
    /// Produces <see cref="ExecutorService"/> that dispatches messages using the default <see cref="TaskScheduler"/>.
    /// </summary>
    internal sealed class DefaultTaskSchedulerExecutorConfigurator : ExecutorServiceConfigurator
    {
        /// <summary>
        /// TBD
        /// </summary>
        /// <param name="id">TBD</param>
        /// <returns>TBD</returns>
        public override ExecutorService Produce(string id)
        {
            return new TaskSchedulerExecutor(id, TaskScheduler.Default);
        }

        /// <summary>
        /// TBD
        /// </summary>
        /// <param name="config">TBD</param>
        /// <param name="prerequisites">TBD</param>
        public DefaultTaskSchedulerExecutorConfigurator(Config config, IDispatcherPrerequisites prerequisites)
            : base(config, prerequisites)
        {
        }
    }

    /// <summary>
    /// INTERNAL API
    /// </summary>
    internal sealed class ForkJoinExecutorServiceFactory : ExecutorServiceConfigurator
    {
        /// <summary>
        /// Used by <see cref="PinnedDispatcher"/>
        /// </summary>
        public static readonly Config SingleThreadDefault = ConfigurationFactory.ParseString(@"
            dedicated-thread-pool{
                thread-count = 1 
                threadtype = background 
            }
        ");

        private readonly DedicatedThreadPoolSettings _threadPoolConfiguration;

        /// <summary>
        /// Initializes a new instance of the <see cref="ForkJoinExecutorServiceFactory"/> class.
        /// </summary>
        /// <param name="config">TBD</param>
        /// <param name="prerequisites">TBD</param>
        /// <exception cref="ConfigurationException">
        /// This exception is thrown if either 'dedicated-thread-pool' OR 'fork-join-executor' is not defined in <paramref name="config"/>.
        /// </exception>
        public ForkJoinExecutorServiceFactory(Config config, IDispatcherPrerequisites prerequisites)
            : base(config, prerequisites)
        {
            _threadPoolConfiguration = ConfigureSettings(Config);
        }

        /// <summary>
        /// TBD
        /// </summary>
        /// <param name="id">TBD</param>
        /// <returns>TBD</returns>
        public override ExecutorService Produce(string id)
        {
            return new ForkJoinExecutor(id, _threadPoolConfiguration);
        }

        private static DedicatedThreadPoolSettings ConfigureSettings(Config config)
        {
            var dtp = config.GetConfig("dedicated-thread-pool");
            var fje = config.GetConfig("fork-join-executor");
            if (dtp.IsNullOrEmpty() && fje.IsNullOrEmpty())
                throw new ConfigurationException(
                    $"must define section 'dedicated-thread-pool' OR 'fork-join-executor' for fork-join-executor {config.GetString("id", "unknown")}");

            if (!dtp.IsNullOrEmpty())
            {
                var settings = new DedicatedThreadPoolSettings(
                    dtp.GetInt("thread-count"),
                    DedicatedThreadPoolConfigHelpers.ConfigureThreadType(
                        dtp.GetString("threadtype", ThreadType.Background.ToString())),
                    config.GetString("id"),
                    DedicatedThreadPoolConfigHelpers.GetSafeDeadlockTimeout(dtp));
                return settings;
            }
            else
            {
                var settings = new DedicatedThreadPoolSettings(
                    ThreadPoolConfig.ScaledPoolSize(
                        fje.GetInt("parallelism-min"),
                        1.0,
                        fje.GetInt("parallelism-max")),
<<<<<<< HEAD
                        name: config.GetString("id"));
                return settings;
            }

=======
                    name: config.GetString("id"));
                return settings;
            }
>>>>>>> e9acd1f8
        }
    }


    /// <summary>
    /// Factory for producing <see cref="ThreadPoolExecutorService"/> types.
    /// </summary>
    internal sealed class ThreadPoolExecutorServiceFactory : ExecutorServiceConfigurator
    {
        private static readonly bool IsFullTrusted = AppDomain.CurrentDomain.IsFullyTrusted;

        /// <summary>
        /// TBD
        /// </summary>
        /// <param name="id">TBD</param>
        /// <returns>TBD</returns>
        public override ExecutorService Produce(string id)
        {
            if (IsFullTrusted)
                return new FullThreadPoolExecutorServiceImpl(id);

            return new PartialTrustThreadPoolExecutorService(id);
        }

        /// <summary>
        /// TBD
        /// </summary>
        /// <param name="config">TBD</param>
        /// <param name="prerequisites">TBD</param>
        public ThreadPoolExecutorServiceFactory(Config config, IDispatcherPrerequisites prerequisites) : base(config,
            prerequisites)
        {
        }
    }

    /// <summary>
    /// Base class used for hooking new <see cref="MessageDispatcher"/> types into <see cref="Dispatchers"/>
    /// </summary>
    public abstract class MessageDispatcherConfigurator
    {
        /// <summary>
        /// Takes a <see cref="Config"/> object, usually passed in via <see cref="Settings.Config"/>
        /// </summary>
        /// <param name="config">TBD</param>
        /// <param name="prerequisites">TBD</param>
        protected MessageDispatcherConfigurator(Config config, IDispatcherPrerequisites prerequisites)
        {
            Prerequisites = prerequisites;
            Config = new CachingConfig(config);
        }

        /// <summary>
        /// System-wide configuration
        /// </summary>
        public Config Config { get; private set; }

        /// <summary>
        /// The system prerequisites needed for this dispatcher to do its job
        /// </summary>
        public IDispatcherPrerequisites Prerequisites { get; private set; }

        /// <summary>
        /// Returns a <see cref="Dispatcher"/> instance.
        /// 
        /// Whether or not this <see cref="MessageDispatcherConfigurator"/> returns a new instance 
        /// or returns a reference to an existing instance is an implementation detail of the
        /// underlying implementation.
        /// </summary>
        /// <returns>TBD</returns>
        public abstract MessageDispatcher Dispatcher();

        /// <summary>
        /// Configures the <see cref="ExecutorServiceConfigurator"/> that will be used inside this dispatcher.
        /// </summary>
        /// <exception cref="ConfigurationException">
        /// This exception is thrown if a custom ExecutorServiceConfiguration implementation cannot be loaded.
        /// </exception>
        /// <returns>The requested <see cref="ExecutorServiceConfigurator"/> instance.</returns>
        protected ExecutorServiceConfigurator ConfigureExecutor()
        {
            var executor = Config.GetString("executor", null);
            switch (executor)
            {
                case null:
                case "":
                case "default-executor":
                case "thread-pool-executor":
                    return new ThreadPoolExecutorServiceFactory(Config, Prerequisites);
                case "fork-join-executor":
                    return new ForkJoinExecutorServiceFactory(Config, Prerequisites);
                case "current-context-executor":
                    return new CurrentSynchronizationContextExecutorServiceFactory(Config, Prerequisites);
                case "task-executor":
                    return new DefaultTaskSchedulerExecutorConfigurator(Config, Prerequisites);
                case "channel-executor":
                    return new ChannelExecutorConfigurator(Config, Prerequisites);
                default:
                    Type executorConfiguratorType = Type.GetType(executor);
                    if (executorConfiguratorType == null)
                    {
                        throw new ConfigurationException(
                            $"Could not resolve executor service configurator type {executor} for path {Config.GetString("id", "unknown")}");
                    }

                    var args = new object[] { Config, Prerequisites };
                    return (ExecutorServiceConfigurator)Activator.CreateInstance(executorConfiguratorType, args);
            }
        }
    }

    /// <summary>
    /// Class responsible for pushing messages from an actor's mailbox into its
    /// receive methods. Comes in many different flavors.
    /// </summary>
    public abstract class MessageDispatcher
    {
        private const int Unscheduled = 0;
        private const int Scheduled = 1;
        private const int Rescheduled = 2;

        /* dispatcher debugging helpers */
        private const bool
            DebugDispatcher =
                false; // IMPORTANT: make this a compile-time constant so compiler will elide debug code in production

        /// <summary>
        /// TBD
        /// </summary>
        internal static readonly Lazy<Index<MessageDispatcher, IInternalActorRef>> Actors =
            new Lazy<Index<MessageDispatcher, IInternalActorRef>>(
                () => new Index<MessageDispatcher, IInternalActorRef>(), LazyThreadSafetyMode.PublicationOnly);

#pragma warning disable CS0162 // Disabled since the flag can be set while debugging
        /// <summary>
        /// INTERNAL API - Debugging purposes only! Should be elided by compiler in release builds.
        /// </summary>
        internal static void PrintActors()
        {
            if (DebugDispatcher)
            {
                foreach (var dispatcher in Actors.Value.Keys)
                {
                    var a = Actors.Value[dispatcher];
                    Console.WriteLine("{0} inhabitants {1}", dispatcher, dispatcher.Inhabitants);
                    foreach (var actor in a)
                    {
                        var status = actor.IsTerminated ? "(terminated)" : "(active)";
                        var messages = actor is ActorRefWithCell
                            ? " " + actor.AsInstanceOf<ActorRefWithCell>().Underlying.NumberOfMessages + " messages"
                            : " " + actor.GetType();
                        var parent = ", parent:" + actor.Parent;
                        Console.WriteLine(" -> " + actor + status + messages + parent);
                    }
                }
            }
        }
#pragma warning restore CS0162

        /// <summary>
        ///     The default throughput
        /// </summary>
        public const int DefaultThroughput = 100;

        /// <summary>
        /// The configurator used to configure this message dispatcher.
        /// </summary>
        public MessageDispatcherConfigurator Configurator { get; private set; }

        private long _inhabitantsDoNotCallMeDirectly;
        private int _shutdownScheduleDoNotCallMeDirectly;

        /// <summary>
        ///     Initializes a new instance of the <see cref="MessageDispatcher" /> class.
        /// </summary>
        /// <param name="configurator">TBD</param>
        protected MessageDispatcher(MessageDispatcherConfigurator configurator)
        {
            Configurator = configurator;
            Throughput = DefaultThroughput;
            _shutdownAction = new ShutdownAction(this);
        }

        /// <summary>
        /// The <see cref="EventStream"/> for this dispatcher's actor system
        /// </summary>
        public EventStream EventStream => Configurator.Prerequisites.EventStream;

        /// <summary>
        /// The list of available <see cref="Mailboxes"/> for this dispatcher's actor system
        /// </summary>
        public Mailboxes Mailboxes => Configurator.Prerequisites.Mailboxes;

        /// <summary>
        /// The ID for this dispatcher.
        /// </summary>
        public string Id { get; protected set; }

        /// <summary>
        ///     Gets or sets the throughput deadline time.
        /// </summary>
        /// <value>The throughput deadline time.</value>
        public long? ThroughputDeadlineTime { get; protected set; }

        /// <summary>
        ///     Gets or sets the throughput.
        /// </summary>
        /// <value>The throughput.</value>
        public int Throughput { get; set; }

        /// <summary>
        /// INTERNAL API
        /// 
        /// When the dispatcher no longer has any actors registered, the <see cref="ShutdownTimeout"/> determines
        /// how long it will wait until it shuts itself down, defaulting to your Akka.NET config's 'akka.actor.default-dispatcher.shutdown-timeout'
        /// or the system default specified.
        /// </summary>
        [InternalApi]
        public TimeSpan ShutdownTimeout { get; protected set; }

        /// <summary>
        /// The number of actors attached to this <see cref="MessageDispatcher"/>
        /// </summary>
        protected long Inhabitants => Volatile.Read(ref _inhabitantsDoNotCallMeDirectly);

        private long AddInhabitants(long add)
        {
            // Interlocked.Add returns the NEW value, not the previous one - which is why this line is different from the JVM
            var ret = Interlocked.Add(ref _inhabitantsDoNotCallMeDirectly, add);
            if (ret < 0)
            {
                // We haven't succeeded in decreasing the inhabitants yet but the simple fact that we're trying to
                // go below zero means that there is an imbalance and we might as well throw the exception
                var e = new InvalidOperationException(
                    "ACTOR SYSTEM CORRUPTED!!! A dispatcher can't have less than 0 inhabitants!");
                ReportFailure(e);
                throw e;
            }

            return ret;
        }

        private int ShutdownSchedule => Volatile.Read(ref _shutdownScheduleDoNotCallMeDirectly);

        private bool UpdateShutdownSchedule(int expected, int update)
        {
            return Interlocked.CompareExchange(ref _shutdownScheduleDoNotCallMeDirectly, update, expected) == expected;
        }

        /// <summary>
        /// Used for executing arbitrary <see cref="IRunnable"/>s on this <see cref="MessageDispatcher"/>.
        /// 
        /// Not used for mailbox runs.
        /// </summary>
        private sealed class UnbatchedExecute : IRunnable
        {
            private MessageDispatcher _dispatcher;
            private IRunnable _runnable;

            public UnbatchedExecute(MessageDispatcher dispatcher, IRunnable runnable)
            {
                _dispatcher = dispatcher;
                _runnable = runnable;
            }

            public void Run()
            {
                try
                {
                    _runnable.Run();
                }
                finally
                {
                    if (_dispatcher.AddInhabitants(-1L) == 0)
                        _dispatcher.IfSensibleToDoSoThenScheduleShutdown();
                    _dispatcher = null;
                    _runnable = null;
                }
            }

#if !NETSTANDARD
            public void Execute()
            {
                Run();
            }
#endif
        }

        /// <summary>
        ///     Schedules the specified delegate.
        /// </summary>
        /// <param name="run">The run.</param>
        public void Schedule(Action run)
        {
            Schedule(new ActionRunnable(run));
        }

        /// <summary>
        /// Schedules an arbitrary task to run.
        /// </summary>
        /// <param name="run">The run.</param>
        public void Schedule(IRunnable run)
        {
            AddInhabitants(1L);
            ExecuteTask(new UnbatchedExecute(this, run));
        }

        /// <summary>
        /// Schedules the <see cref="IRunnable"/> to be executed.
        /// </summary>
        /// <param name="run">The asynchronous task we're going to run</param>
        protected abstract void ExecuteTask(IRunnable run);

        /// <summary>
        /// Publish failure that occurred while inside the running <see cref="MessageDispatcher"/>
        /// to the <see cref="EventStream"/>.
        /// </summary>
        /// <param name="ex">The failure to publish.</param>
        protected void ReportFailure(Exception ex)
        {
            //todo: LogEventException handling
            EventStream.Publish(new Error(ex, GetType().FullName, GetType(), ex.Message));
        }

        /// <summary>
        /// INTERNAL API
        /// 
        /// Called one time every time an actor is detached from this dispatcher and this dispatcher has no actors left attached
        /// </summary>
        /// <remarks>
        /// MUST BE IDEMPOTENT
        /// </remarks>
        [InternalApi]
        protected abstract void Shutdown();

        private readonly ShutdownAction _shutdownAction;

        sealed class ShutdownAction : IRunnable
        {
            private readonly MessageDispatcher _dispatcher;

            public ShutdownAction(MessageDispatcher dispatcher)
            {
                _dispatcher = dispatcher;
            }

            public void Run()
            {
                var sched = _dispatcher.ShutdownSchedule;
                if (sched == Scheduled)
                {
                    try
                    {
                        if (_dispatcher.Inhabitants == 0) _dispatcher.Shutdown(); // Warning, racy
                    }
                    finally
                    {
                        while (!_dispatcher.UpdateShutdownSchedule(_dispatcher.ShutdownSchedule, Unscheduled))
                        {
                        }
                    }
                }
                else if (sched == Rescheduled)
                {
                    if (_dispatcher.UpdateShutdownSchedule(Rescheduled, Scheduled))
                        _dispatcher.ScheduleShutdownAction();
                    else Run();
                }
            }

#if !NETSTANDARD
            public void Execute()
            {
                Run();
            }
#endif
        }

        private void IfSensibleToDoSoThenScheduleShutdown()
        {
            // Don't shutdown if we have inhabitants
            if (Inhabitants > 0) return;

            var sched = ShutdownSchedule;
            if (sched == Unscheduled)
            {
                if (UpdateShutdownSchedule(Unscheduled, Scheduled)) ScheduleShutdownAction();
                else IfSensibleToDoSoThenScheduleShutdown();
            }

            if (sched == Scheduled)
            {
                if (UpdateShutdownSchedule(Scheduled, Rescheduled))
                {
                }
                else IfSensibleToDoSoThenScheduleShutdown();
            }

            // don't care about rescheduled
        }

        private void ScheduleShutdownAction()
        {
            try
            {
                Configurator.Prerequisites.Scheduler.Advanced.ScheduleOnce(ShutdownTimeout, () =>
                {
                    try
                    {
                        _shutdownAction.Run();
                    }
                    catch (Exception ex)
                    {
                        ReportFailure(ex);
                    }
                });
            }
            catch (SchedulerException) // Scheduler has been shut down already. Need to just cleanup synchronously then.
            {
                Shutdown();
            }
        }

        /// <summary>
        /// Creates and returns a <see cref="Mailbox"/> for the given actor.
        /// </summary>
        /// <param name="cell">Cell of the actor.</param>
        /// <param name="mailboxType">The mailbox configurator.</param>
        /// <returns>The configured <see cref="Mailbox"/> for this actor.</returns>
        internal static Mailbox CreateMailbox(ActorCell cell, MailboxType mailboxType)
        {
            return new Mailbox(mailboxType.Create(cell.Self, cell.System));
        }

        /// <summary>
        /// Dispatches a user-defined message from a mailbox to an <see cref="ActorCell"/>
        /// </summary>
        /// <param name="cell">TBD</param>
        /// <param name="envelope">TBD</param>
        public virtual void Dispatch(ActorCell cell, Envelope envelope)
        {
            var mbox = cell.Mailbox;
            mbox.Enqueue(cell.Self, envelope);
            RegisterForExecution(mbox, true, false);
        }

        /// <summary>
        /// Dispatches a <see cref="SystemMessage"/> from a mailbox to an <see cref="ActorCell"/>
        /// </summary>
        /// <param name="cell">TBD</param>
        /// <param name="message">TBD</param>
        public virtual void SystemDispatch(ActorCell cell, SystemMessage message)
        {
            var mbox = cell.Mailbox;
            mbox.SystemEnqueue(cell.Self, message);
            RegisterForExecution(mbox, false, true);
        }

        /// <summary>
        /// Attaches the dispatcher to the <see cref="ActorCell"/>
        /// 
        /// <remarks>
        /// Practically, doesn't do very much right now - dispatchers aren't responsible for creating
        /// mailboxes in Akka.NET
        /// </remarks>
        /// </summary>
        /// <param name="cell">The ActorCell belonging to the actor who's attaching to this dispatcher.</param>
        public virtual void Attach(ActorCell cell)
        {
            Register(cell);
            RegisterForExecution(cell.Mailbox, false, true);
        }

#pragma warning disable CS0162 // Disabled since the flag can be set while debugging
        /// <summary>
        /// INTERNAL API 
        /// 
        /// If you override it, you must still call the base method. But only ever once. See <see cref="Attach"/> for only invocation.
        /// </summary>
        /// <param name="actor">The actor we're registering</param>
        internal virtual void Register(ActorCell actor)
        {
            if (DebugDispatcher) Actors.Value.Put(this, (IInternalActorRef)actor.Self);
            AddInhabitants(1);
        }
#pragma warning restore CS0162

        /// <summary>
        /// INTERNAL API
        /// 
        /// Suggest to register the provided mailbox for execution
        /// </summary>
        /// <param name="mbox">The mailbox</param>
        /// <param name="hasMessageHint">Do we have any messages?</param>
        /// <param name="hasSystemMessageHint">Do we have any system messages?</param>
        /// <returns><c>true</c> if the <see cref="Mailbox"/> was scheduled for execution, otherwise <c>false</c>.</returns>
        internal bool RegisterForExecution(Mailbox mbox, bool hasMessageHint, bool hasSystemMessageHint)
        {
            if (mbox.CanBeScheduledForExecution(hasMessageHint,
                    hasSystemMessageHint)) //This needs to be here to ensure thread safety and no races
            {
                if (mbox.SetAsScheduled())
                {
                    ExecuteTask(mbox);
                    return true;
                }

                return false;
            }

            return false;
        }

        /// <summary>
        /// Detaches the dispatcher to the <see cref="ActorCell"/>
        /// 
        /// <remarks>
        /// Only really used in dispatchers with 1:1 relationship with dispatcher.
        /// </remarks>
        /// </summary>
        /// <param name="cell">The ActorCell belonging to the actor who's detaching from this dispatcher.</param>
        public virtual void Detach(ActorCell cell)
        {
            try
            {
                Unregister(cell);
            }
            finally
            {
                IfSensibleToDoSoThenScheduleShutdown();
            }
        }

#pragma warning disable CS0162 // Disabled since the flag can be set while debugging
        /// <summary>
        /// INTERNAL API
        /// 
        /// If you override it, you must call it. But only ever once. See <see cref="Detach"/> for the only invocation
        /// </summary>
        /// <param name="actor">The actor who is unregistering</param>
        internal virtual void Unregister(ActorCell actor)
        {
            if (DebugDispatcher) Actors.Value.Remove(this, (IInternalActorRef)actor.Self);
            AddInhabitants(-1);
            var mailbox = actor.SwapMailbox(Mailboxes.DeadLetterMailbox);
            mailbox.BecomeClosed();
            mailbox.CleanUp();
        }
#pragma warning restore CS0162

        /// <summary>
        /// After the call to this method, the dispatcher mustn't begin any new message processing for the specified reference 
        /// </summary>
        /// <param name="actorCell">The cell of the actor whose mailbox will be suspended.</param>
        internal virtual void Suspend(ActorCell actorCell)
        {
            var mbox = actorCell.Mailbox;
            if (mbox.Actor == actorCell &&
                mbox.Dispatcher == this) //make sure everything is referring to the same instance
            {
                mbox.Suspend();
            }
        }

        /// <summary>
        /// After the call to this method, the dispatcher must begin any new message processing for the specified reference
        /// </summary>
        /// <param name="actorCell">The cell of the actor whose mailbox will be resumed.</param>
        internal virtual void Resume(ActorCell actorCell)
        {
            var mbox = actorCell.Mailbox;
            if (mbox.Actor == actorCell && mbox.Dispatcher == this &&
                mbox.Resume()) //make sure everything is referring to the same instance
            {
                RegisterForExecution(mbox, false, false); // force the mailbox to re-run after resume
            }
        }
    }
}<|MERGE_RESOLUTION|>--- conflicted
+++ resolved
@@ -127,33 +127,10 @@
         public ChannelExecutorConfigurator(Config config, IDispatcherPrerequisites prerequisites) : base(config,
             prerequisites)
         {
-<<<<<<< HEAD
-            var priorityName = config.GetString("channel-executor.priority", "None") ?? "None";
-            Priority = (TaskSchedulerPriority)Enum.Parse(typeof(TaskSchedulerPriority), priorityName, true);
-            if (Priority == TaskSchedulerPriority.None)
-            {
-                var dispatcherName = config.Root.GetObject().GetKey("name").ToString();
-                switch (dispatcherName)
-                {
-                    case "internal-dispatcher":
-                    case "default-remote-dispatcher":
-                        Priority = TaskSchedulerPriority.High;
-                        break;
-                    case "backoff-remote-dispatcher":
-                        Priority = TaskSchedulerPriority.Low;
-                        break;
-                    default:
-                        Priority = TaskSchedulerPriority.Normal;
-                        break;
-                };
-            }
-                
-=======
             config = config == null ? PriorityDefault : config.WithFallback(PriorityDefault);
 
             var priority = config.GetString("channel-executor.priority", "normal");
             Priority = (TaskSchedulerPriority)Enum.Parse(typeof(TaskSchedulerPriority), priority, true);
->>>>>>> e9acd1f8
         }
 
         public TaskSchedulerPriority Priority { get; }
@@ -264,16 +241,9 @@
                         fje.GetInt("parallelism-min"),
                         1.0,
                         fje.GetInt("parallelism-max")),
-<<<<<<< HEAD
-                        name: config.GetString("id"));
-                return settings;
-            }
-
-=======
                     name: config.GetString("id"));
                 return settings;
             }
->>>>>>> e9acd1f8
         }
     }
 
