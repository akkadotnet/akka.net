--- conflicted
+++ resolved
@@ -1071,11 +1071,7 @@
         {
             private readonly ObservableLogic _logic;
             private readonly IObserver<T> _observer;
-<<<<<<< HEAD
-            private readonly AtomicBoolean _disposed = new AtomicBoolean();
-=======
             private readonly AtomicBoolean _disposed = new(false);
->>>>>>> 54eed54d
 
             public ObserverDisposable(ObservableLogic logic, IObserver<T> observer)
             {
