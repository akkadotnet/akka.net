--- conflicted
+++ resolved
@@ -92,10 +92,7 @@
 
         #endregion
 
-<<<<<<< HEAD
-=======
         private readonly IComparer<Member> _memberAgeComparer;
->>>>>>> f2e81c5c
         private readonly CoordinatedShutdown _coordShutdown = CoordinatedShutdown.Get(Context.System);
 
         /// <summary>
@@ -105,12 +102,9 @@
         public OldestChangedBuffer(string role)
         {
             _role = role;
-<<<<<<< HEAD
-=======
             _memberAgeComparer = Member.AgeOrdering;
             _membersByAge = ImmutableSortedSet<Member>.Empty.WithComparer(_memberAgeComparer);
             
->>>>>>> f2e81c5c
             SetupCoordinatedShutdown();
         }
 
