﻿//-----------------------------------------------------------------------
// <copyright file="FlowGroupBySpec.cs" company="Akka.NET Project">
//     Copyright (C) 2009-2021 Lightbend Inc. <http://www.lightbend.com>
//     Copyright (C) 2013-2021 .NET Foundation <https://github.com/akkadotnet/akka.net>
// </copyright>
//-----------------------------------------------------------------------

using System;
using System.Collections.Generic;
using System.Collections.Immutable;
using System.Linq;
using System.Threading.Tasks;
using Akka.IO;
using Akka.Streams.Dsl;
using Akka.Streams.Dsl.Internal;
using Akka.Streams.Implementation;
using Akka.Streams.Implementation.Fusing;
using Akka.Streams.Supervision;
using Akka.Streams.TestKit;
using Akka.TestKit;
using Akka.Util;
using FluentAssertions;
using Reactive.Streams;
using Xunit;
using Xunit.Abstractions;
// ReSharper disable InvokeAsExtensionMethod

namespace Akka.Streams.Tests.Dsl
{
    public class FlowGroupBySpec : AkkaSpec
    {
        private ActorMaterializer Materializer { get; }

        public FlowGroupBySpec(ITestOutputHelper helper) : base(helper)
        {
            var settings = ActorMaterializerSettings.Create(Sys).WithInputBuffer(2, 2);
            Materializer = ActorMaterializer.Create(Sys, settings);
        }

        [Fact]
        public void GroupBy_must_work_in_the_happy_case()
        {
            this.AssertAllStagesStopped(() =>
            {
                WithSubstreamsSupport(2, run: (masterSubscriber, masterSubscription, getSubFlow) =>
                {
                    var s1 = new StreamPuppet(getSubFlow(1).RunWith(Sink.AsPublisher<int>(false), Materializer), this);
                    masterSubscriber.ExpectNoMsg(TimeSpan.FromMilliseconds(100));

                    s1.ExpectNoMsg(TimeSpan.FromMilliseconds(100));
                    s1.Request(1);
                    s1.ExpectNext(1);
                    s1.ExpectNoMsg(TimeSpan.FromMilliseconds(100));

                    var s2 = new StreamPuppet(getSubFlow(0).RunWith(Sink.AsPublisher<int>(false), Materializer), this);
                    s2.ExpectNoMsg(TimeSpan.FromMilliseconds(100));
                    s2.Request(2);
                    s2.ExpectNext(2);
                    // Important to request here on the OTHER stream because the buffer space is exactly one without the fanout box
                    s1.Request(1);
                    s2.ExpectNext(4);

                    s2.ExpectNoMsg(TimeSpan.FromMilliseconds(100));

                    s1.ExpectNext(3);

                    s2.Request(1);
                    // Important to request here on the OTHER stream because the buffer space is exactly one without the fanout box
                    s1.Request(1);
                    s2.ExpectNext(6);
                    s2.ExpectComplete();

                    s1.ExpectNext(5);
                    s1.ExpectComplete();
                    masterSubscription.Request(1);
                    masterSubscriber.ExpectComplete();
                });
            }, Materializer);
        }

        [Fact]
        public void GroupBy_must_work_in_normal_user_scenario()
        {
            var source = Source.From(new[] { "Aaa", "Abb", "Bcc", "Cdd", "Cee" })
                .GroupBy(3, s => s.Substring(0, 1))
                .Grouped(10)
                .MergeSubstreams()
                .Grouped(10);
            var task =
                ((Source<IEnumerable<IEnumerable<string>>, NotUsed>)source).RunWith(
                    Sink.First<IEnumerable<IEnumerable<string>>>(), Materializer);
            task.Wait(TimeSpan.FromSeconds(3)).Should().BeTrue();
            task.Result.OrderBy(e => e.First())
                .Should().BeEquivalentTo(new[] { new[] { "Aaa", "Abb" }, new[] { "Bcc" }, new[] { "Cdd", "Cee" } });
        }

        [Fact]
        public void GroupBy_must_fail_when_key_function_returns_null()
        {
            var source = (Source<IEnumerable<string>, NotUsed>)Source.From(new[] { "Aaa", "Abb", "Bcc", "Cdd", "Cee" })
                .GroupBy(3, s => s.StartsWith("A") ? null : s.Substring(0, 1))
                .Grouped(10)
                .MergeSubstreams();
            var down = source.RunWith(this.SinkProbe<IEnumerable<string>>(), Materializer);
            down.Request(1);
            var ex = down.ExpectError();
            ex.Message.Should().Contain("Key cannot be null");
            ex.Should().BeOfType<ArgumentNullException>();
        }

        [Fact]
        public void GroupBy_must_accept_cancelling_substreams()
        {
            this.AssertAllStagesStopped(() =>
            {
                WithSubstreamsSupport(2, maxSubstream: 3, run: (masterSubscriber, masterSubscription, getSubFlow) =>
                {
                    new StreamPuppet(getSubFlow(1).RunWith(Sink.AsPublisher<int>(false), Materializer), this).Cancel();
                    var substream = new StreamPuppet(getSubFlow(0).RunWith(Sink.AsPublisher<int>(false), Materializer), this);

                    substream.Request(2);
                    substream.ExpectNext(2);
                    substream.ExpectNext(4);
                    substream.ExpectNoMsg(TimeSpan.FromMilliseconds(100));

                    substream.Request(2);
                    substream.ExpectNext(6);
                    substream.ExpectComplete();

                    masterSubscription.Request(1);
                    masterSubscriber.ExpectComplete();
                });
            }, Materializer);
        }

        [Fact]
        public void GroupBy_must_accept_cancellation_of_master_stream_when_not_consume_anything()
        {
            this.AssertAllStagesStopped(() =>
            {
                var publisherProbe = this.CreateManualPublisherProbe<int>();
                var publisher =
                    Source.FromPublisher(publisherProbe)
                        .GroupBy(2, x => x % 2)
                        .Lift(x => x % 2)
                        .RunWith(Sink.AsPublisher<(int, Source<int, NotUsed>)>(false), Materializer);
                var subscriber = this.CreateManualSubscriberProbe<(int, Source<int, NotUsed>)>();
                publisher.Subscribe(subscriber);

                var upstreamSubscription = publisherProbe.ExpectSubscription();
                var downstreamSubscription = subscriber.ExpectSubscription();
                downstreamSubscription.Cancel();
                upstreamSubscription.ExpectCancellation();
            }, Materializer);
        }

        [Fact]
        public void GroupBy_must_work_with_empty_input_stream()
        {
            this.AssertAllStagesStopped(() =>
            {
                var publisher =
                    Source.From(new List<int>())
                        .GroupBy(2, x => x % 2)
                        .Lift(x => x % 2)
                        .RunWith(Sink.AsPublisher<(int, Source<int, NotUsed>)>(false), Materializer);
                var subscriber = this.CreateManualSubscriberProbe<(int, Source<int, NotUsed>)>();
                publisher.Subscribe(subscriber);

                subscriber.ExpectSubscriptionAndComplete();
            }, Materializer);
        }

        [Fact]
        public void GroupBy_must_abort_onError_from_upstream()
        {
            this.AssertAllStagesStopped(() =>
            {
                var publisherProbe = this.CreateManualPublisherProbe<int>();
                var publisher =
                    Source.FromPublisher(publisherProbe)
                        .GroupBy(2, x => x % 2)
                        .Lift(x => x % 2)
                        .RunWith(Sink.AsPublisher<(int, Source<int, NotUsed>)>(false), Materializer);
                var subscriber = this.CreateManualSubscriberProbe<(int, Source<int, NotUsed>)>();
                publisher.Subscribe(subscriber);

                var upstreamSubscription = publisherProbe.ExpectSubscription();
                var downstreamSubscription = subscriber.ExpectSubscription();
                downstreamSubscription.Request(100);

                var ex = new TestException("test");
                upstreamSubscription.SendError(ex);
                subscriber.ExpectError().Should().Be(ex);
            }, Materializer);
        }

        [Fact]
        public void GroupBy_must_abort_onError_from_upstream_when_substreams_are_running()
        {
            this.AssertAllStagesStopped(() =>
            {
                var publisherProbe = this.CreateManualPublisherProbe<int>();
                var publisher =
                    Source.FromPublisher(publisherProbe)
                        .GroupBy(2, x => x % 2)
                        .Lift(x => x % 2)
                        .RunWith(Sink.AsPublisher<(int, Source<int, NotUsed>)>(false), Materializer);
                var subscriber = this.CreateManualSubscriberProbe<(int, Source<int, NotUsed>)>();
                publisher.Subscribe(subscriber);

                var upstreamSubscription = publisherProbe.ExpectSubscription();
                var downstreamSubscription = subscriber.ExpectSubscription();
                downstreamSubscription.Request(100);
                upstreamSubscription.SendNext(1);
                var substream = subscriber.ExpectNext().Item2;
                var substreamPuppet = new StreamPuppet(substream.RunWith(Sink.AsPublisher<int>(false), Materializer), this);

                substreamPuppet.Request(1);
                substreamPuppet.ExpectNext(1);

                var ex = new TestException("test");
                upstreamSubscription.SendError(ex);

                substreamPuppet.ExpectError(ex);
                subscriber.ExpectError().Should().Be(ex);
            }, Materializer);
        }

        [Fact]
        public void GroupBy_must_fail_stream_when_GroupBy_function_throws()
        {
            this.AssertAllStagesStopped(() =>
            {
                var publisherProbe = this.CreateManualPublisherProbe<int>();
                var ex = new TestException("test");
                var publisher = Source.FromPublisher(publisherProbe).GroupBy(2, i =>
                {
                    if (i == 2)
                        throw ex;
                    return i % 2;
                })
                    .Lift(x => x % 2)
                    .RunWith(Sink.AsPublisher<(int, Source<int, NotUsed>)>(false), Materializer);


                var subscriber = this.CreateManualSubscriberProbe<(int, Source<int, NotUsed>)>();
                publisher.Subscribe(subscriber);

                var upstreamSubscription = publisherProbe.ExpectSubscription();
                var downstreamSubscription = subscriber.ExpectSubscription();
                downstreamSubscription.Request(100);

                upstreamSubscription.SendNext(1);

                var substream = subscriber.ExpectNext().Item2;
                var substreamPuppet = new StreamPuppet(substream.RunWith(Sink.AsPublisher<int>(false), Materializer), this);

                substreamPuppet.Request(1);
                substreamPuppet.ExpectNext(1);

                upstreamSubscription.SendNext(2);
                subscriber.ExpectError().Should().Be(ex);
                substreamPuppet.ExpectError(ex);
                upstreamSubscription.ExpectCancellation();
            }, Materializer);
        }

        [Fact]
        public void GroupBy_must_resume_stream_when_GroupBy_function_throws()
        {
            this.AssertAllStagesStopped(() =>
            {
                var publisherProbe = this.CreateManualPublisherProbe<int>();
                var ex = new TestException("test");
                var publisher = Source.FromPublisher(publisherProbe).GroupBy(2, i =>
                {
                    if (i == 2)
                        throw ex;
                    return i % 2;
                })
                    .Lift(x => x % 2)
                    .WithAttributes(ActorAttributes.CreateSupervisionStrategy(Deciders.ResumingDecider))
                    .RunWith(Sink.AsPublisher<(int, Source<int, NotUsed>)>(false), Materializer);

                var subscriber = this.CreateManualSubscriberProbe<(int, Source<int, NotUsed>)>();
                publisher.Subscribe(subscriber);

                var upstreamSubscription = publisherProbe.ExpectSubscription();
                var downstreamSubscription = subscriber.ExpectSubscription();
                downstreamSubscription.Request(100);

                upstreamSubscription.SendNext(1);

                var substream = subscriber.ExpectNext().Item2;
                var substreamPuppet1 = new StreamPuppet(substream.RunWith(Sink.AsPublisher<int>(false), Materializer), this);

                substreamPuppet1.Request(10);
                substreamPuppet1.ExpectNext(1);

                upstreamSubscription.SendNext(2);
                upstreamSubscription.SendNext(4);

                var substream2 = subscriber.ExpectNext().Item2;
                var substreamPuppet2 = new StreamPuppet(substream2.RunWith(Sink.AsPublisher<int>(false), Materializer), this);
                substreamPuppet2.Request(10);
                substreamPuppet2.ExpectNext(4);

                upstreamSubscription.SendNext(3);
                substreamPuppet1.ExpectNext(3);

                upstreamSubscription.SendNext(6);
                substreamPuppet2.ExpectNext(6);

                upstreamSubscription.SendComplete();
                subscriber.ExpectComplete();
                substreamPuppet1.ExpectComplete();
                substreamPuppet2.ExpectComplete();

            }, Materializer);
        }

        [Fact]
        public void GroupBy_must_pass_along_early_cancellation()
        {
            this.AssertAllStagesStopped(() =>
            {
                var up = this.CreateManualPublisherProbe<int>();
                var down = this.CreateManualSubscriberProbe<(int, Source<int, NotUsed>)>();

                var flowSubscriber =
                    Source.AsSubscriber<int>()
                        .GroupBy(2, x => x % 2)
                        .Lift(x => x % 2)
                        .To(Sink.FromSubscriber(down)).Run(Materializer);

                var downstream = down.ExpectSubscription();
                downstream.Cancel();
                up.Subscribe(flowSubscriber);
                var upSub = up.ExpectSubscription();
                upSub.ExpectCancellation();
            }, Materializer);
        }

        [Fact]
        public void GroupBy_must_fail_when_exceeding_maxSubstreams()
        {
            this.AssertAllStagesStopped(() =>
            {
                var f = Flow.Create<int>().GroupBy(1, x => x % 2).PrefixAndTail(0).MergeSubstreams();
                var t = ((Flow<int, (IImmutableList<int>, Source<int, NotUsed>), NotUsed>)f)
                    .RunWith(this.SourceProbe<int>(), this.SinkProbe<(IImmutableList<int>, Source<int, NotUsed>)>(), Materializer);
                var up = t.Item1;
                var down = t.Item2;

                down.Request(2);

                up.SendNext(1);
                var first = down.ExpectNext();
                var s1 = new StreamPuppet(first.Item2.RunWith(Sink.AsPublisher<int>(false), Materializer), this);

                s1.Request(1);
                s1.ExpectNext(1);

                up.SendNext(2);
                var ex = down.ExpectError();
                ex.Message.Should().Contain("too many substreams");
                s1.ExpectError(ex);
            }, Materializer);
        }

        [Fact]
        public void GroupBy_must_resume_when_exceeding_maxSubstreams()
        {
            var f = Flow.Create<int>().GroupBy(0, x => x).MergeSubstreams();
            var (up, down) = ((Flow<int, int, NotUsed>)f)
                .WithAttributes(ActorAttributes.CreateSupervisionStrategy(Deciders.ResumingDecider))
                .RunWith(this.SourceProbe<int>(), this.SinkProbe<int>(), Materializer);

            down.Request(1);

            up.SendNext(1);
            down.ExpectNoMsg(TimeSpan.FromSeconds(1));
        }

        [Fact]
        public void GroupBy_must_emit_subscribe_before_completed()
        {
            this.AssertAllStagesStopped(() =>
            {
                var source = (Source<Source<int, NotUsed>, NotUsed>)Source.Single(0).GroupBy(1, _ => "all")
                    .PrefixAndTail(0)
                    .Select(t => t.Item2)
                    .ConcatSubstream();
                var futureGroupSource = source.RunWith(Sink.First<Source<int, NotUsed>>(), Materializer);

                var publisher = futureGroupSource.AwaitResult().RunWith(Sink.AsPublisher<int>(false), Materializer);
                var probe = this.CreateSubscriberProbe<int>();
                publisher.Subscribe(probe);
                var subscription = probe.ExpectSubscription();
                subscription.Request(1);
                probe.ExpectNext(0);
                probe.ExpectComplete();
            }, Materializer);
        }

        [Fact]
        public void GroupBy_must_work_under_fuzzing_stress_test()
        {
            this.AssertAllStagesStopped(() =>
            {
                var publisherProbe = this.CreateManualPublisherProbe<ByteString>();
                var subscriber = this.CreateManualSubscriberProbe<IEnumerable<byte>>();

                var firstGroup = (Source<IEnumerable<byte>, NotUsed>)Source.FromPublisher(publisherProbe)
                    .GroupBy(256, element => element[0])
                    .Select(b => b.Reverse())
                    .MergeSubstreams();
                var secondGroup = (Source<IEnumerable<byte>, NotUsed>)firstGroup.GroupBy(256, bytes => bytes.First())
                    .Select(b => b.Reverse())
                    .MergeSubstreams();
                var publisher = secondGroup.RunWith(Sink.AsPublisher<IEnumerable<byte>>(false), Materializer);
                publisher.Subscribe(subscriber);

                var upstreamSubscription = publisherProbe.ExpectSubscription();
                var downstreamSubscription = subscriber.ExpectSubscription();

                downstreamSubscription.Request(300);
                for (var i = 1; i <= 300; i++)
                {
                    var byteString = RandomByteString(10);
                    upstreamSubscription.ExpectRequest();
                    upstreamSubscription.SendNext(byteString);
                    subscriber.ExpectNext().Should().BeEquivalentTo(byteString);
                }

                upstreamSubscription.SendComplete();
            }, Materializer);
        }

        [Fact]
        public void GroupBy_must_work_if_pull_is_exercised_from_both_substream_and_main()
        {
            this.AssertAllStagesStopped(() =>
            {
                var upstream = this.CreatePublisherProbe<int>();
                var downstreamMaster = this.CreateSubscriberProbe<Source<int, NotUsed>>();

                Source.FromPublisher(upstream)
                    .Via(new GroupBy<int, bool>(2, element => element == 0))
                    .RunWith(Sink.FromSubscriber(downstreamMaster), Materializer);

                var substream = this.CreateSubscriberProbe<int>();

                downstreamMaster.Request(1);
                upstream.SendNext(1);
                downstreamMaster.ExpectNext().RunWith(Sink.FromSubscriber(substream), Materializer);

                // Read off first buffered element from subsource
                substream.Request(1);
                substream.ExpectNext(1);

                // Both will attempt to pull upstream
                substream.Request(1);
                substream.ExpectNoMsg(TimeSpan.FromMilliseconds(100));
                downstreamMaster.Request(1);
                downstreamMaster.ExpectNoMsg(TimeSpan.FromMilliseconds(100));

                // Cleanup, not part of the actual test
                substream.Cancel();
                downstreamMaster.Cancel();
                upstream.SendComplete();
            }, Materializer);
        }

<<<<<<< HEAD
        [Fact(Skip = "Skipped for async_testkit conversion build")]
=======
        [Fact]
        public void GroupBy_must_work_if_pull_is_exercised_from_multiple_substreams_while_downstream_is_backpressuring()
        {
            this.AssertAllStagesStopped(() =>
            {
                var upstream = this.CreatePublisherProbe<int>();
                var downstreamMaster = this.CreateSubscriberProbe<Source<int, NotUsed>>();

                Source.FromPublisher(upstream)
                    .Via(new GroupBy<int, int>(10, element => element))
                    .RunWith(Sink.FromSubscriber(downstreamMaster), Materializer);

                var substream1 = this.CreateSubscriberProbe<int>();
                downstreamMaster.Request(1);
                upstream.SendNext(1);
                downstreamMaster.ExpectNext().RunWith(Sink.FromSubscriber(substream1), Materializer);

                var substream2 = this.CreateSubscriberProbe<int>();
                downstreamMaster.Request(1);
                upstream.SendNext(2);
                downstreamMaster.ExpectNext().RunWith(Sink.FromSubscriber(substream2), Materializer);

                substream1.Request(1);
                substream1.ExpectNext(1);
                substream2.Request(1);
                substream2.ExpectNext(2);

                // Both substreams pull
                substream1.Request(1);
                substream2.Request(1);

                // Upstream sends new groups
                upstream.SendNext(3);
                upstream.SendNext(4);

                var substream3 = this.CreateSubscriberProbe<int>();
                var substream4 = this.CreateSubscriberProbe<int>();
                downstreamMaster.Request(1);
                downstreamMaster.ExpectNext().RunWith(Sink.FromSubscriber(substream3), Materializer);
                downstreamMaster.Request(1);
                downstreamMaster.ExpectNext().RunWith(Sink.FromSubscriber(substream4), Materializer);

                substream3.Request(1);
                substream3.ExpectNext(3);
                substream4.Request(1);
                substream4.ExpectNext(4);

                // Cleanup, not part of the actual test
                substream1.Cancel();
                substream2.Cancel();
                substream3.Cancel();
                substream4.Cancel();
                downstreamMaster.Cancel();
                upstream.SendComplete();
            }, Materializer);
        }

        [Fact]
        public void GroupBy_must_allow_to_recreate_an_already_closed_substream()
        {
            this.AssertAllStagesStopped(() =>
            {
                var f = Flow.Create<int>()
                    .GroupBy(2, x => x, allowClosedSubstreamRecreation: true)
                    .Take(1) // close the substream after 1 element
                    .MergeSubstreams();

                var (up, down) = ((Flow<int, int, NotUsed>)f)
                    .RunWith(this.SourceProbe<int>(), this.SinkProbe<int>(), Materializer);

                down.Request(4);

                // Creates and closes substream "1"
                up.SendNext(1);
                down.ExpectNext(1);

                // Creates and closes substream "2"
                up.SendNext(2);
                down.ExpectNext(2);

                // Recreates and closes substream "1" twice
                up.SendNext(1);
                down.ExpectNext(1);
                up.SendNext(1);
                down.ExpectNext(1);

                // Cleanup, not part of the actual test
                up.SendComplete();
                down.ExpectComplete();
            }, Materializer);
        }

        [Fact]
        public void GroupBy_must_cancel_if_downstream_has_cancelled_and_all_substreams_cancel()
        {
            this.AssertAllStagesStopped(() =>
            {
                var upstream = this.CreatePublisherProbe<int>();
                var downstreamMaster = this.CreateSubscriberProbe<Source<int, NotUsed>>();

                Source.FromPublisher(upstream)
                    .Via(new GroupBy<int, int>(10, element => element))
                    .RunWith(Sink.FromSubscriber(downstreamMaster), Materializer);

                var substream1 = this.CreateSubscriberProbe<int>();
                downstreamMaster.Request(1);
                upstream.SendNext(1);
                downstreamMaster.ExpectNext().RunWith(Sink.FromSubscriber(substream1), Materializer);

                var substream2 = this.CreateSubscriberProbe<int>();
                downstreamMaster.Request(1);
                upstream.SendNext(2);
                downstreamMaster.ExpectNext().RunWith(Sink.FromSubscriber(substream2), Materializer);

                // Cancel downstream
                downstreamMaster.Cancel();

                // Both substreams still work
                substream1.Request(1);
                substream1.ExpectNext(1);
                substream2.Request(1);
                substream2.ExpectNext(2);

                // New keys are ignored
                upstream.SendNext(3);
                upstream.SendNext(4);

                // Cancel all substreams
                substream1.Cancel();
                substream2.Cancel();

                // Upstream gets cancelled
                upstream.ExpectCancellation();
            }, Materializer);
        }

        [Fact]
>>>>>>> 18938002
        public void GroupBy_must_work_with_random_demand()
        {
            this.AssertAllStagesStopped(() =>
            {
                var settings = ActorMaterializerSettings.Create(Sys).WithInputBuffer(1, 1);
                var materializer = Sys.Materializer(settings);

                var props = new RandomDemandProperties
                {
                    Kit = this
                };
                Enumerable.Range(0, 100)
                    .ToList()
                    .ForEach(_ => props.Probes.Add(new TaskCompletionSource<TestSubscriber.Probe<ByteString>>()));

                var map = new Dictionary<int, SubFlowState>();

                var publisherProbe = this.CreateManualPublisherProbe<ByteString>();
                var probeShape = new SinkShape<ByteString>(new Inlet<ByteString>("ProbeSink.in"));
                var probeSink = new ProbeSink(probeShape, props, Attributes.None);
                Source.FromPublisher(publisherProbe)
                    .GroupBy(100, element => Math.Abs(element[0] % 100))
                    .To(new Sink<ByteString, TestSubscriber.Probe<ByteString>>(probeSink))
                    .Run(materializer);

                var upstreamSubscription = publisherProbe.ExpectSubscription();

                for (var i = 1; i <= 400; i++)
                {
                    var byteString = RandomByteString(10);
                    var index = Math.Abs(byteString[0] % 100);

                    upstreamSubscription.ExpectRequest();
                    upstreamSubscription.SendNext(byteString);

                    if (map.TryGetValue(index, out var state))
                    {
                        if (state.FirstElement != null) //first element in subFlow 
                        {
                            if (!state.HasDemand)
                                props.BlockingNextElement = byteString;
                            RandomDemand(map, props);
                        }
                        else if (state.HasDemand)
                        {
                            if (props.BlockingNextElement == null)
                            {
                                state.Probe.ExpectNext().Should().BeEquivalentTo(byteString);
                                map[index] = new SubFlowState(state.Probe, false, null);
                                RandomDemand(map, props);
                            }
                            else
                                true.ShouldBeFalse("INVALID CASE");
                        }
                        else
                        {
                            props.BlockingNextElement = byteString;
                            RandomDemand(map, props);
                        }
                    }
                    else
                    {
                        var probe = props.Probes[props.ProbesReaderTop].Task.AwaitResult();
                        props.ProbesReaderTop++;
                        map[index] = new SubFlowState(probe, false, byteString);
                        //stream automatically requests next element 
                    }
                }
                upstreamSubscription.SendComplete();
            }, Materializer);
        }

        private sealed class StreamPuppet
        {
            private readonly TestSubscriber.ManualProbe<int> _probe;
            private readonly ISubscription _subscription;

            public StreamPuppet(IPublisher<int> p, TestKitBase kit)
            {
                _probe = kit.CreateManualSubscriberProbe<int>();
                p.Subscribe(_probe);
                _subscription = _probe.ExpectSubscription();
            }

            public void Request(int demand) => _subscription.Request(demand);

            public void ExpectNext(int element) => _probe.ExpectNext(element);

            public void ExpectNoMsg(TimeSpan max) => _probe.ExpectNoMsg(max);

            public void ExpectComplete() => _probe.ExpectComplete();

            public void ExpectError(Exception ex) => _probe.ExpectError().Should().Be(ex);

            public void Cancel() => _subscription.Cancel();
        }

        private void WithSubstreamsSupport(int groupCount = 2, int elementCount = 6, int maxSubstream = -1,
            Action<TestSubscriber.ManualProbe<(int, Source<int, NotUsed>)>, ISubscription, Func<int, Source<int, NotUsed>>> run = null)
        {

            var source = Source.From(Enumerable.Range(1, elementCount)).RunWith(Sink.AsPublisher<int>(false), Materializer);
            var max = maxSubstream > 0 ? maxSubstream : groupCount;
            var groupStream =
                Source.FromPublisher(source)
                    .GroupBy(max, x => x % groupCount)
                    .Lift(x => x % groupCount)
                    .RunWith(Sink.AsPublisher<(int, Source<int, NotUsed>)>(false), Materializer);
            var masterSubscriber = this.CreateManualSubscriberProbe<(int, Source<int, NotUsed>)>();

            groupStream.Subscribe(masterSubscriber);
            var masterSubscription = masterSubscriber.ExpectSubscription();

            run?.Invoke(masterSubscriber, masterSubscription, expectedKey =>
            {
                masterSubscription.Request(1);
                var tuple = masterSubscriber.ExpectNext();
                tuple.Item1.Should().Be(expectedKey);
                return tuple.Item2;
            });
        }

        private ByteString RandomByteString(int size)
        {
            var a = new byte[size];
            ThreadLocalRandom.Current.NextBytes(a);
            return ByteString.FromBytes(a);
        }

        private sealed class SubFlowState
        {
            public SubFlowState(TestSubscriber.Probe<ByteString> probe, bool hasDemand, ByteString firstElement)
            {
                Probe = probe;
                HasDemand = hasDemand;
                FirstElement = firstElement;
            }

            public TestSubscriber.Probe<ByteString> Probe { get; }

            public bool HasDemand { get; }

            public ByteString FirstElement { get; }
        }

        private sealed class ProbeSink : SinkModule<ByteString, TestSubscriber.Probe<ByteString>>
        {
            private readonly RandomDemandProperties _properties;

            public ProbeSink(SinkShape<ByteString> shape, RandomDemandProperties properties, Attributes attributes) : base(shape)
            {
                _properties = properties;
                Attributes = attributes;
            }

            public override Attributes Attributes { get; }

            public override IModule WithAttributes(Attributes attributes)
            {
                return new ProbeSink(AmendShape(attributes), _properties, attributes);
            }

            protected override SinkModule<ByteString, TestSubscriber.Probe<ByteString>> NewInstance(SinkShape<ByteString> shape)
            {
                return new ProbeSink(shape, _properties, Attributes);
            }

            public override object Create(MaterializationContext context, out TestSubscriber.Probe<ByteString> materializer)
            {
                var promise = _properties.Probes[_properties.ProbesWriterTop];
                var probe = TestSubscriber.CreateSubscriberProbe<ByteString>(_properties.Kit);
                promise.SetResult(probe);
                _properties.ProbesWriterTop++;
                materializer = probe;
                return probe;
            }
        }

        private sealed class RandomDemandProperties
        {
            public TestKitBase Kit { get; set; }

            public int ProbesWriterTop { get; set; }

            public int ProbesReaderTop { get; set; }

            public List<TaskCompletionSource<TestSubscriber.Probe<ByteString>>> Probes { get; } =
                new List<TaskCompletionSource<TestSubscriber.Probe<ByteString>>>(100);

            public ByteString BlockingNextElement { get; set; }
        }

        private void RandomDemand(Dictionary<int, SubFlowState> map, RandomDemandProperties props)
        {
            while (true)
            {

                var nextIndex = ThreadLocalRandom.Current.Next(0, map.Count);
                var key = map.Keys.ToArray()[nextIndex];
                if (!map[key].HasDemand)
                {
                    var state = map[key];
                    map[key] = new SubFlowState(state.Probe, true, state.FirstElement);

                    state.Probe.Request(1);

                    // need to verify elements that are first element in subFlow or is in nextElement buffer before 
                    // pushing next element from upstream 
                    if (state.FirstElement != null)
                    {
                        state.Probe.ExpectNext().Should().BeEquivalentTo(state.FirstElement);
                        map[key] = new SubFlowState(state.Probe, false, null);
                    }
                    else if (props.BlockingNextElement != null && Math.Abs(props.BlockingNextElement[0] % 100) == key)
                    {
                        state.Probe.ExpectNext().Should().BeEquivalentTo(props.BlockingNextElement);
                        props.BlockingNextElement = null;
                        map[key] = new SubFlowState(state.Probe, false, null);
                    }
                    else if (props.BlockingNextElement == null)
                        break;
                }
            }

        }
    }
}<|MERGE_RESOLUTION|>--- conflicted
+++ resolved
@@ -473,9 +473,6 @@
             }, Materializer);
         }
 
-<<<<<<< HEAD
-        [Fact(Skip = "Skipped for async_testkit conversion build")]
-=======
         [Fact]
         public void GroupBy_must_work_if_pull_is_exercised_from_multiple_substreams_while_downstream_is_backpressuring()
         {
@@ -612,8 +609,7 @@
             }, Materializer);
         }
 
-        [Fact]
->>>>>>> 18938002
+        [Fact(Skip = "Skipped for async_testkit conversion build")]
         public void GroupBy_must_work_with_random_demand()
         {
             this.AssertAllStagesStopped(() =>
