--- conflicted
+++ resolved
@@ -92,7 +92,7 @@
             await this.AssertAllStagesStoppedAsync(async () =>
             {
                 var source = Source.From(new[] { "Aaa", "Abb", "Bcc", "Cdd", "Cee" })
-                    .GroupBy(3, s => s[..1])
+                    .GroupBy(3, s => s.Substring(0, 1))
                     .Grouped(10)
                     .MergeSubstreams()
                     .Grouped(10);
@@ -112,11 +112,7 @@
             await this.AssertAllStagesStoppedAsync(async () =>
             {
                 var source = (Source<IEnumerable<string>, NotUsed>)Source.From(new[] { "Aaa", "Abb", "Bcc", "Cdd", "Cee" })
-<<<<<<< HEAD
-                    .GroupBy(3, s => s.StartsWith("A") ? null : s[..1])
-=======
                     .GroupBy(3, s => s.StartsWith('A') ? null : s.Substring(0, 1))
->>>>>>> 4f27bac8
                     .Grouped(10)
                     .MergeSubstreams();
                 var down = source.RunWith(this.SinkProbe<IEnumerable<string>>(), Materializer);
