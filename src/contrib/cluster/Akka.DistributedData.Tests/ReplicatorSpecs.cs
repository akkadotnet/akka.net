﻿//-----------------------------------------------------------------------
// <copyright file="ReplicatorSpecs.cs" company="Akka.NET Project">
//     Copyright (C) 2009-2020 Lightbend Inc. <http://www.lightbend.com>
//     Copyright (C) 2013-2020 .NET Foundation <https://github.com/akkadotnet/akka.net>
// </copyright>
//-----------------------------------------------------------------------

using System;
using System.Collections.Generic;
using System.Collections.Immutable;
using System.Linq;
using System.Numerics;
using System.Text;
using System.Threading.Tasks;
using Akka.Actor;
using Akka.Cluster;
using Akka.Configuration;
using Akka.TestKit;
using FluentAssertions;
using Xunit;
using Xunit.Abstractions;
using ConfigurationFactory = Akka.Configuration.ConfigurationFactory;

namespace Akka.DistributedData.Tests
{
    public class ReplicatorSpecs : AkkaSpec
    {
        public static readonly Config SpecConfig;

        static ReplicatorSpecs()
        {
            SpecConfig = ConfigurationFactory.ParseString(@"
                akka.loglevel = DEBUG
                akka.actor.provider = cluster
                akka.remote.dot-netty.tcp.port = 0")
                .WithFallback(DistributedData.DefaultConfig());
        }

        private readonly ActorSystem _sys1;
        private readonly ActorSystem _sys2;
        private readonly ActorSystem _sys3;

        private readonly IActorRef _replicator1;
        private readonly IActorRef _replicator2;
        private readonly IActorRef _replicator3;

        private readonly TimeSpan _timeOut;
        private readonly WriteTo _writeTwo;
        private readonly WriteMajority _writeMajority;
        private readonly WriteAll _writeAll;
        private readonly ReadFrom _readTwo;
        private readonly ReadMajority _readMajority;
        private readonly ReadAll _readAll;

        private readonly PNCounterDictionaryKey<string> _keyC = new PNCounterDictionaryKey<string>("C");
        private readonly ORDictionaryKey<string, Flag> _keyH = new ORDictionaryKey<string, Flag>("H");
        private readonly GSetKey<string> _keyI = new GSetKey<string>("I");
        private readonly ORMultiValueDictionaryKey<string, string> _keyJ = new ORMultiValueDictionaryKey<string, string>("J");
        private readonly LWWDictionaryKey<string, string> _keyK = new LWWDictionaryKey<string, string>("K");

        public ReplicatorSpecs(ITestOutputHelper helper) : base(SpecConfig, helper)
        {
            _sys1 = Sys;
            _sys3 = ActorSystem.Create(Sys.Name, Sys.Settings.Config);
            _sys2 = ActorSystem.Create(Sys.Name, Sys.Settings.Config);

            _timeOut = Dilated(TimeSpan.FromSeconds(3.0));
            _writeTwo = new WriteTo(2, _timeOut);
            _writeMajority = new WriteMajority(_timeOut);
            _writeAll = new WriteAll(_timeOut);
            _readTwo = new ReadFrom(2, _timeOut);
            _readMajority = new ReadMajority(_timeOut);
            _readAll = new ReadAll(_timeOut);

            var settings = ReplicatorSettings.Create(Sys)
                .WithGossipInterval(TimeSpan.FromSeconds(1.0))
                .WithMaxDeltaElements(10);

            var props = Replicator.Props(settings);
            _replicator1 = _sys1.ActorOf(props, "replicator");
            _replicator2 = _sys2.ActorOf(props, "replicator");
            _replicator3 = _sys3.ActorOf(props, "replicator");
        }

        /// <summary>
        /// Reproduction spec for https://github.com/akkadotnet/akka.net/issues/4184
        /// </summary>
        [Fact]
        public async Task Bugfix_4184_Merge_ORDictionary()
        {
            await InitCluster();
            UpdateORDictionaryNode2And1();
        }

        private async Task InitCluster()
        {
            Cluster.Cluster.Get(_sys1).Join(Cluster.Cluster.Get(_sys1).SelfAddress); // coordinator will initially run on sys1
            await AwaitAssertAsync(() => Cluster.Cluster.Get(_sys1).SelfMember.Status.Should().Be(MemberStatus.Up));

            Cluster.Cluster.Get(_sys2).Join(Cluster.Cluster.Get(_sys1).SelfAddress);
            await WithinAsync(10.Seconds(), async () =>
            {
                await AwaitAssertAsync(() =>
                {
                    Cluster.Cluster.Get(_sys1).State.Members.Count.Should().Be(2);
                    Cluster.Cluster.Get(_sys1).State.Members.All(x => x.Status == MemberStatus.Up).Should().BeTrue();
                    Cluster.Cluster.Get(_sys2).State.Members.Count.Should().Be(2);
                    Cluster.Cluster.Get(_sys2).State.Members.All(x => x.Status == MemberStatus.Up).Should().BeTrue();
                });
            });

            Cluster.Cluster.Get(_sys3).Join(Cluster.Cluster.Get(_sys1).SelfAddress);
            await WithinAsync(10.Seconds(), async () =>
            {
                await AwaitAssertAsync(() =>
                {
                    Cluster.Cluster.Get(_sys1).State.Members.Count.Should().Be(3);
                    Cluster.Cluster.Get(_sys1).State.Members.All(x => x.Status == MemberStatus.Up).Should().BeTrue();
                    Cluster.Cluster.Get(_sys2).State.Members.Count.Should().Be(3);
                    Cluster.Cluster.Get(_sys2).State.Members.All(x => x.Status == MemberStatus.Up).Should().BeTrue();
                    Cluster.Cluster.Get(_sys3).State.Members.Count.Should().Be(3);
                    Cluster.Cluster.Get(_sys3).State.Members.All(x => x.Status == MemberStatus.Up).Should().BeTrue();
                });
            });
        }

        private void UpdateORDictionaryNode2And1()
        {
            var changedProbe = CreateTestProbe(_sys2);

            // subscribe to updates for KeyH, then update it with a replication factor of two
            _replicator2.Tell(Dsl.Subscribe(_keyH, changedProbe.Ref));
            _replicator2.Tell(Dsl.Update(_keyH, ORDictionary<string, Flag>.Empty, _writeTwo, x => x.SetItem(Cluster.Cluster.Get(_sys2), "a", Flag.False)));

            // receive local update
            changedProbe.ExpectMsg<Changed>(g => Equals(g.Key, _keyH)).Get(_keyH).Entries.SequenceEqual(ImmutableDictionary.CreateRange(new[]
            {
                new KeyValuePair<string, Flag>("a", Flag.False),
            })).ShouldBeTrue();

            // push update from node 1
            _replicator1.Tell(Dsl.Update(_keyH, ORDictionary<string, Flag>.Empty, _writeTwo, x => x.SetItem(Cluster.Cluster.Get(_sys1), "a", Flag.True)));

            // expect replication of update on node 2
            changedProbe.ExpectMsg<Changed>(g => Equals(g.Key, _keyH)).Get(_keyH).Entries.SequenceEqual(ImmutableDictionary.CreateRange(new[]
            {
                new KeyValuePair<string, Flag>("a", Flag.True)
            })).ShouldBeTrue();

            // add new value to dictionary from node 2
            _replicator2.Tell(Dsl.Update(_keyH, ORDictionary<string, Flag>.Empty, _writeTwo, x => x.SetItem(Cluster.Cluster.Get(_sys2), "b", Flag.True)));
            changedProbe.ExpectMsg<Changed>(g => Equals(g.Key, _keyH)).Get(_keyH).Entries.SequenceEqual(ImmutableDictionary.CreateRange(new[]
            {
                new KeyValuePair<string, Flag>("a", Flag.True),
                new KeyValuePair<string, Flag>("b", Flag.True)
            })).ShouldBeTrue();
        }

        // <summary>
        /// Reproduction spec for replicator duplicate publication.
        /// </summary>
        [Fact]
        public async Task Bugfix_Duplicate_Publish()
        {
            await InitCluster();
            await ReplicatorDuplicatePublish();
        }

        private async Task ReplicatorDuplicatePublish()
        {
            var p1 = CreateTestProbe(_sys1);
            var p2 = CreateTestProbe(_sys2);
            var p3 = CreateTestProbe(_sys3);

            var probes = new[] { p1, p2, p3 };

            // subscribe to updates on all 3 nodes
            _replicator1.Tell(Dsl.Subscribe(_keyI, p1.Ref));
            _replicator2.Tell(Dsl.Subscribe(_keyI, p2.Ref));
            _replicator3.Tell(Dsl.Subscribe(_keyI, p3.Ref));

            // update item on 2
            _replicator2.Tell(Dsl.Update(_keyI, GSet<string>.Empty, _writeTwo, a => a.Add("a")));

            Sys.Log.Info("Pushed change from sys2 for I");

            // wait for write to replicate to all 3 nodes
            Within(TimeSpan.FromSeconds(5), () =>
            {
                foreach (var p in probes)
                    p.ExpectMsg<Changed>(c => c.Get(_keyI).Elements.ShouldBe(ImmutableHashSet.Create("a")));
            });

            // create duplicate write on node 1
            Sys.Log.Info("Pushing change from sys1 for I");
            _replicator1.Tell(Dsl.Update(_keyI, GSet<string>.Empty, _writeTwo, a => a.Add("a")));


            // no probe should receive an update
            p2.ExpectNoMsg(TimeSpan.FromSeconds(1));
        }

        /// <summary>
        /// Reproduction spec for https://github.com/akkadotnet/akka.net/issues/4198
        /// </summary>
        [Fact]
        public async Task Bugfix_4198_PNCounterDictionary_Merge()
        {
            await InitCluster();
            await PNCounterDictionary_Should_Merge();
        }

        private async Task PNCounterDictionary_Should_Merge()
        {
            var p1 = CreateTestProbe(_sys1);
            var p2 = CreateTestProbe(_sys2);
            var p3 = CreateTestProbe(_sys3);

            var probes = new[] {
                (p1, _replicator1, Cluster.Cluster.Get(_sys1)),
                (p2, _replicator2, Cluster.Cluster.Get(_sys2)),
                (p3, _replicator3, Cluster.Cluster.Get(_sys3))
            };

            AwaitAssert(() =>
            {
                _replicator1.Tell(Dsl.GetReplicaCount, p1);
                p1.ExpectMsg(new ReplicaCount(3));
            });

            // kick off writes
            foreach (var i in Enumerable.Repeat(0, 10))
            {
                foreach (var (probe, replicator, cluster) in probes)
                {
                    replicator.Tell(Dsl.Update(_keyC, PNCounterDictionary<string>.Empty,
                        new WriteAll(_timeOut), x => x.Increment(cluster, "x")
                            .Increment(cluster, "y")), probe);
                    probe.ExpectMsg(new UpdateSuccess(_keyC, null));
                }
            }

            // perform read to ensure values are consistent

            Within(TimeSpan.FromSeconds(5), () =>
            {
                AwaitAssert(() =>
                {
                    foreach (var (probe, replicator, _) in probes)
                    {
                        replicator.Tell(Dsl.Get(_keyC, new ReadAll(_timeOut)), probe);
                        probe.ExpectMsg<GetSuccess>().Get(_keyC).Entries["x"].ShouldBe(new BigInteger(30.0d));
                    }
                });
            });

            Sys.Log.Info("Done");
        }

        /// <summary>
        /// Reproduction spec for https://github.com/akkadotnet/akka.net/issues/4400
        /// </summary>
        [Fact]
        public async Task Bugfix_4400_LWWDictionary_Merge()
        {
            await InitCluster();

            var changedProbe = CreateTestProbe(_sys2);

            // subscribe to updates for KeyJ, then 
            _replicator2.Tell(Dsl.Subscribe(_keyK, changedProbe.Ref));

            Within(TimeSpan.FromSeconds(2), () =>
            {
                AwaitAssert(() =>
                {
                    // update it with a replication factor of two
                    _replicator2.Tell(Dsl.Update(
                        _keyK,
                        LWWDictionary<string, string>.Empty,
                        WriteLocal.Instance,
                        x => x.SetItem(Cluster.Cluster.Get(_sys2), "a", "A")));

                    // receive local update
                    var entries = changedProbe.ExpectMsg<Changed>(g => Equals(g.Key, _keyK)).Get(_keyK).Entries;
                    entries.ShouldAllBeEquivalentTo(new Dictionary<string, string> {
                        {"a", "A" }
                    });
                });
            });

            Within(TimeSpan.FromSeconds(2), () =>
            {
                AwaitAssert(() =>
                {
                    // push update from node 1
                    // add item
                    _replicator1.Tell(Dsl.Update(
                        _keyK,
                        LWWDictionary<string, string>.Empty,
                        WriteLocal.Instance,
                        x => x.SetItem(Cluster.Cluster.Get(_sys1), "a", "A1")));

                    var entries = changedProbe.ExpectMsg<Changed>(g => Equals(g.Key, _keyK)).Get(_keyK).Entries;
                    // expect replication of update on node 2
                    entries.ShouldAllBeEquivalentTo(new Dictionary<string, string> {
                        {"a", "A1" }
                    });
                });
            });

            Within(TimeSpan.FromSeconds(2), () =>
            {
                AwaitAssert(() =>
                {
                    // remove item
                    _replicator1.Tell(Dsl.Update(
                        _keyK,
                        LWWDictionary<string, string>.Empty,
                        WriteLocal.Instance,
                        x => x.Remove(Cluster.Cluster.Get(_sys1), "a")));

                    var entries = changedProbe.ExpectMsg<Changed>(g => Equals(g.Key, _keyK)).Get(_keyK).Entries;
                    // expect replication of remove on node 2
                    entries.ShouldAllBeEquivalentTo(new Dictionary<string, string> ());
                });
            });

            Within(TimeSpan.FromSeconds(2), () =>
            {
                AwaitAssert(() =>
                {
                    // send multiple updates
                    _replicator1.Tell(Dsl.Update(
                        _keyK,
                        LWWDictionary<string, string>.Empty,
                        WriteLocal.Instance,
                        x => x
                        .SetItem(Cluster.Cluster.Get(_sys1), "a", "A")
                        .SetItem(Cluster.Cluster.Get(_sys1), "b", "B")));

                    var entries = changedProbe.ExpectMsg<Changed>(g => Equals(g.Key, _keyK)).Get(_keyK).Entries;
                    // expect replication of remove on node 2
                    entries.ShouldAllBeEquivalentTo(new Dictionary<string, string> {
                        { "a", "A" },
                        { "b", "B" },
                    });
                });
            });
        }

        /// <summary>
        /// Reproduction spec for https://github.com/akkadotnet/akka.net/issues/4198
        /// </summary>
        [Fact]
        public async Task Bugfix_4302_ORMultiValueDictionary_Merge()
        {
            await InitCluster();
            await ORMultiValueDictionary_Should_Merge();
        }

        private async Task ORMultiValueDictionary_Should_Merge()
        {
            var changedProbe = CreateTestProbe(_sys2);

            // subscribe to updates for KeyJ, then 
            _replicator2.Tell(Dsl.Subscribe(_keyJ, changedProbe.Ref));

            Within(TimeSpan.FromSeconds(10), () =>
            {
                AwaitAssert(() =>
                {
                    // update it with a replication factor of two
                    _replicator2.Tell(Dsl.Update(
                        _keyJ,
                        ORMultiValueDictionary<string, string>.Empty,
                        WriteLocal.Instance,
                        x => x.AddItem(Cluster.Cluster.Get(_sys2), "a", "A")));

                    // receive local update
                    var entries = changedProbe.ExpectMsg<Changed>(g => Equals(g.Key, _keyJ)).Get(_keyJ).Entries;
                    VerifyMultiValueDictionaryEntries(
                        ImmutableDictionary.CreateRange(
                        new[] {
                    new KeyValuePair<string, IImmutableSet<string>>("a", ImmutableHashSet.Create("A")),
                        }),
                        entries
                        );
                });
            });

            Within(TimeSpan.FromSeconds(10), () =>
            {
                AwaitAssert(() =>
                {
                    // push update from node 1
                    // add item
                    _replicator1.Tell(Dsl.Update(
                        _keyJ,
                        ORMultiValueDictionary<string, string>.Empty,
                        WriteLocal.Instance,
                        x => x.AddItem(Cluster.Cluster.Get(_sys1), "a", "A1")));

                    // expect replication of update on node 2
                    VerifyMultiValueDictionaryEntries(
                        ImmutableDictionary.CreateRange(
                        new[] {
                    new KeyValuePair<string, IImmutableSet<string>>("a", ImmutableHashSet.Create(new []{"A1", "A" })),
                        }),
                        changedProbe.ExpectMsg<Changed>(g => Equals(g.Key, _keyJ)).Get(_keyJ).Entries);
                });
            });

            Within(TimeSpan.FromSeconds(10), () =>
            {
                AwaitAssert(() =>
                {
                    // remove item
                    _replicator1.Tell(Dsl.Update(
                        _keyJ,
                        ORMultiValueDictionary<string, string>.Empty,
                        WriteLocal.Instance,
                        x => x.RemoveItem(Cluster.Cluster.Get(_sys1), "a", "A")));

                    VerifyMultiValueDictionaryEntries(ImmutableDictionary.CreateRange(
                        new[] {
                    new KeyValuePair<string, IImmutableSet<string>>("a", ImmutableHashSet.Create("A1")),
                        }),
                        changedProbe.ExpectMsg<Changed>(g => Equals(g.Key, _keyJ)).Get(_keyJ).Entries);
                });
            });

            Within(TimeSpan.FromSeconds(10), () =>
            {
                AwaitAssert(() =>
                {
                    // replace item
                    _replicator1.Tell(Dsl.Update(
                        _keyJ,
                        ORMultiValueDictionary<string, string>.Empty,
                        WriteLocal.Instance,
                        x => x.ReplaceItem(Cluster.Cluster.Get(_sys1), "a", "A1", "A")));

                    VerifyMultiValueDictionaryEntries(ImmutableDictionary.CreateRange(
                        new[] {
                    new KeyValuePair<string, IImmutableSet<string>>("a", ImmutableHashSet.Create("A")),
                        }),
                        changedProbe.ExpectMsg<Changed>(g => Equals(g.Key, _keyJ)).Get(_keyJ).Entries);
                });
            });

            Within(TimeSpan.FromSeconds(10), () =>
            {
                AwaitAssert(() =>
                {
                    // add new value to dictionary from node 2
                    _replicator2.Tell(Dsl.Update(
                        _keyJ,
                        ORMultiValueDictionary<string, string>.Empty,
                        WriteLocal.Instance,
                        x => x.SetItems(Cluster.Cluster.Get(_sys2), "b", ImmutableHashSet.Create("B"))));

                    VerifyMultiValueDictionaryEntries(ImmutableDictionary.CreateRange(
                        new[] {
                    new KeyValuePair<string, IImmutableSet<string>>("a", ImmutableHashSet.Create("A")),
                    new KeyValuePair<string, IImmutableSet<string>>("b", ImmutableHashSet.Create("B")),
                        }),
                        changedProbe.ExpectMsg<Changed>(g => Equals(g.Key, _keyJ)).Get(_keyJ).Entries);
                });
            });
        }

        private void VerifyMultiValueDictionaryEntries(
            IImmutableDictionary<string, IImmutableSet<string>> expected,
            IImmutableDictionary<string, IImmutableSet<string>> entries)
        {
            expected.Count.Should().Equals(entries.Count);
            foreach (var kvp in entries)
            {
                expected.ContainsKey(kvp.Key).Should().BeTrue();
                expected.Values.Count().Should().Equals(expected[kvp.Key].Count());
                foreach (var value in kvp.Value)
                {
                    expected[kvp.Key].Contains(value).Should().BeTrue();
                }
            }
        }

        /// <summary>
        /// Reproduction spec for https://github.com/akkadotnet/akka.net/issues/4367
        /// </summary>
        [Fact]
        public async Task Bugfix_4367_ORMultiValueDictionary_WithValueDeltas_DeltaGroup_Should_Cast_To_ORSet()
        {
            await InitCluster();
            await UpdateORMultiValueDictionaryNodes();
        }

        private async Task UpdateORMultiValueDictionaryNodes()
        {
            var changedProbe2 = CreateTestProbe(_sys2);
            _replicator2.Tell(Dsl.Subscribe(_keyJ, changedProbe2.Ref));

            var changedProbe3 = CreateTestProbe(_sys3);
            _replicator3.Tell(Dsl.Subscribe(_keyJ, changedProbe3.Ref));

<<<<<<< HEAD
            // Bug only appears when we use WithValueDeltas

=======
>>>>>>> c9338630
            // Scenario 1 - add 1 entry with multiple values to all nodes

            var keyA = "A";
            var entryA = ImmutableHashSet<string>.Empty.Add("1").Add("2");
            var m1 = await _replicator1.Ask<UpdateSuccess>(Dsl.Update(
                _keyJ,
                ORMultiValueDictionary<string, string>.EmptyWithValueDeltas,
                new WriteMajority(_timeOut),
                s => s.SetItems(Cluster.Cluster.Get(_sys1), keyA, entryA)));

            var node2EntriesA = changedProbe2.ExpectMsg<Changed>(g => Equals(g.Key, _keyJ)).Get(_keyJ).Entries;
            node2EntriesA[keyA].Should().BeEquivalentTo(entryA);

            var node3EntriesA = changedProbe3.ExpectMsg<Changed>(g => Equals(g.Key, _keyJ)).Get(_keyJ).Entries;
            node3EntriesA[keyA].Should().BeEquivalentTo(entryA);

            // Scenario 2 - add 2 entries to all nodes
            var valuesBC = ImmutableDictionary<string, IImmutableSet<string>>.Empty
                .Add("B", ImmutableHashSet<string>.Empty.Add("1").Add("4"))
                .Add("C", ImmutableHashSet<string>.Empty.Add("0"));

            var m2 = await _replicator1.Ask<UpdateSuccess>(Dsl.Update(
                _keyJ,
                ORMultiValueDictionary<string, string>.EmptyWithValueDeltas,
                new WriteMajority(_timeOut),
                s => s.SetItems(Cluster.Cluster.Get(_sys1), valuesBC.Keys.First(), valuesBC.Values.First())
                    .SetItems(Cluster.Cluster.Get(_sys1), valuesBC.Keys.Last(), valuesBC.Values.Last())));

            var node2EntriesBC = changedProbe2.ExpectMsg<Changed>(g => Equals(g.Key, _keyJ)).Get(_keyJ).Entries;
            node2EntriesBC.Count.Should().Be(3);

            var node3EntriesBC = changedProbe3.ExpectMsg<Changed>(g => Equals(g.Key, _keyJ)).Get(_keyJ).Entries;
            node3EntriesBC.Count.Should().Be(3);

            // Scenario 3 - modify set with existing items in it
            var entryA1 = entryA.Add("4");

<<<<<<< HEAD
            // Fails due to "Trying to merge two ORMultiValueDictionaries of different map sub-types" error here
=======
            // Used to fail on Node2 and Node3 due to "Trying to merge two ORMultiValueDictionaries of different map sub-types" error here
>>>>>>> c9338630
            var m3 = await _replicator1.Ask<UpdateSuccess>(Dsl.Update(
                _keyJ,
                ORMultiValueDictionary<string, string>.EmptyWithValueDeltas,
                new WriteMajority(_timeOut),
<<<<<<< HEAD
                s => s.SetItems(Cluster.Cluster.Get(_sys1), keyA, entryA)));
=======
                s => s.SetItems(Cluster.Cluster.Get(_sys1), keyA, entryA1)));

            var node2EntriesBCA = changedProbe2.ExpectMsg<Changed>(g => Equals(g.Key, _keyJ)).Get(_keyJ);
            node2EntriesBCA.Entries["A"].Should().BeEquivalentTo("1", "2", "4");

            var node3EntriesBCA = changedProbe3.ExpectMsg<Changed>(g => Equals(g.Key, _keyJ)).Get(_keyJ).Entries;
            node3EntriesBCA["A"].Should().BeEquivalentTo("1", "2", "4");

            // Trigger update from Node2 back to Node 1
            var changedProbe1 = CreateTestProbe(_sys1);
            _replicator1.Tell(Dsl.Subscribe(_keyJ, changedProbe1.Ref));

            var entryA2 = entryA1.Add("5");
            var m4 = await _replicator2.Ask<UpdateSuccess>(Dsl.Update(
                _keyJ,
                node2EntriesBCA, // use the last value we received
                new WriteMajority(_timeOut),
                s => s.SetItems(Cluster.Cluster.Get(_sys2), keyA, entryA2)));

            var node1EntriesBCA = changedProbe1.ExpectMsg<Changed>(g => Equals(g.Key, _keyJ)).Get(_keyJ).Entries;
            node1EntriesBCA["A"].Should().BeEquivalentTo("1", "2", "4", "5");
>>>>>>> c9338630
        }


        protected override void BeforeTermination()
        {
            Shutdown(_sys1);
            Shutdown(_sys3);
        }

    }
}<|MERGE_RESOLUTION|>--- conflicted
+++ resolved
@@ -504,11 +504,6 @@
             var changedProbe3 = CreateTestProbe(_sys3);
             _replicator3.Tell(Dsl.Subscribe(_keyJ, changedProbe3.Ref));
 
-<<<<<<< HEAD
-            // Bug only appears when we use WithValueDeltas
-
-=======
->>>>>>> c9338630
             // Scenario 1 - add 1 entry with multiple values to all nodes
 
             var keyA = "A";
@@ -546,18 +541,11 @@
             // Scenario 3 - modify set with existing items in it
             var entryA1 = entryA.Add("4");
 
-<<<<<<< HEAD
-            // Fails due to "Trying to merge two ORMultiValueDictionaries of different map sub-types" error here
-=======
             // Used to fail on Node2 and Node3 due to "Trying to merge two ORMultiValueDictionaries of different map sub-types" error here
->>>>>>> c9338630
             var m3 = await _replicator1.Ask<UpdateSuccess>(Dsl.Update(
                 _keyJ,
                 ORMultiValueDictionary<string, string>.EmptyWithValueDeltas,
                 new WriteMajority(_timeOut),
-<<<<<<< HEAD
-                s => s.SetItems(Cluster.Cluster.Get(_sys1), keyA, entryA)));
-=======
                 s => s.SetItems(Cluster.Cluster.Get(_sys1), keyA, entryA1)));
 
             var node2EntriesBCA = changedProbe2.ExpectMsg<Changed>(g => Equals(g.Key, _keyJ)).Get(_keyJ);
@@ -579,7 +567,6 @@
 
             var node1EntriesBCA = changedProbe1.ExpectMsg<Changed>(g => Equals(g.Key, _keyJ)).Get(_keyJ).Entries;
             node1EntriesBCA["A"].Should().BeEquivalentTo("1", "2", "4", "5");
->>>>>>> c9338630
         }
 
 
