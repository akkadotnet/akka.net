﻿//-----------------------------------------------------------------------
// <copyright file="Cluster.cs" company="Akka.NET Project">
//     Copyright (C) 2009-2021 Lightbend Inc. <http://www.lightbend.com>
//     Copyright (C) 2013-2021 .NET Foundation <https://github.com/akkadotnet/akka.net>
// </copyright>
//-----------------------------------------------------------------------

using System;
using System.Collections.Generic;
using System.Collections.Immutable;
using System.Linq;
using System.Runtime.Serialization;
using System.Threading;
using System.Threading.Tasks;
using Akka.Actor;
using Akka.Actor.Internal;
using Akka.Configuration;
using Akka.Event;
using Akka.Remote;
using Akka.Util;
using Akka.Util.Internal;

namespace Akka.Cluster
{
    /// <summary>
    /// This class represents an <see cref="ActorSystem"/> provider used to create the cluster extension.
    /// </summary>
    public class ClusterExtension : ExtensionIdProvider<Cluster>
    {
        /// <summary>
        /// Creates the cluster extension using a given actor system.
        /// </summary>
        /// <param name="system">The actor system to use when creating the extension.</param>
        /// <returns>The extension created using the given actor system.</returns>
        public override Cluster CreateExtension(ExtendedActorSystem system)
        {
            return new Cluster((ActorSystemImpl)system);
        }
    }

    /// <summary>
    /// <para>
    /// This class represents an <see cref="ActorSystem"/> extension used to create, monitor and manage
    /// a cluster of member nodes hosted within the actor system.
    /// </para>
    /// <para>
    /// Each cluster <see cref="Akka.Cluster.Member"/> is identified by its <see cref="Akka.Actor.Address"/>
    /// and the cluster address of this actor system is <see cref="SelfAddress"/>. A member also has a
    /// <see cref="Akka.Cluster.MemberStatus">status</see>; initially <see cref="Akka.Cluster.MemberStatus.Joining"/>
    /// followed by <see cref="Akka.Cluster.MemberStatus.Up"/>.
    /// </para>
    /// </summary>
    public class Cluster : IExtension, IInitializable
    {
        /// <summary>
        /// Retrieves the extension from the specified actor system.
        /// </summary>
        /// <param name="system">The actor system from which to retrieve the extension.</param>
        /// <returns>The extension retrieved from the given actor system.</returns>
        public static Cluster Get(ActorSystem system)
        {
            return system.WithExtension<Cluster, ClusterExtension>();
        }

        static Cluster()
        {
            bool GetAssertInvariants()
            {
                var isOn = Environment.GetEnvironmentVariable("AKKA_CLUSTER_ASSERT")?.ToLowerInvariant();
                switch (isOn)
                {
                    case "on":
                        return true;
                    default:
                        return false;
                }
            }

            IsAssertInvariantsEnabled = GetAssertInvariants();
        }

        /// <summary>
        /// TBD
        /// </summary>
        internal static bool IsAssertInvariantsEnabled
        {
            get;
        }

        /// <summary>
        /// The settings for the cluster.
        /// </summary>
        public ClusterSettings Settings { get; }

        /// <summary>
        /// The current unique address for the cluster, which includes the UID.
        /// </summary>
        public UniqueAddress SelfUniqueAddress { get; }

        /// <summary>
        /// Used to retain the <see cref="InfoLogger"/> instance that decorates the cluster.
        /// </summary>
        internal InfoLogger CurrentInfoLogger { get; }

        /// <summary>
        /// Initializes a new instance of the <see cref="Cluster"/> class.
        /// </summary>
        /// <param name="system">The actor system that hosts the cluster.</param>
        /// <exception cref="ConfigurationException">
        /// This exception is thrown if the <paramref name="system"/> does not have a <see cref="ClusterActorRefProvider"/> enabled in the configuration.
        /// </exception>
        public Cluster(ActorSystemImpl system)
        {
            System = system;
            Settings = new ClusterSettings(system.Settings.Config, system.Name);

            if (!(system.Provider is IClusterActorRefProvider provider))
                throw new ConfigurationException(
                    $"ActorSystem {system} needs to have a 'IClusterActorRefProvider' enabled in the configuration, currently uses {system.Provider.GetType().FullName}");
            if (provider.Transport.DefaultAddress is null)
                throw new InvalidOperationException("transport not started");

            _clusterCoreTCS = new TaskCompletionSource<IActorRef>(TaskContinuationOptions.RunContinuationsAsynchronously);

            SelfUniqueAddress = new UniqueAddress(provider.Transport.DefaultAddress, AddressUidExtension.Uid(system));

            _log = Logging.GetLogger(system, "Cluster");

            CurrentInfoLogger = new InfoLogger(_log, Settings, SelfAddress);

            LogInfo("Starting up...");

            FailureDetector = new DefaultFailureDetectorRegistry<Address>(() => FailureDetectorLoader.Load(Settings.FailureDetectorImplementationClass, Settings.FailureDetectorConfig,
                system));

            Scheduler = CreateScheduler(system);

            // it has to be lazy - otherwise if downing provider will init a cluster itself, it will deadlock
            _downingProvider = new Lazy<IDowningProvider>(() => Akka.Cluster.DowningProvider.Load(Settings.DowningProviderType, system), LazyThreadSafetyMode.ExecutionAndPublication);

            //create supervisor for daemons under path "/system/cluster"
            _clusterDaemons = system.SystemActorOf(Props.Create(() => new ClusterDaemon(Settings)).WithDeploy(Deploy.Local), "cluster");

            _readView = new ClusterReadView(this);
        }

<<<<<<< HEAD
        /// <summary>
        /// force the underlying system to start
        /// </summary>
        /// <param name="cancellationToken">TBD</param>
        /// <returns>TBD</returns>
        public async Task InitializeAsync(CancellationToken cancellationToken = default)
        {
            if (_clusterCoreTCS.Task.IsCompleted)
                return; //until refactor of AkkaSystemImpl._extensions

            try
            {
                var clusterCore = await _clusterDaemons.Ask<IActorRef>(new InternalClusterAction.GetClusterCoreRef(this), 
                    System.Settings.CreationTimeout, cancellationToken).ConfigureAwait(false);
                Volatile.Write(ref _clusterCore, clusterCore);
                _clusterCoreTCS.SetResult(_clusterCore);

                _readView.Connect();

                System.RegisterOnTermination(Shutdown);
                LogInfo("Started up successfully");
=======
            // force the underlying system to start
            _clusterCore = GetClusterCoreRef().Result;

            system.RegisterOnTermination(Shutdown);

            LogInfo("Started up successfully");
        }

        private async Task<IActorRef> GetClusterCoreRef()
        {
            var timeout = System.Settings.CreationTimeout;
            try
            {
                return await _clusterDaemons.Ask<IActorRef>(new InternalClusterAction.GetClusterCoreRef(this), timeout).ConfigureAwait(false);
>>>>>>> 4b372960
            }
            catch (Exception ex)
            {
                _log.Error(ex, "Failed to startup Cluster. You can try to increase 'akka.actor.creation-timeout'.");
                Shutdown();
                System.DeadLetters.Tell(ex); //don't re-throw the error. Just log it.
<<<<<<< HEAD

                Volatile.Write(ref _clusterCore, System.DeadLetters);
                _clusterCoreTCS.SetResult(_clusterCore);
=======
                return System.DeadLetters;
>>>>>>> 4b372960
            }
        }

        /// <summary>
        /// Subscribe to one or more cluster domain events.
        /// </summary>
        /// <param name="subscriber">The actor who'll receive the cluster domain events</param>
        /// <param name="to"><see cref="ClusterEvent.IClusterDomainEvent"/> subclasses</param>
        /// <remarks>A snapshot of <see cref="ClusterEvent.CurrentClusterState"/> will be sent to <paramref name="subscriber"/> as the first message</remarks>
        public void Subscribe(IActorRef subscriber, params Type[] to)
        {
            Subscribe(subscriber, ClusterEvent.SubscriptionInitialStateMode.InitialStateAsSnapshot, to);
        }

        /// <summary>
        /// Subscribe to one or more cluster domain events.
        /// </summary>
        /// <param name="subscriber">The actor who'll receive the cluster domain events</param>
        /// <param name="initialStateMode">
        /// If set to <see cref="ClusterEvent.SubscriptionInitialStateMode.InitialStateAsEvents"/>, then the events corresponding to the current state
        /// are sent to <paramref name="subscriber"/> to mimic what it would have seen if it were listening to the events when they occurred in the past.
        ///
        /// If set to <see cref="ClusterEvent.SubscriptionInitialStateMode.InitialStateAsSnapshot"/>, then a snapshot of
        /// <see cref="ClusterEvent.CurrentClusterState"/> will be sent to <paramref name="subscriber"/> as the first message.
        /// </param>
        /// <param name="to">An array of event types that the actor receives.</param>
        /// <exception cref="ArgumentException">
        /// This exception is thrown when the array of supplied types, <paramref name="to"/>, is empty
        /// or contains types that do not implement <see cref="ClusterEvent.IClusterDomainEvent"/>.
        /// </exception>
        public void Subscribe(IActorRef subscriber, ClusterEvent.SubscriptionInitialStateMode initialStateMode, params Type[] to)
        {
            if (to.Length == 0)
                throw new ArgumentException("At least one `IClusterDomainEvent` class is required", nameof(to));
            if (!to.All(t => typeof(ClusterEvent.IClusterDomainEvent).IsAssignableFrom(t)))
                throw new ArgumentException($"Subscribe to `IClusterDomainEvent` or subclasses, was [{string.Join(", ", to.Select(c => c.Name))}]", nameof(to));

            ClusterCore.Tell(new InternalClusterAction.Subscribe(subscriber, initialStateMode, ImmutableHashSet.Create(to)));
        }

        /// <summary>
        /// Stops the specific actor from receiving all types of cluster domain events.
        /// </summary>
        /// <param name="subscriber">The actor that no longer receives cluster domain events.</param>
        public void Unsubscribe(IActorRef subscriber)
        {
            Unsubscribe(subscriber, null);
        }

        /// <summary>
        /// Stops the specific actor from receiving a specific type of cluster domain event.
        /// </summary>
        /// <param name="subscriber">The actor that no longer receives cluster domain events.</param>
        /// <param name="to">The event type that the actor no longer receives.</param>
        public void Unsubscribe(IActorRef subscriber, Type to)
        {
            ClusterCore.Tell(new InternalClusterAction.Unsubscribe(subscriber, to));
        }

        /// <summary>
        /// Sends the current (full) state of the cluster to the specified actor.
        /// If you want this to happen periodically, you can use the <see cref="Scheduler"/> to schedule
        /// a call to this method. You can also call <see cref="State"/> directly for this information.
        /// </summary>
        /// <param name="receiver">The actor that receives the current cluster state.</param>
        public void SendCurrentClusterState(IActorRef receiver)
        {
            ClusterCore.Tell(new InternalClusterAction.SendCurrentClusterState(receiver));
        }

        /// <summary>
        /// Try to join this cluster node specified by <paramref name="address"/>.
        /// A <see cref="Join"/> command is sent to the node to join.
        ///
        /// An actor system can only join a cluster once. Additional attempts will be ignored.
        /// When it has successfully joined it must be restarted to be able to join another
        /// cluster or to join the same cluster again.
        /// </summary>
        /// <param name="address">The address of the node we want to join.</param>
        public void Join(Address address)
        {
            ClusterCore.Tell(new ClusterUserAction.JoinTo(FillLocal(address)));
        }

        /// <summary>
        /// Try to asynchronously join this cluster node specified by <paramref name="address"/>.
        /// A <see cref="Join"/> command is sent to the node to join. Returned task will be completed
        /// once current cluster node will be moved into <see cref="MemberStatus.Up"/> state,
        /// or cancelled when provided <paramref name="token"/> cancellation triggers. Cancelling this
        /// token doesn't prevent current node from joining the cluster, therefore a manuall
        /// call to <see cref="Leave"/>/<see cref="LeaveAsync()"/> may still be required in order to
        /// leave the cluster gracefully.
        ///
        /// An actor system can only join a cluster once. Additional attempts will be ignored.
        /// When it has successfully joined it must be restarted to be able to join another
        /// cluster or to join the same cluster again.
        ///
        /// Once cluster has been shutdown, <see cref="JoinAsync"/> will always fail until an entire
        /// actor system is manually restarted.
        /// </summary>
        /// <param name="address">The address of the node we want to join.</param>
        /// <param name="token">An optional cancellation token used to cancel returned task before it completes.</param>
        /// <returns>Task which completes, once current cluster node reaches <see cref="MemberStatus.Up"/> state.</returns>
        public Task JoinAsync(Address address, CancellationToken token = default(CancellationToken))
        {
            var completion = new TaskCompletionSource<NotUsed>();
            this.RegisterOnMemberUp(() => completion.TrySetResult(NotUsed.Instance));
            this.RegisterOnMemberRemoved(() => completion.TrySetException(
                new ClusterJoinFailedException($"Node has not managed to join the cluster using provided address: {address}")));

            Join(address);

            return completion.Task.WithCancellation(token);
        }

        private Address FillLocal(Address address)
        {
            // local address might be used if grabbed from IActorRef.Path.Address
            if (address is object && address.HasLocalScope && address.System == SelfAddress.System)
            {
                return SelfAddress;
            }
            else
            {
                return address;
            }
        }

        /// <summary>
        /// Joins the specified seed nodes without defining them in config.
        /// Especially useful from tests when Addresses are unknown before startup time.
        ///
        /// An actor system can only join a cluster once. Additional attempts will be ignored.
        /// When it has successfully joined it must be restarted to be able to join another
        /// cluster or to join the same cluster again.
        /// </summary>
        /// <param name="seedNodes">TBD</param>
        public void JoinSeedNodes(IEnumerable<Address> seedNodes)
        {
            ClusterCore.Tell(
                new InternalClusterAction.JoinSeedNodes(seedNodes.Select(FillLocal).ToImmutableList()));
        }

        /// <summary>
        /// Joins the specified seed nodes without defining them in config.
        /// Especially useful from tests when Addresses are unknown before startup time.
        /// Returns a task, which completes once current cluster node has successfully joined the cluster
        /// or which cancels, when a cancellation <paramref name="token"/> has been cancelled. Cancelling this
        /// token doesn't prevent current node from joining the cluster, therefore a manuall
        /// call to <see cref="Leave"/>/<see cref="LeaveAsync()"/> may still be required in order to
        /// leave the cluster gracefully.
        ///
        /// An actor system can only join a cluster once. Additional attempts will be ignored.
        /// When it has successfully joined it must be restarted to be able to join another
        /// cluster or to join the same cluster again.
        ///
        /// Once cluster has been shutdown, <see cref="JoinSeedNodesAsync"/> will always fail until an entire
        /// actor system is manually restarted.
        /// </summary>
        /// <param name="seedNodes">TBD</param>
        /// <param name="token">TBD</param>
        public Task JoinSeedNodesAsync(IEnumerable<Address> seedNodes, CancellationToken token = default(CancellationToken))
        {
            var completion = new TaskCompletionSource<NotUsed>();
            this.RegisterOnMemberUp(() => completion.TrySetResult(NotUsed.Instance));
            this.RegisterOnMemberRemoved(() => completion.TrySetException(
                new ClusterJoinFailedException($"Node has not managed to join the cluster using provided seed node addresses: {string.Join(", ", seedNodes)}.")));

            JoinSeedNodes(seedNodes);

            return completion.Task.WithCancellation(token);
        }

        /// <summary>
        /// Sends a command to issue state transition to LEAVING for the node specified by <paramref name="address"/>.
        /// The member will go through the status changes <see cref="MemberStatus.Leaving"/> (not published to
        /// subscribers) followed by <see cref="MemberStatus.Exiting"/> and finally <see cref="MemberStatus.Removed"/>.
        ///
        /// Note that this command can be issued to any member in the cluster, not necessarily the
        /// one that is leaving. The cluster extension, but not the actor system, of the leaving member will be shutdown after
        /// the leader has changed status of the member to <see cref="MemberStatus.Exiting"/>. Thereafter the member will be
        /// removed from the cluster. Normally this is handled automatically, but in case of network failures during
        /// this process it might still be necessary to set the node's status to <see cref="MemberStatus.Down"/> in order
        /// to complete the removal.
        /// </summary>
        /// <param name="address">The address of the node leaving the cluster.</param>
        public void Leave(Address address)
        {
            if (FillLocal(address) == SelfAddress)
            {
                LeaveSelf();
            }
            else
                ClusterCore.Tell(new ClusterUserAction.Leave(FillLocal(address)));
        }

        /// <summary>
        /// Causes the CURRENT node, i.e. the one calling this function, to leave the cluster.
        ///
        /// Once the returned <see cref="Task"/> completes, it means that the member has successfully been removed
        /// from the cluster.
        /// </summary>
        /// <returns>A <see cref="Task"/> that will return upon the current node being removed from the cluster.</returns>
        public Task LeaveAsync()
        {
            return LeaveSelf();
        }

        /// <summary>
        /// Causes the CURRENT node, i.e. the one calling this function, to leave the cluster.
        ///
        /// Once the returned <see cref="Task"/> completes in completed or cancelled state, it means that the member has successfully been removed
        /// from the cluster or cancellation token cancelled the task.
        /// </summary>
        /// <param name="cancellationToken">The cancellation token to cancel awaiting.</param>
        /// <returns>A <see cref="Task"/> that will return upon the current node being removed from the cluster, or if await was cancelled.</returns>
        /// <remarks>
        /// The cancellation token doesn't cancel leave from the cluster, it only lets to give up on awaiting (by timeout for example).
        /// </remarks>
        public Task LeaveAsync(CancellationToken cancellationToken)
        {
            return LeaveSelf().WithCancellation(cancellationToken);
        }

        private Task _leaveTask;

        private Task LeaveSelf()
        {
            var tcs = new TaskCompletionSource<object>();
            var leaveTask = Interlocked.CompareExchange(ref _leaveTask, tcs.Task, null);

            // It's assumed here that once the member left the cluster, it won't get back again.
            // So, the member removal event being memoized in TaskCompletionSource and never reset.
            if (leaveTask != null)
                return leaveTask;

            // Subscribe to MemberRemoved events
            _clusterDaemons.Tell(new InternalClusterAction.AddOnMemberRemovedListener(() => tcs.TrySetResult(null)));

            // Send leave message
            ClusterCore.Tell(new ClusterUserAction.Leave(SelfAddress));

            return tcs.Task;
        }

        /// <summary>
        /// Sends a command to DOWN the node specified by <paramref name="address"/>.
        ///
        /// When a member is considered by the failure detector to be unreachable the leader is not
        /// allowed to perform its duties, such as changing status of new joining members to <see cref="MemberStatus.Up"/>.
        /// The status of the unreachable member must be changed to <see cref="MemberStatus.Down"/>, which can be done with
        /// this method.
        /// </summary>
        /// <param name="address">The address of the node we're going to mark as <see cref="MemberStatus.Down"/></param>
        public void Down(Address address)
        {
            ClusterCore.Tell(new ClusterUserAction.Down(FillLocal(address)));
        }

        /// <summary>
        /// Registers the supplied callback to run once when the current cluster member is <see cref="MemberStatus.Up"/>.
        /// Typically used together with configuration option 'akka.cluster.min-nr-of-members' to defer some action,
        /// such as starting actors, until the cluster has reached a certain size.
        /// </summary>
        /// <param name="callback">The callback that is run whenever the current member achieves a status of <see cref="MemberStatus.Up"/></param>
        public void RegisterOnMemberUp(Action callback)
        {
            _clusterDaemons.Tell(new InternalClusterAction.AddOnMemberUpListener(callback));
        }

        /// <summary>
        /// Registers the supplied callback to run once when the current cluster member is <see cref="MemberStatus.Removed"/>.
        ///
        /// Typically used in combination with <see cref="Leave"/> and <see cref="ActorSystem.Terminate"/>.
        /// </summary>
        /// <param name="callback">The callback that is run whenever the current member achieves a status of <see cref="MemberStatus.Down"/></param>
        public void RegisterOnMemberRemoved(Action callback)
        {
            if (IsTerminated)
                callback();
            else
                _clusterDaemons.Tell(new InternalClusterAction.AddOnMemberRemovedListener(callback));
        }

        /// <summary>
        /// Generates the remote actor path by replacing the <see cref="ActorPath.Address"/> in the RootActorPath for the given
        /// ActorRef with the cluster's <see cref="SelfAddress"/>, unless address' host is already defined
        /// </summary>
        /// <param name="actorRef">An <see cref="IActorRef"/> belonging to the current node.</param>
        /// <returns>The absolute remote <see cref="ActorPath"/> of <paramref name="actorRef"/>.</returns>
        public ActorPath RemotePathOf(IActorRef actorRef)
        {
            var path = actorRef.Path;
            if (!string.IsNullOrEmpty(path.Address.Host))
            {
                return path;
            }
            else
            {
                return (new RootActorPath(path.Root.Address
                    .WithProtocol(SelfAddress.Protocol)
                    .WithSystem(SelfAddress.System)
                    .WithHost(SelfAddress.Host)
                    .WithPort(SelfAddress.Port)) / string.Join("/", path.Elements)).WithUid(path.Uid);
            }
        }

        /// <summary>
        /// The address of this cluster member.
        /// </summary>
        public Address SelfAddress
        {
            get { return SelfUniqueAddress.Address; }
        }

        /// <summary>
        /// The roles that this cluster member is currently a part.
        /// </summary>
        public ImmutableHashSet<string> SelfRoles
        {
            get { return Settings.Roles; }
        }

        /// <summary>
        /// The current snapshot state of the cluster.
        /// </summary>
        public ClusterEvent.CurrentClusterState State { get { return _readView._state; } }

        /// <summary>
        /// Access to the current member info for this node.
        /// </summary>
        public Member SelfMember => _readView.Self;

        private readonly AtomicBoolean _isTerminated = new AtomicBoolean(false);

        /// <summary>
        /// Determine whether or not this cluster instance has been shutdown.
        /// </summary>
        public bool IsTerminated { get { return _isTerminated.Value; } }

        /// <summary>
        /// The underlying <see cref="ActorSystem"/> supported by this plugin.
        /// </summary>
        public ExtendedActorSystem System { get; }

        private readonly Lazy<IDowningProvider> _downingProvider;
        private readonly ILoggingAdapter _log;
        private readonly ClusterReadView _readView;

        /// <summary>
        /// TBD
        /// </summary>
        internal ClusterReadView ReadView { get { return _readView; } }

        /// <summary>
        /// The set of failure detectors used for monitoring one or more nodes in the cluster.
        /// </summary>
        public DefaultFailureDetectorRegistry<Address> FailureDetector { get; }

        /// <summary>
        /// TBD
        /// </summary>
        public IDowningProvider DowningProvider => _downingProvider.Value;

        // ========================================================
        // ===================== WORK DAEMONS =====================
        // ========================================================

        /// <summary>
        /// TBD
        /// </summary>
        internal IScheduler Scheduler { get; }

        private static IScheduler CreateScheduler(ActorSystem system)
        {
            //TODO: Whole load of stuff missing here!
            return system.Scheduler;
        }

        /// <summary>
        /// INTERNAL API.
        ///
        /// Shuts down all connections to other members, the cluster daemon and the periodic gossip and cleanup tasks.
        /// This should not be called directly by the user
        ///
        /// The user can issue a <see cref="Leave"/> command which will tell the node
        /// to go through graceful handoff process <c>LEAVE -> EXITING ->  REMOVED -> SHUTDOWN</c>.
        /// </summary>
        internal void Shutdown()
        {
            if (_isTerminated.CompareAndSet(false, true))
            {
                LogInfo("Shutting down...");
                System.Stop(_clusterDaemons);

                _readView?.Dispose();

                LogInfo("Successfully shut down");
            }
        }

        private readonly IActorRef _clusterDaemons;
        private IActorRef _clusterCore;
<<<<<<< HEAD
        private TaskCompletionSource<IActorRef> _clusterCoreTCS;
=======
>>>>>>> 4b372960

        /// <summary>
        /// TBD
        /// </summary>
        internal IActorRef ClusterCore
        {
            get
            {
                if (_clusterCore == null)
                {
<<<<<<< HEAD
                    _clusterCore = _clusterCoreTCS.Task.Result;
=======
                    _clusterCore = GetClusterCoreRef().Result;
>>>>>>> 4b372960
                }
                return _clusterCore;
            }
        }

        /// <summary>
        /// INTERNAL API.
<<<<<<< HEAD
        /// 
        /// We have to wait for cluster core to startup before we can use it
        /// </summary>
        internal void TellCoreSafe(object message)
        {
            if (_clusterCore is null)
                _ = _clusterCoreTCS.Task.ContinueWith((t, m) => t.Result.Tell(m), message);
            else
                _clusterCore.Tell(message);
        }

        /// <summary>
        /// INTERNAL API.
=======
>>>>>>> 4b372960
        ///
        /// Used for logging important messages with the cluster's address appended.
        /// </summary>
        internal class InfoLogger
        {
            private readonly ILoggingAdapter _log;
            private readonly ClusterSettings _settings;
            private readonly Address _selfAddress;

            public InfoLogger(ILoggingAdapter log, ClusterSettings settings, Address selfAddress)
            {
                _log = log;
                _settings = settings;
                _selfAddress = selfAddress;
            }

            /// <summary>
            /// Creates an <see cref="Akka.Event.LogLevel.DebugLevel"/> log entry with the specific message.
            /// </summary>
            /// <param name="message">The message being logged.</param>
            internal void LogDebug(string message)
            {
                if (_log.IsDebugEnabled)
                    _log.Debug("Cluster Node [{0}] - {1}", _selfAddress, message);
            }

            /// <summary>
            /// Creates an <see cref="Akka.Event.LogLevel.DebugLevel"/> log entry with the specific template and arguments.
            /// </summary>
            /// <param name="template">The template being rendered and logged.</param>
            /// <param name="arg1">The argument that fills in the template placeholder.</param>
            internal void LogDebug(string template, object arg1)
            {
                if (_log.IsDebugEnabled)
                    _log.Debug("Cluster Node [{1}] - " + template, arg1, _selfAddress);
            }

            /// <summary>
            /// Creates an <see cref="Akka.Event.LogLevel.InfoLevel"/> log entry with the specific message.
            /// </summary>
            /// <param name="message">The message being logged.</param>
            internal void LogInfo(string message)
            {
                if (_settings.LogInfo)
                    _log.Info("Cluster Node [{0}] - {1}", _selfAddress, message);
            }

            /// <summary>
            /// Creates an <see cref="Akka.Event.LogLevel.InfoLevel"/> log entry with the specific template and arguments.
            /// </summary>
            /// <param name="template">The template being rendered and logged.</param>
            /// <param name="arg1">The argument that fills in the template placeholder.</param>
            internal void LogInfo(string template, object arg1)
            {
                if (_settings.LogInfo)
                    _log.Info("Cluster Node [{1}] - " + template, arg1, _selfAddress);
            }

            /// <summary>
            /// Creates an <see cref="Akka.Event.LogLevel.InfoLevel"/> log entry with the specific template and arguments.
            /// </summary>
            /// <param name="template">The template being rendered and logged.</param>
            /// <param name="arg1">The first argument that fills in the corresponding template placeholder.</param>
            /// <param name="arg2">The second argument that fills in the corresponding template placeholder.</param>
            internal void LogInfo(string template, object arg1, object arg2)
            {
                if (_settings.LogInfo)
                    _log.Info("Cluster Node [{2}] - " + template, arg1, arg2, _selfAddress);
            }

            /// <summary>
            /// Creates an <see cref="Akka.Event.LogLevel.InfoLevel"/> log entry with the specific template and arguments.
            /// </summary>
            /// <param name="template">The template being rendered and logged.</param>
            /// <param name="arg1">The first argument that fills in the corresponding template placeholder.</param>
            /// <param name="arg2">The second argument that fills in the corresponding template placeholder.</param>
            /// <param name="arg3">The second argument that fills in the corresponding template placeholder.</param>
            internal void LogInfo(string template, object arg1, object arg2, object arg3)
            {
                if (_settings.LogInfo)
                    _log.Info("Cluster Node [{2}] - " + template, arg1, arg2, arg3, _selfAddress);
            }
        }

        /// <summary>
        /// Creates an <see cref="Akka.Event.LogLevel.InfoLevel"/> log entry with the specific message.
        /// </summary>
        /// <param name="message">The message being logged.</param>
        internal void LogInfo(string message)
        {
            CurrentInfoLogger.LogInfo(message);
        }

        /// <summary>
        /// Creates an <see cref="Akka.Event.LogLevel.InfoLevel"/> log entry with the specific template and arguments.
        /// </summary>
        /// <param name="template">The template being rendered and logged.</param>
        /// <param name="arg1">The argument that fills in the template placeholder.</param>
        internal void LogInfo(string template, object arg1)
        {
            CurrentInfoLogger.LogInfo(template, arg1);
        }

        /// <summary>
        /// Creates an <see cref="Akka.Event.LogLevel.InfoLevel"/> log entry with the specific template and arguments.
        /// </summary>
        /// <param name="template">The template being rendered and logged.</param>
        /// <param name="arg1">The first argument that fills in the corresponding template placeholder.</param>
        /// <param name="arg2">The second argument that fills in the corresponding template placeholder.</param>
        internal void LogInfo(string template, object arg1, object arg2)
        {
            CurrentInfoLogger.LogInfo(template, arg1, arg2);
        }

        /// <summary>
        /// Creates an <see cref="Akka.Event.LogLevel.InfoLevel"/> log entry with the specific template and arguments.
        /// </summary>
        /// <param name="template">The template being rendered and logged.</param>
        /// <param name="arg1">The first argument that fills in the corresponding template placeholder.</param>
        /// <param name="arg2">The second argument that fills in the corresponding template placeholder.</param>
        /// <param name="arg3">The second argument that fills in the corresponding template placeholder.</param>
        internal void LogInfo(string template, object arg1, object arg2, object arg3)
        {
            CurrentInfoLogger.LogInfo(template, arg1, arg2, arg3);
        }
    }

    /// <summary>
    /// Exception thrown, when <see cref="Cluster.JoinAsync"/> or <see cref="Cluster.JoinSeedNodesAsync"/> fails to succeed.
    /// </summary>
    public class ClusterJoinFailedException : AkkaException
    {
        public ClusterJoinFailedException(string message) : base(message)
        {
        }

        /// <summary>
        /// Initializes a new instance of the <see cref="ClusterJoinFailedException"/> class.
        /// </summary>
        /// <param name="info">The <see cref="SerializationInfo"/> that holds the serialized object data about the exception being thrown.</param>
        /// <param name="context">The <see cref="StreamingContext"/> that contains contextual information about the source or destination.</param>
        protected ClusterJoinFailedException(SerializationInfo info, StreamingContext context)
            : base(info, context)
        {
        }
    }
}
<|MERGE_RESOLUTION|>--- conflicted
+++ resolved
@@ -144,7 +144,6 @@
             _readView = new ClusterReadView(this);
         }
 
-<<<<<<< HEAD
         /// <summary>
         /// force the underlying system to start
         /// </summary>
@@ -166,35 +165,15 @@
 
                 System.RegisterOnTermination(Shutdown);
                 LogInfo("Started up successfully");
-=======
-            // force the underlying system to start
-            _clusterCore = GetClusterCoreRef().Result;
-
-            system.RegisterOnTermination(Shutdown);
-
-            LogInfo("Started up successfully");
-        }
-
-        private async Task<IActorRef> GetClusterCoreRef()
-        {
-            var timeout = System.Settings.CreationTimeout;
-            try
-            {
-                return await _clusterDaemons.Ask<IActorRef>(new InternalClusterAction.GetClusterCoreRef(this), timeout).ConfigureAwait(false);
->>>>>>> 4b372960
             }
             catch (Exception ex)
             {
                 _log.Error(ex, "Failed to startup Cluster. You can try to increase 'akka.actor.creation-timeout'.");
                 Shutdown();
                 System.DeadLetters.Tell(ex); //don't re-throw the error. Just log it.
-<<<<<<< HEAD
 
                 Volatile.Write(ref _clusterCore, System.DeadLetters);
                 _clusterCoreTCS.SetResult(_clusterCore);
-=======
-                return System.DeadLetters;
->>>>>>> 4b372960
             }
         }
 
@@ -598,10 +577,7 @@
 
         private readonly IActorRef _clusterDaemons;
         private IActorRef _clusterCore;
-<<<<<<< HEAD
         private TaskCompletionSource<IActorRef> _clusterCoreTCS;
-=======
->>>>>>> 4b372960
 
         /// <summary>
         /// TBD
@@ -612,11 +588,7 @@
             {
                 if (_clusterCore == null)
                 {
-<<<<<<< HEAD
                     _clusterCore = _clusterCoreTCS.Task.Result;
-=======
-                    _clusterCore = GetClusterCoreRef().Result;
->>>>>>> 4b372960
                 }
                 return _clusterCore;
             }
@@ -624,7 +596,6 @@
 
         /// <summary>
         /// INTERNAL API.
-<<<<<<< HEAD
         /// 
         /// We have to wait for cluster core to startup before we can use it
         /// </summary>
@@ -638,8 +609,6 @@
 
         /// <summary>
         /// INTERNAL API.
-=======
->>>>>>> 4b372960
         ///
         /// Used for logging important messages with the cluster's address appended.
         /// </summary>
