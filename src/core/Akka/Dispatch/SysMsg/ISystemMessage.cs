﻿//-----------------------------------------------------------------------
// <copyright file="ISystemMessage.cs" company="Akka.NET Project">
//     Copyright (C) 2009-2015 Typesafe Inc. <http://www.typesafe.com>
//     Copyright (C) 2013-2015 Akka.NET project <https://github.com/akkadotnet/akka.net>
// </copyright>
//-----------------------------------------------------------------------

using System;
using System.Threading.Tasks;
using Akka.Actor;

namespace Akka.Dispatch.SysMsg
{
    /**
 * public API
 */
    //@SerialVersionUID(1L)
    //private[akka] case class Create(failure: Option[ActorInitializationException]) extends ISystemMessage // sent to self from Dispatcher.register
    /// <summary>
    ///     Class ISystemMessage.
    /// </summary>
    public interface ISystemMessage : INoSerializationVerificationNeeded
    {
    }

    /// <summary>
    ///     Class NoMessage.
    /// </summary>
    public sealed class NoMessage : ISystemMessage
    {
        public override string ToString()
        {
            return "NoMessage";
        }
    }

    /// <summary>
    ///     Class DeathWatchNotification.
    /// </summary>
    public sealed class DeathWatchNotification : ISystemMessage
    {
        /// <summary>
        ///     Initializes a new instance of the <see cref="DeathWatchNotification" /> class.
        /// </summary>
        /// <param name="actor">The actor.</param>
        /// <param name="existenceConfirmed">if set to <c>true</c> [existence confirmed].</param>
        /// <param name="addressTerminated">if set to <c>true</c> [address terminated].</param>
        public DeathWatchNotification(IActorRef actor, bool existenceConfirmed, bool addressTerminated)
        {
            Actor = actor;
            ExistenceConfirmed = existenceConfirmed;
            AddressTerminated = addressTerminated;
        }

        /// <summary>
        ///     Gets the actor.
        /// </summary>
        /// <value>The actor.</value>
        public IActorRef Actor { get; private set; }

        /// <summary>
        ///     Gets a value indicating whether [existence confirmed].
        /// </summary>
        /// <value><c>true</c> if [existence confirmed]; otherwise, <c>false</c>.</value>
        public bool ExistenceConfirmed { get; private set; }

        /// <summary>
        ///     Gets a value indicating whether [address terminated].
        /// </summary>
        /// <value><c>true</c> if [address terminated]; otherwise, <c>false</c>.</value>
        public bool AddressTerminated { get; private set; }

        public override string ToString()
        {
            return "<DeathWatchNotification>: " + Actor + ", ExistenceConfirmed=" + ExistenceConfirmed + ", AddressTerminated=" + AddressTerminated;
        }
    }

    /// <summary>
    ///     Class Failed.
    /// </summary>
    public sealed class Failed : ISystemMessage
    {
        private readonly long _uid;
        private readonly Exception _cause;
        private readonly IActorRef _child;

        /// <summary>
        ///     Initializes a new instance of the <see cref="Failed" /> class.
        /// </summary>
        /// <param name="child">The child.</param>
        /// <param name="cause">The cause.</param>
        /// <param name="uid">The uid</param>
        public Failed(IActorRef child, Exception cause, long uid)
        {
            _uid = uid;
            _child = child;
            _cause = cause;
        }

        /// <summary>
        ///     Gets the child.
        /// </summary>
        /// <value>The child.</value>
        public IActorRef Child { get { return _child; } }

        /// <summary>
        ///     Gets the cause.
        /// </summary>
        /// <value>The cause.</value>
        public Exception Cause { get { return _cause; } }

        public long Uid { get { return _uid; } }

        public override string ToString()
        {
            return "<Failed>: " + _child + " (" + _uid + ") " + (_cause != null ? ", Cause=" + _cause : "");
        }
    }

    /// <summary>
    ///     Class Supervise.
    /// </summary>
    public sealed class Supervise : ISystemMessage
    {
        /// <summary>
        ///     Initializes a new instance of the <see cref="Supervise" /> class.
        /// </summary>
        /// <param name="child">The child.</param>
        /// <param name="async">if set to <c>true</c> [asynchronous].</param>
        public Supervise(IActorRef child, bool async)
        {
            Child = child;
            Async = async;
        }

        /// <summary>
        ///     Gets a value indicating whether this <see cref="Supervise" /> is asynchronous.
        /// </summary>
        /// <value><c>true</c> if asynchronous; otherwise, <c>false</c>.</value>
        public bool Async { get; private set; }

        /// <summary>
        ///     Gets the child.
        /// </summary>
        /// <value>The child.</value>
        public IActorRef Child { get; private set; }

        public override string ToString()
        {
            return "<Supervise>: " + Child + ", Async=" + Async;
        }
    }

    //used to start watching another actor (deathwatch)
    /// <summary>
    ///     Class Watch.
    /// </summary>
    public class Watch : ISystemMessage
    {
        /// <summary>
        ///     Initializes a new instance of the <see cref="Watch" /> class.
        /// </summary>
        /// <param name="watchee">The watchee.</param>
        /// <param name="watcher">The watcher.</param>
        public Watch(IActorRef watchee, IActorRef watcher)
        {
            Watchee = watchee;
            Watcher = watcher;
        }

        /// <summary>
        ///     Gets the watchee.
        /// </summary>
        /// <value>The watchee.</value>
        public IActorRef Watchee { get; private set; }

        /// <summary>
        ///     Gets the watcher.
        /// </summary>
        /// <value>The watcher.</value>
        public IActorRef Watcher { get; private set; }

        public override string ToString()
        {
            return "<Watch>: " + Watcher + " wants to watch " + Watchee;
        }
    }

    //used to unsubscribe to deathwatch
    /// <summary>
    ///     Class Unwatch.
    /// </summary>
    public sealed class Unwatch : ISystemMessage
    {
        /// <summary>
        ///     Initializes a new instance of the <see cref="Unwatch" /> class.
        /// </summary>
        /// <param name="watchee">The watchee.</param>
        /// <param name="watcher">The watcher.</param>
        public Unwatch(IActorRef watchee, IActorRef watcher)
        {
            Watchee = watchee;
            Watcher = watcher;
        }

        /// <summary>
        ///     Gets the watchee.
        /// </summary>
        /// <value>The watchee.</value>
        public IActorRef Watchee { get; private set; }

        /// <summary>
        ///     Gets the watcher.
        /// </summary>
        /// <value>The watcher.</value>
        public IActorRef Watcher { get; private set; }

        public override string ToString()
        {
            return "<Unwatch>: " + Watcher + " wants to unwatch " + Watchee;
        }
    }

    /// <summary>
    ///     Class ActorTask.
    /// </summary>
    public sealed class ActorTask : ISystemMessage
    {
        /// <summary>
        ///     Initializes a new instance of the <see cref="ActorTask" /> class.
        /// </summary>
        /// <param name="task">The task.</param>
        public ActorTask(Task task)
        {
            Task = task;
        }

        /// <summary>
        ///     Gets the task.
        /// </summary>
        /// <value>The task.</value>
        public Task Task { get; private set; }
    }

    internal sealed class ActorTaskSchedulerMessage : ISystemMessage
    {
        private readonly ActorTaskScheduler _scheduler;
        private readonly Task _task;

        /// <summary>
        ///     Initializes a new instance of the <see cref="ActorTaskSchedulerMessage" /> class.
        /// </summary>
<<<<<<< HEAD
        /// <param name="state"></param>
        /// <param name="action">The action.</param>
        public CompleteTask(AmbientState state, Action<AmbientState> action)
=======
        public ActorTaskSchedulerMessage(ActorTaskScheduler scheduler, Task task, object message)
>>>>>>> 826bcd11
        {
            _scheduler = scheduler;
            _task = task;
            Message = message;
        }

        /// <summary>
        ///     Initializes a new instance of the <see cref="ActorTaskSchedulerMessage" /> class.
        /// </summary>
<<<<<<< HEAD
        /// <value>The set result.</value>
        public Action<AmbientState> SetResult { get; private set; }
=======
        /// <param name="exception">The exception.</param>
        /// <param name="message">The message causing the exception</param>
        public ActorTaskSchedulerMessage(Exception exception,object message)
        {
            Exception = exception;
            Message = message;
        }

        public Exception Exception { get; private set; }
        public object Message { get;private set; }

        public void ExecuteTask()
        {
            _scheduler.ExecuteTask(_task);
        }
>>>>>>> 826bcd11

        public override string ToString()
        {
            return "<ActorTaskSchedulerMessage>";
        }
    }

    /// <summary>
    ///     Class Restart.
    /// </summary>
    public sealed class Restart : ISystemMessage
    {
        private Restart() { }
        private static readonly Restart _instance = new Restart();
        public static Restart Instance
        {
            get
            {
                return _instance;
            }
        }
    }

    /// <summary>
    ///     Class Recreate.
    /// </summary>
    public sealed class Recreate : ISystemMessage
    {
        /// <summary>
        ///     Initializes a new instance of the <see cref="Recreate" /> class.
        /// </summary>
        /// <param name="cause">The cause.</param>
        public Recreate(Exception cause)
        {
            Cause = cause;
        }

        /// <summary>
        ///     Gets the cause.
        /// </summary>
        /// <value>The cause.</value>
        public Exception Cause { get; private set; }

        public override string ToString()
        {
            return "<Recreate>" + (Cause == null ? "" : " Cause: " + Cause);
        }
    }

    /// <summary>
    ///     Class Resume.
    /// </summary>
    public sealed class Resume : ISystemMessage
    {
        /// <summary>
        ///     Initializes a new instance of the <see cref="Resume" /> class.
        /// </summary>
        /// <param name="causedByFailure">The caused by failure.</param>
        public Resume(Exception causedByFailure)
        {
            CausedByFailure = causedByFailure;
        }

        /// <summary>
        ///     Gets or sets the caused by failure.
        /// </summary>
        /// <value>The caused by failure.</value>
        public Exception CausedByFailure { get; set; }

        public override string ToString()
        {
            return "<Resume>" + (CausedByFailure == null ? "" : " CausedByFailure: " + CausedByFailure);
        }
    }

    /// <summary>
    ///     Class Suspend.
    /// </summary>
    public sealed class Suspend : ISystemMessage
    {
        private Suspend() { }
        private static readonly Suspend _instance = new Suspend();
        public static Suspend Instance
        {
            get
            {
                return _instance;
            }
        }

        public override string ToString()
        {
            return "<Suspend>";
        }
    }

    /// <summary>
    ///     Class Stop.
    /// </summary>
    public sealed class Stop : ISystemMessage
    {
        private Stop() { }
        private static readonly Stop _instance = new Stop();
        public static Stop Instance
        {
            get
            {
                return _instance;
            }
        }

        public override string ToString()
        {
            return "<Stop>";
        }
    }

    /// <summary>
    ///     INTERNAL
    /// </summary>
    public sealed class StopChild   //StopChild is NOT a ISystemMessage
    {
        /// <summary>
        ///     Initializes a new instance of the <see cref="StopChild" /> class.
        /// </summary>
        /// <param name="child">The child.</param>
        public StopChild(IActorRef child)
        {
            Child = child;
        }

        /// <summary>
        ///     Gets the child.
        /// </summary>
        /// <value>The child.</value>
        public IActorRef Child { get; private set; }


        public override string ToString()
        {
            return "<StopChild> " + Child;
        }
    }

    /// <summary>
    ///     Class Escalate.
    /// </summary>
    public sealed class Escalate : ISystemMessage
    {
        /// <summary>
        ///     Initializes a new instance of the <see cref="Escalate" /> class.
        /// </summary>
        /// <param name="reason">The reason.</param>
        public Escalate(Exception reason)
        {
            Reason = reason;
        }

        /// <summary>
        ///     Gets the reason.
        /// </summary>
        /// <value>The reason.</value>
        public Exception Reason { get; private set; }


        public override string ToString()
        {
            return "<Escalate>" + (Reason == null ? "" : " Reason: " + Reason);
        }
    }


    /// <summary>
    ///     Class Terminate.
    /// </summary>
    public sealed class Terminate : ISystemMessage, IPossiblyHarmful
    {
        private Terminate() { }
        private static readonly Terminate _instance = new Terminate();
        public static Terminate Instance
        {
            get
            {
                return _instance;
            }
        }

        public override string ToString()
        {
            return "<Terminate>";
        }
    }

    public sealed class Create : ISystemMessage
    {
        private readonly ActorInitializationException _failure;

        public Create(ActorInitializationException failure = null)
        {
            _failure = failure;
        }

        public ActorInitializationException Failure
        {
            get { return _failure; }
        }

        public override string ToString()
        {
            return "<Create>" + (_failure == null ? "" : " Failure: " + _failure);
        }
    }

    public sealed class RegisterTerminationHook 
    {
        private RegisterTerminationHook() { }
        private static readonly RegisterTerminationHook _instance = new RegisterTerminationHook();
        public static RegisterTerminationHook Instance
        {
            get
            {
                return _instance;
            }
        }

        public override string ToString()
        {
            return "<RegisterTerminationHook>";
        }
    }

    public sealed class TerminationHook
    {
        private TerminationHook() { }
        private static readonly TerminationHook _instance = new TerminationHook();
        public static TerminationHook Instance
        {
            get
            {
                return _instance;
            }
        }

        public override string ToString()
        {
            return "<TerminationHook>";
        }
    }

    /// <summary>
    ///     Class Terminate.
    /// </summary>
    public sealed class TerminationHookDone
    {
        private TerminationHookDone() { }
        private static readonly TerminationHookDone _instance = new TerminationHookDone();
        public static TerminationHookDone Instance
        {
            get
            {
                return _instance;
            }
        }

        public override string ToString()
        {
            return "<TerminationHookDone>";
        }
    }
}
<|MERGE_RESOLUTION|>--- conflicted
+++ resolved
@@ -251,13 +251,7 @@
         /// <summary>
         ///     Initializes a new instance of the <see cref="ActorTaskSchedulerMessage" /> class.
         /// </summary>
-<<<<<<< HEAD
-        /// <param name="state"></param>
-        /// <param name="action">The action.</param>
-        public CompleteTask(AmbientState state, Action<AmbientState> action)
-=======
         public ActorTaskSchedulerMessage(ActorTaskScheduler scheduler, Task task, object message)
->>>>>>> 826bcd11
         {
             _scheduler = scheduler;
             _task = task;
@@ -267,10 +261,6 @@
         /// <summary>
         ///     Initializes a new instance of the <see cref="ActorTaskSchedulerMessage" /> class.
         /// </summary>
-<<<<<<< HEAD
-        /// <value>The set result.</value>
-        public Action<AmbientState> SetResult { get; private set; }
-=======
         /// <param name="exception">The exception.</param>
         /// <param name="message">The message causing the exception</param>
         public ActorTaskSchedulerMessage(Exception exception,object message)
@@ -286,7 +276,6 @@
         {
             _scheduler.ExecuteTask(_task);
         }
->>>>>>> 826bcd11
 
         public override string ToString()
         {
