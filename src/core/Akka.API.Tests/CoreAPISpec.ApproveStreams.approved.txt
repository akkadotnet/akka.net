--- conflicted
+++ resolved
@@ -1760,15 +1760,9 @@
         public static Akka.Streams.SourceShape<T> Shape<T>(string name) { }
         public static Akka.Streams.Dsl.Source<T, Akka.NotUsed> Single<T>(T element) { }
         public static Akka.Streams.Dsl.Source<T, Akka.Actor.ICancelable> Tick<T>(System.TimeSpan initialDelay, System.TimeSpan interval, T tick) { }
-<<<<<<< HEAD
-        public static Akka.Streams.Dsl.Source<TElem, Akka.NotUsed> Unfold<TState, TElem>(TState state, System.Func<TState, System.(TState, TElem)> unfold) { }
-        public static Akka.Streams.Dsl.Source<TElem, Akka.NotUsed> UnfoldAsync<TState, TElem>(TState state, System.Func<TState, System.Threading.Tasks.Task<System.(TState, TElem)>> unfoldAsync) { }
-        public static Akka.Streams.Dsl.Source<TElem, Akka.NotUsed> UnfoldInfinite<TState, TElem>(TState state, System.Func<TState, System.(TState, TElem)> unfold) { }
-=======
         public static Akka.Streams.Dsl.Source<TElem, Akka.NotUsed> Unfold<TState, TElem>(TState state, System.Func<TState, Akka.Streams.Util.Option<System.Tuple<TState, TElem>>> unfold) { }
         public static Akka.Streams.Dsl.Source<TElem, Akka.NotUsed> UnfoldAsync<TState, TElem>(TState state, System.Func<TState, System.Threading.Tasks.Task<Akka.Streams.Util.Option<System.Tuple<TState, TElem>>>> unfoldAsync) { }
         public static Akka.Streams.Dsl.Source<TElem, Akka.NotUsed> UnfoldInfinite<TState, TElem>(TState state, System.Func<TState, System.Tuple<TState, TElem>> unfold) { }
->>>>>>> d1685801
         public static Akka.Streams.Dsl.Source<T, Akka.NotUsed> UnfoldResource<T, TSource>(System.Func<TSource> create, System.Func<TSource, Akka.Streams.Util.Option<T>> read, System.Action<TSource> close) { }
         public static Akka.Streams.Dsl.Source<T, Akka.NotUsed> UnfoldResourceAsync<T, TSource>(System.Func<System.Threading.Tasks.Task<TSource>> create, System.Func<TSource, System.Threading.Tasks.Task<Akka.Streams.Util.Option<T>>> read, System.Func<TSource, System.Threading.Tasks.Task> close) { }
         public static Akka.Streams.Dsl.Source<System.Collections.Immutable.IImmutableList<T>, Akka.NotUsed> ZipN<T>(System.Collections.Generic.IEnumerable<Akka.Streams.Dsl.Source<T, Akka.NotUsed>> sources) { }
@@ -3461,13 +3455,8 @@
     {
         public readonly Akka.Streams.Outlet<TElement> Out;
         public readonly TState State;
-<<<<<<< HEAD
-        public readonly System.Func<TState, System.(TState, TElement)> UnfoldFunc;
-        public Unfold(TState state, System.Func<TState, System.(TState, TElement)> unfoldFunc) { }
-=======
         public readonly System.Func<TState, Akka.Streams.Util.Option<System.Tuple<TState, TElement>>> UnfoldFunc;
         public Unfold(TState state, System.Func<TState, Akka.Streams.Util.Option<System.Tuple<TState, TElement>>> unfoldFunc) { }
->>>>>>> d1685801
         public override Akka.Streams.SourceShape<TElement> Shape { get; }
         protected override Akka.Streams.Stage.GraphStageLogic CreateLogic(Akka.Streams.Attributes inheritedAttributes) { }
     }
@@ -3476,10 +3465,6 @@
     {
         public readonly Akka.Streams.Outlet<TElement> Out;
         public readonly TState State;
-<<<<<<< HEAD
-        public readonly System.Func<TState, System.Threading.Tasks.Task<System.(TState, TElement)>> UnfoldFunc;
-        public UnfoldAsync(TState state, System.Func<TState, System.Threading.Tasks.Task<System.(TState, TElement)>> unfoldFunc) { }
-=======
         public readonly System.Func<TState, System.Threading.Tasks.Task<Akka.Streams.Util.Option<System.Tuple<TState, TElement>>>> UnfoldFunc;
         public UnfoldAsync(TState state, System.Func<TState, System.Threading.Tasks.Task<Akka.Streams.Util.Option<System.Tuple<TState, TElement>>>> unfoldFunc) { }
         public override Akka.Streams.SourceShape<TElement> Shape { get; }
@@ -3492,7 +3477,6 @@
         public readonly TState State;
         public readonly System.Func<TState, System.Tuple<TState, TElement>> UnfoldFunc;
         public UnfoldInfinite(TState state, System.Func<TState, System.Tuple<TState, TElement>> unfoldFunc) { }
->>>>>>> d1685801
         public override Akka.Streams.SourceShape<TElement> Shape { get; }
         protected override Akka.Streams.Stage.GraphStageLogic CreateLogic(Akka.Streams.Attributes inheritedAttributes) { }
     }
