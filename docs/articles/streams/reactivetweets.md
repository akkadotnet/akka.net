---
uid: streams-tweets
title: Reactive Tweets
---

# Reactive Tweets

A typical use case for stream processing is consuming a live stream of data that we want to extract or aggregate some
other data from. In this example we'll consider consuming a stream of tweets and extracting information from them.

We will also consider the problem inherent to all non-blocking streaming
solutions: *"What if the subscriber is too slow to consume the live stream of
data?"*. Traditionally the solution is often to buffer the elements, but this
can—and usually will—cause eventual buffer overflows and instability of such
systems. Instead Akka Streams depend on internal backpressure signals that
allow to control what should happen in such scenarios.

> [!NOTE]
<<<<<<< HEAD
> You can find a example implementation [here](https://github.com/Silv3rcircl3/Akka.Net-Streams-reactive-tweets), it's using
=======
> You can find a example implementation [here](https://github.com/Silv3rcircl3/Akka.Net-Streams-reactive-tweets), it's using 
>>>>>>> cf6d58e4
  [Tweetinvi](https://github.com/linvi/tweetinvi) to call the Twitter STREAM API.
  Due to the fact that Tweetinvi doesn't implement the Reactive Streams specifications, we push the tweets into the stream
  via the `IActorRef` that is materialized from the following Source `Source.ActorRef<ITweet>(100, OverflowStrategy.DropHead);`.

## Transforming and consuming simple streams

The example application we will be looking at is a simple Twitter feed stream from which we'll want to extract certain information,
like for example the number of tweets a user has posted.

In order to prepare our environment by creating an `ActorSystem` and `ActorMaterializer`,
which will be responsible for materializing and running the streams we are about to create:

```csharp
using (var sys = ActorSystem.Create("Reactive-Tweets"))
{
    using (var mat = sys.Materializer())
    {
    }
}
```

The `ActorMaterializer` can optionally take `ActorMaterializerSettings` which can be used to define
materialization properties, such as default buffer sizes (see also [Buffers for asynchronous stages](xref:streams-buffers#buffers-for-asynchronous-stages)), the dispatcher to
be used by the pipeline etc. These can be overridden with ``WithAttributes`` on `Flow`, `Source`, `Sink` and `IGraph`.

Let's assume we have a stream of tweets readily available. In Akka this is expressed as a `Source[Out, M]`:

```csharp
Source<ITweet, NotUsed> tweetSource;
```

Streams always start flowing from a `Source[Out,M1]` then can continue through `Flow[In,Out,M2]` elements or
more advanced graph elements to finally be consumed by a `Sink[In,M3]` (ignore the type parameters ``M1``, ``M2``
and ``M3`` for now, they are not relevant to the types of the elements produced/consumed by these classes – they are
"materialized types", which we'll talk about [below](#materialized-value)).

The operations should look familiar to anyone who has used the .Net Collections library,
however they operate on streams and not collections of data (which is a very important distinction, as some operations
only make sense in streaming and vice versa):

```csharp
Source<string, NotUsed> formattedRetweets = tweetSource
  .Where(tweet => tweet.IsRetweet)
  .Select(FormatTweet);
```

Finally in order to [materialize](xref:streams-basics#stream-materialization) and run the stream computation we need to attach
the Flow to a `Sink` that will get the Flow running. The simplest way to do this is to call
``RunWith(sink, mat)`` on a ``Source``. For convenience a number of common Sinks are predefined and collected as methods on
the `Sink` [companion class](https://github.com/akkadotnet/akka.net/blob/dev/src/core/Akka.Streams/Dsl/Sink.cs).
For now let's simply print the formatted retweets:

```csharp
formattedRetweets.RunWith(Sink.ForEach<string>(Console.WriteLine), mat);
```

or by using the shorthand version (which are defined only for the most popular Sinks such as ``Sink.Aggregate`` and ``Sink.Foreach``):

```csharp
formattedRetweets.RunForeach(Console.WriteLine, mat);
```

Materializing and running a stream always requires a `Materializer` to be passed in like this: ``.Run(materializer)``

```csharp
using (var sys = ActorSystem.Create("Reactive-Tweets"))
{
    using (var mat = sys.Materializer())
    {
        Source<string, NotUsed> formattedRetweets = tweetSource
          .Where(tweet => tweet.IsRetweet)
          .Select(FormatTweet);
        
        formattedRetweets.RunForeach(Console.WriteLine, mat);
    }
}
```

## Flattening sequences in streams

In the previous section we were working on 1:1 relationships of elements which is the most common case, but sometimes
we might want to map from one element to a number of elements and receive a "flattened" stream, similarly like ``SelectMany``
works on .Net Collections. In order to get a flattened stream of hashtags from our stream of tweets we can use the ``SelectMany``
combinator:

```csharp
Source<IHashtagEntity, NotUsed> hashTags = tweetSource.SelectMany(tweet => tweet.Hashtags);
```

## Broadcasting a stream

Now let's say we want to persist all hashtags, as well as all author names from this one live stream.
For example we'd like to write all author handles into one file, and all hashtags into another file on disk.
This means we have to split the source stream into two streams which will handle the writing to these different files.

Elements that can be used to form such "fan-out" (or "fan-in") structures are referred to as "junctions" in Akka Streams.
One of these that we'll be using in this example is called `Broadcast`, and it simply emits elements from its
input port to all of its output ports.

Akka Streams intentionally separate the linear stream structures (Flows) from the non-linear, branching ones (Graphs)
in order to offer the most convenient API for both of these cases. Graphs can express arbitrarily complex stream setups
at the expense of not reading as familiarly as collection transformations.

Graphs are constructed using `GraphDSL` like this:

```csharp
Sink<IUser, NotUsed> writeAuthors = null;
Sink<IHashtagEntity, NotUsed> writeHashtags = null;

var g = RunnableGraph.FromGraph(GraphDsl.Create(b =>
{
    var broadcast = b.Add(new Broadcast<ITweet>(2));
    b.From(tweetSource).To(broadcast.In);
    b.From(broadcast.Out(0))
        .Via(Flow.Create<ITweet>().Select(tweet => tweet.CreatedBy))
        .To(writeAuthors);
    b.From(broadcast.Out(1))
        .Via(Flow.Create<ITweet>().SelectMany(tweet => tweet.Hashtags))
        .To(writeHashtags);

    return ClosedShape.Instance;
}));

g.Run(mat);
```

As you can see, inside the `GraphDSL` we use an implicit graph builder ``b`` to mutably construct the graph
using the ``from``, `via` or `to` "edge operator".

``GraphDSL.Create`` returns a `IGraph`, in this example a `IGraph<ClosedShape, NotUsed>` where
`ClosedShape` means that it is *a fully connected graph* or "closed" - there are no unconnected inputs or outputs.
Since it is closed it is possible to transform the graph into a `IRunnableGraph` using ``RunnableGraph.FromGraph``.
The runnable graph can then be ``Run()`` to materialize a stream out of it.

Both `IGraph` and `IRunnableGraph` are *immutable, thread-safe, and freely shareable*.

A graph can also have one of several other shapes, with one or more unconnected ports. Having unconnected ports
expresses a graph that is a *partial graph*. Concepts around composing and nesting graphs in large structures are
explained in detail in [Modularity, Composition and Hierarchy](xref:streams-modularity#basics-of-composition-and-modularity). It is also possible to wrap complex computation graphs as Flows, Sinks or Sources, which will be explained in detail in
[Constructing Sources, Sinks and Flows from Partial Graphs](xref:streams-working-with-graphs#constructing-sources-sinks-and-flows-from-partial-graphs).

## Back-pressure in action

One of the main advantages of Akka Streams is that they *always* propagate back-pressure information from stream Sinks
(Subscribers) to their Sources (Publishers). It is not an optional feature, and is enabled at all times. To learn more
about the back-pressure protocol used by Akka Streams and all other Reactive Streams compatible implementations read
[Back-pressure explained](xref:streams-basics#back-pressure-explained).

A typical problem applications (not using Akka Streams) like this often face is that they are unable to process the incoming data fast enough,
either temporarily or by design, and will start buffering incoming data until there's no more space to buffer, resulting
in either ``OutOfMemoryError`` s or other severe degradations of service responsiveness. With Akka Streams buffering can
and must be handled explicitly. For example, if we are only interested in the "*most recent tweets, with a buffer of 10
elements*" this can be expressed using the ``Buffer`` element:

```csharp
tweetSource
    .Buffer(10, OverflowStrategy.DropHead)
    .Select(SlowComputation)
    .RunWith(Sink.Ignore<ComputationResult>(), mat);
```

The ``Buffer`` element takes an explicit and required ``OverflowStrategy``, which defines how the buffer should react
when it receives another element while it is full. Strategies provided include dropping the oldest element (``DropHead``),
dropping the entire buffer, signalling errors etc. Be sure to pick and choose the strategy that fits your use case best.

## Materialized value

So far we've been only processing data using Flows and consuming it into some kind of external Sink - be it by printing
values or storing them in some external system. However sometimes we may be interested in some value that can be
obtained from the materialized processing pipeline. For example, we want to know how many tweets we have processed.
While this question is not as obvious to give an answer to in case of an infinite stream of tweets (one way to answer
this question in a streaming setting would be to create a stream of counts described as "*up until now*, we've processed N tweets"),
but in general it is possible to deal with finite streams and come up with a nice result such as a total count of elements.

```csharp
var count = Flow.Create<ITweet>().Select(_ => 1);

var sumSink = Sink.Aggregate<int, int>(0, (agg, i) => agg + i);

var counterGraph = tweetSource.Via(count).ToMaterialized(sumSink, Keep.Right);

var sum = counterGraph.Run(mat).Result;
```

First we prepare a reusable ``Flow`` that will change each incoming tweet into an integer of value ``1``. We'll use this in
order to combine those with a ``Sink.Aggregate`` that will sum all ``Int`` elements of the stream and make its result available as
a ``Task<Int>``. Next we connect the ``tweets`` stream to ``count`` with ``via``. Finally we connect the Flow to the previously
prepared Sink using ``ToMaterialized``.

Remember those mysterious ``Mat`` type parameters on ``Source<Out, Mat>``, ``Flow<In, Out, Mat>`` and ``Sink<In, Mat>``?
They represent the type of values these processing parts return when materialized. When you chain these together,
you can explicitly combine their materialized values. In our example we used the ``Keep.Right`` predefined function,
which tells the implementation to only care about the materialized type of the stage currently appended to the right.
The materialized type of ``sumSink`` is ``Task<Int>`` and because of using ``Keep.Right``, the resulting `IRunnableGraph`
has also a type parameter of ``Task<Int>``.

This step does *not* yet materialize the
processing pipeline, it merely prepares the description of the Flow, which is now connected to a Sink, and therefore can
be ``Run()``, as indicated by its type: ``IRunnableGraph<Task<Int>>``. Next we call ``Run(mat)``
to materialize and run the Flow. The value returned by calling ``Run()`` on a ``IRunnableGraph<T>`` is of type ``T``.
In our case this type is ``Task<Int>`` which, when completed, will contain the total length of our ``tweets`` stream.
In case of the stream failing, this future would complete with a Failure.

A `IRunnableGraph` may be reused
and materialized multiple times, because it is just the "blueprint" of the stream. This means that if we materialize a stream,
for example one that consumes a live stream of tweets within a minute, the materialized values for those two materializations
will be different, as illustrated by this example:

First, let's write such an element counter using ``Sink.Aggregate`` and see how the types look like:

```csharp
var sumSink = Sink.Aggregate<int, int>(0, (agg, i) => agg + i);

var counterRunnableGraph = tweetsInMinuteFromNow
    .Where(tweet => tweet.IsRetweet)
    .Select(_ => 1)
    .ToMaterialized(sumSink, Keep.Right);
    
// materialize the stream once in the morning
var morningTweetsCount = counterGraph.Run(mat);
// and once in the evening, reusing the flow
var eveningTweetsCount = counterGraph.Run(mat);
```

Many elements in Akka Streams provide materialized values which can be used for obtaining either results of computation or
steering these elements which will be discussed in detail in [Stream Materialization](xref:streams-basics#stream-materialization). Summing up this section, now we know
what happens behind the scenes when we run this one-liner, which is equivalent to the multi line version above:

```csharp
var sum = tweetSource.Select(_ => 1).RunWith(sumSink, mat);
```

> [!NOTE]
> ``RunWith()`` is a convenience method that automatically ignores the materialized value of any other stages except
  those appended by the ``RunWith()`` itself. In the above example it translates to using ``Keep.Right`` as the combiner
  for materialized values.<|MERGE_RESOLUTION|>--- conflicted
+++ resolved
@@ -16,14 +16,7 @@
 allow to control what should happen in such scenarios.
 
 > [!NOTE]
-<<<<<<< HEAD
-> You can find a example implementation [here](https://github.com/Silv3rcircl3/Akka.Net-Streams-reactive-tweets), it's using
-=======
-> You can find a example implementation [here](https://github.com/Silv3rcircl3/Akka.Net-Streams-reactive-tweets), it's using 
->>>>>>> cf6d58e4
-  [Tweetinvi](https://github.com/linvi/tweetinvi) to call the Twitter STREAM API.
-  Due to the fact that Tweetinvi doesn't implement the Reactive Streams specifications, we push the tweets into the stream
-  via the `IActorRef` that is materialized from the following Source `Source.ActorRef<ITweet>(100, OverflowStrategy.DropHead);`.
+> You can find an example implementation [here](https://github.com/Silv3rcircl3/Akka.Net-Streams-reactive-tweets), using [Tweetinvi](https://github.com/linvi/tweetinvi) to call the Twitter STREAM API. Due to the fact that Tweetinvi doesn't implement the Reactive Streams specifications, we push the tweets into the stream via the `IActorRef` that is materialized from the following Source `Source.ActorRef<ITweet>(100, OverflowStrategy.DropHead);`.
 
 ## Transforming and consuming simple streams
 
