--- conflicted
+++ resolved
@@ -14,11 +14,7 @@
 using Akka.Configuration;
 using Akka.TestKit;
 using Akka.Util.Internal;
-<<<<<<< HEAD
-using Akka.Remote.Artery.Settings;
-=======
 using Akka.Remote.Artery;
->>>>>>> ca198054
 using Akka.Remote.Transport.DotNetty;
 using Akka.Remote.Transport;
 using static Akka.Util.RuntimeDetector;
@@ -247,66 +243,6 @@
         }
 
         [Fact]
-<<<<<<< HEAD
-=======
-        public void Remoting_should_contain_correct_ssl_configuration_value_int_ReferenceConf()
-        {
-            var r = RARP.For(Sys).Provider.RemoteSettings.Config.GetConfig("akka.remote.dot-netty.ssl");
-            r.GetBoolean("suppress-validation").Should().BeFalse();
-
-            var c = r.GetConfig("certificate");
-            c.GetString("path").Should().BeEmpty();
-            c.GetString("password").Should().BeEmpty();
-            c.GetBoolean("use-thumprint-over-file").Should().BeFalse();
-            c.GetString("thumbprint").Should().BeEmpty();
-            c.GetString("store-name").Should().BeEmpty();
-            c.GetString("store-location").Should().Be("current-user");
-        }
-
-        [Fact]
-        public void ArterySettings_should_contain_correct_configuration_values_in_ReferenceConf()
-        {
-            var settings = RARP.For(Sys).Provider.RemoteSettings.Artery;
-
-            // Root settings
-            settings.Enabled.ShouldBeTrue();
-            settings.Transport.ShouldBe(ArterySettings.TransportType.Tcp);
-            settings.LargeMessageDestinations.IsEmpty.ShouldBeTrue();
-
-            // ARTERY: Akka.NET SSL implementation is different compared to scala, this code is wrong.
-            // settings.SslEngineProviderClassName.ShouldBe("Akka.Remote.Artery.Tcp.ConfigSSLEngineProvider,Akka.Remote");
-            settings.UntrustedMode.ShouldBeFalse();
-            settings.TrustedSelectionPaths.Count.ShouldBe(0);
-            settings.LogReceive.ShouldBeFalse();
-            settings.LogSend.ShouldBeFalse();
-
-            // ARTERY: Version number is pulled from ArteryTransport, which isn't ported yet.
-            // settings.Version.Should().Be(0);
-        }
-
-        [Fact]
-        public void ArterySettings_Canonical_should_contain_correct_configuration_values_in_ReferenceConf()
-        {
-            var settings = RARP.For(Sys).Provider.RemoteSettings.Artery;
-
-            // Canonical settings
-            settings.Canonical.Port.ShouldBe(25520);
-            settings.Canonical.Hostname.ShouldBe(ArterySettings.GetHostName("<getHostAddress>"));
-        }
-
-        [Fact]
-        public void ArterySettings_Bind_should_contain_correct_configuration_values_in_ReferenceConf()
-        {
-            var settings = RARP.For(Sys).Provider.RemoteSettings.Artery;
-
-            // Bind settings
-            settings.Bind.Port.ShouldBe(settings.Canonical.Port);
-            settings.Bind.Hostname.ShouldBe(settings.Canonical.Hostname);
-            settings.Bind.BindTimeout.ShouldBe(TimeSpan.FromSeconds(3));
-        }
-
-        [Fact]
->>>>>>> ca198054
         public void ArterySettings_Advanced_should_contain_correct_configuration_values_in_ReferenceConf()
         {
             var settings = RARP.For(Sys).Provider.RemoteSettings.Artery.Advanced;
@@ -360,10 +296,6 @@
         {
             var settings = RARP.For(Sys).Provider.RemoteSettings.Artery.Advanced.Compression;
 
-<<<<<<< HEAD
-            settings.Debug.ShouldBeFalse();
-=======
->>>>>>> ca198054
             settings.Enabled.ShouldBeTrue();
 
             settings.ActorRefs.Max.ShouldBe(256);
@@ -414,17 +346,6 @@
                 }
             }
 
-<<<<<<< HEAD
-            "<getHostAddress>".GetHostName().ShouldBe(hostIp);
-            "<getHostName>".GetHostName().ShouldBe(Dns.GetHostName());
-
-            "tcp".GetTransport().ShouldBe(Remote.Artery.Settings.Transport.Tcp);
-            "tls-tcp".GetTransport().ShouldBe(Remote.Artery.Settings.Transport.TlsTcp);
-
-            "aeron-udp".Invoking(s => s.GetTransport())
-                .ShouldThrow<ConfigurationException>()
-                .WithMessage("Aeron transport is not supported yet.");
-=======
             ArterySettings.GetHostName("<getHostAddress>").ShouldBe(hostIp); 
             ArterySettings.GetHostName("<getHostName>").ShouldBe(Dns.GetHostName());
 
@@ -434,7 +355,6 @@
             "".Invoking(s => ArterySettings.GetTransport("aeron-udp"))
                 .ShouldThrow<ConfigurationException>()
                 .WithMessage("Aeron transport is not supported.");
->>>>>>> ca198054
         }
 
     }
