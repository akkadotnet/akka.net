--- conflicted
+++ resolved
@@ -162,13 +162,8 @@
         public string Role { get; }
     }
 
-<<<<<<< HEAD
-        public string LeaseName { get; }
-
-=======
     public sealed class LeaseMajoritySettings
     {
->>>>>>> ff202f69
         public LeaseMajoritySettings(string leaseImplementation, TimeSpan acquireLeaseDelayForMinority, string role)
             : this(leaseImplementation, acquireLeaseDelayForMinority, role, null)
         {
@@ -192,5 +187,7 @@
         public TimeSpan AcquireLeaseDelayForMinority { get; }
 
         public string Role { get; }
+      
+        public string LeaseName { get; }
     }
 }