--- conflicted
+++ resolved
@@ -203,12 +203,8 @@
 ```  
    
 ### Illegal stream elements
-<<<<<<< HEAD
+
 In accordance to the Reactive Streams specification ([Rule 2.13] (<https://github.com/reactive-streams/reactive-streams-jvm#2.13>))
-=======
-
-In accordance to the Reactive Streams specification ([Rule 2.13] (https://github.com/reactive-streams/reactive-streams-jvm#2.13>))
->>>>>>> e8001dc6
 Akka Streams do not allow ``null`` to be passed through the stream as an element. In case you want to model the concept
 of absence of a value we recommend using ``Akka.Streams.Util.Option<T>`` or ``Akka.Util.Either<TA,TB>``.  
 
