﻿//-----------------------------------------------------------------------
// <copyright file="TestKit.cs" company="Akka.NET Project">
//     Copyright (C) 2009-2021 Lightbend Inc. <http://www.lightbend.com>
//     Copyright (C) 2013-2021 .NET Foundation <https://github.com/akkadotnet/akka.net>
// </copyright>
//-----------------------------------------------------------------------

using System;
using System.Threading.Tasks;
using Akka.Actor;
using Akka.Actor.Setup;
using Akka.Configuration;
using Akka.Event;
using Akka.TestKit.Xunit2.Internals;
using Xunit;
using Xunit.Abstractions;

namespace Akka.TestKit.Xunit2
{
    /// <summary>
    /// This class represents an Akka.NET TestKit that uses <a href="https://xunit.github.io/">xUnit</a>
    /// as its testing framework.
    /// </summary>
    public class TestKit : TestKitBase, IAsyncLifetime
    {
<<<<<<< HEAD
=======
        private class PrefixedOutput : ITestOutputHelper
        {
            private readonly ITestOutputHelper output;
            private readonly string prefix;

            public PrefixedOutput(ITestOutputHelper output, string prefix)
            {
                this.output = output;
                this.prefix = prefix;
            }

            public void WriteLine(string message)
            {
                output.WriteLine(prefix + message);
            }

            public void WriteLine(string format, params object[] args)
            {
                output.WriteLine(prefix + format, args);
            }
        }

        private bool _isDisposed; //Automatically initialized to false;

>>>>>>> 18938002
        /// <summary>
        /// The provider used to write test output.
        /// </summary>
        protected readonly ITestOutputHelper Output;

        /// <summary>
        /// <para>
        /// Initializes a new instance of the <see cref="TestKit"/> class.
        /// </para>
        /// <para>
        /// If no <paramref name="system"/> is passed in, a new system with
        /// <see cref="DefaultConfig"/> will be created.
        /// </para>
        /// </summary>
        /// <param name="system">The actor system to use for testing. The default value is <see langword="null"/>.</param>
        /// <param name="output">The provider used to write test output. The default value is <see langword="null"/>.</param>
        public TestKit(ActorSystem system = null, ITestOutputHelper output = null)
            : base(Assertions, system)
        {
            Output = output;
            InitializeLogger(Sys);
        }

        /// <summary>
        /// Initializes a new instance of the <see cref="TestKit"/> class.
        /// </summary>
        /// <param name="config">The <see cref="Setup"/> to use for configuring the ActorSystem.</param>
        /// <param name="actorSystemName">The name of the system. The default name is "test".</param>
        /// <param name="output">The provider used to write test output. The default value is <see langword="null"/>.</param>
        public TestKit(ActorSystemSetup config, string actorSystemName = null, ITestOutputHelper output = null)
            : base(Assertions, config, actorSystemName)
        {
            Output = output;
            InitializeLogger(Sys);
        }

        /// <summary>
        /// Initializes a new instance of the <see cref="TestKit"/> class.
        /// </summary>
        /// <param name="config">The configuration to use for the system.</param>
        /// <param name="actorSystemName">The name of the system. The default name is "test".</param>
        /// <param name="output">The provider used to write test output. The default value is <see langword="null"/>.</param>
        public TestKit(Config config, string actorSystemName = null, ITestOutputHelper output = null)
            : base(Assertions, config, actorSystemName)
        {
            Output = output;
            InitializeLogger(Sys);
        }

        /// <summary>
        /// Initializes a new instance of the <see cref="TestKit"/> class.
        /// </summary>
        /// <param name="config">The configuration to use for the system.</param>
        /// <param name="output">The provider used to write test output. The default value is <see langword="null"/>.</param>
        public TestKit(string config, ITestOutputHelper output = null)
            : base(Assertions, ConfigurationFactory.ParseString(config))
        {
            Output = output;
            InitializeLogger(Sys);
        }

        /// <summary>
        /// A configuration that has just the default log settings enabled. The default settings can be found in
        /// <a href="https://github.com/akkadotnet/akka.net/blob/master/src/core/Akka.TestKit/Internal/Reference.conf">Akka.TestKit.Internal.Reference.conf</a>.
        /// </summary>
        public new static Config DefaultConfig => TestKitBase.DefaultConfig;

        /// <summary>
        /// A configuration that has all log settings enabled
        /// </summary>
        public new static Config FullDebugConfig => TestKitBase.FullDebugConfig;

        /// <summary>
        /// Commonly used assertions used throughout the testkit.
        /// </summary>
        protected static XunitAssertions Assertions { get; } = new XunitAssertions();

        /// <summary>
        /// This method is called when a test ends.
        ///
        /// <remarks>
        /// If you override this, then make sure you either call base.AfterAllAsync()
        /// to shut down the system. Otherwise a memory leak will occur.
        /// </remarks>
        /// </summary>
        protected virtual async Task AfterAllAsync()
        {
            await ShutdownAsync();
        }

        /// <summary>
        /// Initializes a new <see cref="TestOutputLogger"/> used to log messages.
        /// </summary>
        /// <param name="system">The actor system used to attach the logger</param>
        protected void InitializeLogger(ActorSystem system)
        {
            if (Output != null)
            {
                var extSystem = (ExtendedActorSystem)system;
                var logger = extSystem.SystemActorOf(Props.Create(() => new TestOutputLogger(Output)), "log-test");
                logger.Tell(new InitializeLogger(system.EventStream));
            }
        }

<<<<<<< HEAD
        public virtual Task InitializeAsync()
=======
        protected void InitializeLogger(ActorSystem system, string prefix)
        {
            if (Output != null)
            {
                var extSystem = (ExtendedActorSystem)system;
                var logger = extSystem.SystemActorOf(Props.Create(() => new TestOutputLogger(
                    string.IsNullOrEmpty(prefix) ? Output : new PrefixedOutput(Output, prefix))), "log-test");
                logger.Tell(new InitializeLogger(system.EventStream));
            }
        }

        public void Dispose()
>>>>>>> 18938002
        {
            return Task.CompletedTask;
        }

        public virtual async Task DisposeAsync()
        {
            await AfterAllAsync();
        }
    }
}<|MERGE_RESOLUTION|>--- conflicted
+++ resolved
@@ -23,8 +23,6 @@
     /// </summary>
     public class TestKit : TestKitBase, IAsyncLifetime
     {
-<<<<<<< HEAD
-=======
         private class PrefixedOutput : ITestOutputHelper
         {
             private readonly ITestOutputHelper output;
@@ -47,9 +45,6 @@
             }
         }
 
-        private bool _isDisposed; //Automatically initialized to false;
-
->>>>>>> 18938002
         /// <summary>
         /// The provider used to write test output.
         /// </summary>
@@ -154,9 +149,6 @@
             }
         }
 
-<<<<<<< HEAD
-        public virtual Task InitializeAsync()
-=======
         protected void InitializeLogger(ActorSystem system, string prefix)
         {
             if (Output != null)
@@ -167,9 +159,7 @@
                 logger.Tell(new InitializeLogger(system.EventStream));
             }
         }
-
-        public void Dispose()
->>>>>>> 18938002
+        public virtual Task InitializeAsync()
         {
             return Task.CompletedTask;
         }
