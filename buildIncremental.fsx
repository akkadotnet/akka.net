#I @"tools/FAKE/tools"
#r "FakeLib.dll"

open System
open System.IO

open Fake
open Fake.Git

module IncrementalTests =   

    let akkaDefaultBranch = "v1.3"

    type Supports =
    | Windows
    | Linux
    | All

    let (|IsRunnable|_|) name platform (csproj:string) =
        let isSupported =
            match platform with
            | Windows _ -> isWindows
            | Linux _ -> isLinux
            | All _ -> true
        if (csproj.Contains(name) && isSupported) then Some(name)
        else None

    let IsRunnable testProject =
        match testProject with
        | IsRunnable "Akka.API.Tests.csproj" Linux proj -> false
        | IsRunnable "Akka.MultiNodeTestRunner.Shared.Tests.csproj" All proj -> false
        | _ -> true

    let getUnitTestProjects() =
<<<<<<< HEAD
        let isRunnable testProject =
            match testProject with
            | IsRunnable "Akka.API.Tests.csproj" Linux proj -> false
            | _ -> true
=======
>>>>>>> 962fe75e
        let allTestProjects = !! "./**/core/**/*.Tests.csproj"
                              ++ "./**/contrib/**/*.Tests.csproj"
                              -- "./**/serializers/**/*Wire*.csproj"
        allTestProjects 
        |> Seq.filter IsRunnable

    let isBuildScript (file:string) =
        match file with
        | EndsWith "fsx" -> true
        | EndsWith "ps1" -> true
        | EndsWith "cmd" -> true
        | EndsWith "sh" -> true
        | _ -> false
    
    let getHeadHashFor repositoryDir branch =
        let _, msg, error = runGitCommand repositoryDir (sprintf "log --oneline -1 %s" branch)
        if error <> "" then failwithf "git log --oneline failed: %s" error
        let logMsg = msg |> Seq.head
        let tmp =
            logMsg.Split(' ')
            |> Seq.head
            |> fun s -> s.Split('m')
        if tmp |> Array.length > 2 then tmp.[1].Substring(0,6) else tmp.[0].Substring(0,6)
    
    let getBranchesFileDiff repositoryDir branch =
        let _, msg, error = runGitCommand repositoryDir (sprintf "diff %s --name-status" branch)
        if error <> "" then failwithf "diff %s --name-status failed: %s" branch error
        msg
        |> Seq.map (fun line -> 
            let a = line.Split('\t')
            FileStatus.Parse a.[0],a.[1])

    let getUpdatedFiles() = 
        let srcDir = __SOURCE_DIRECTORY__
        let localBranches = getLocalBranches srcDir
        log "Local branches..."
        localBranches |> Seq.iter log
        if not (localBranches |> Seq.exists (fun b -> b = akkaDefaultBranch)) then
            log "default branch information not available... fetching"
            directRunGitCommandAndFail srcDir (sprintf "fetch origin %s:%s" akkaDefaultBranch akkaDefaultBranch)
        getBranchesFileDiff srcDir akkaDefaultBranch
        |> Seq.map (fun (_, fi) -> FullName fi)
        |> Seq.filter (fun fi -> (isInFolder (new DirectoryInfo("./src")) (new FileInfo(fi))) || (isBuildScript fi))
  
    // Gather all of the folder paths that contain .csproj files
    let getAllProjectFolders() =
        !! "./src/**/*.csproj"
        |> Seq.map (fun f -> DirectoryName (FullName f))

    // Check if the altered file is inside of any of the folder paths that contain .csproj files
    let isInProjectFolder projectFolder file = 
        isInFolder (new DirectoryInfo(projectFolder)) (new FileInfo(file))
    
    type ProjectFileInclude = { projectFolder: string; file: string; contains: bool  }

    // Return a collection of all projectFolder, altered file, and true/false is contained within
    let generateContainingProjFileCollection alteredFiles =
        getAllProjectFolders()
        |> Seq.map (fun p -> alteredFiles |> Seq.map (fun f -> { projectFolder = p; file = f; contains = isInProjectFolder p f })) 
        |> Seq.concat

    // Find the .csproj file contained within a folder that contains an altered file
    let findCsprojFilesForAlteredFiles fileProjectContainsSeq =
        let findCsprojFileFor fileProjectContains =
            //let projectFolder, file, contains = fileProjectContains
            match fileProjectContains.contains with
            | true -> Some(!! (fileProjectContains.projectFolder @@ "*.csproj") |> Seq.head)
            | false -> None
        fileProjectContainsSeq
        |> Seq.map (fun x -> findCsprojFileFor x) 
        |> Seq.choose id
        |> Seq.map (fun x -> filename x)

    let getAssemblyForProject project =
        try
            !! ("src" @@ "**" @@ "bin" @@ "Release" @@ "net452" @@ fileNameWithoutExt project + ".dll") // TODO: rework for .NET Core
            |> Seq.head
        with 
        | :? System.ArgumentException as ex ->
            logf "Could not find built assembly for %s.  Make sure project is built in Release config." (fileNameWithoutExt project);
            reraise()
    
    //-------------------------------------------------------------------------------- 
    // MultiNodeTestRunner incremental test selection
    //--------------------------------------------------------------------------------

    let getMntrProjects() =
        !! "./src/**/*Tests.MultiNode.csproj"
        |> Seq.map (fun x -> x.ToString())
    
    let getAllMntrTestAssemblies() = // if we're not running incremental tests
        getMntrProjects()
        |> Seq.map (fun x -> getAssemblyForProject x)
    
    //--------------------------------------------------------------------------------
    // Performance tests incremental test selection
    //--------------------------------------------------------------------------------

    let getPerfTestProjects() =
        !! "./src/**/*Tests.Performance.csproj"
        |> Seq.map (fun x -> x.ToString())
    
    let getAllPerfTestAssemblies() = //if we're not running incremental tests
        getPerfTestProjects()
        |> Seq.map (fun x -> getAssemblyForProject x)
  
    //--------------------------------------------------------------------------------
    // Recursive dependency search
    //--------------------------------------------------------------------------------

    type ProjectPath = { projectName: string; projectPath: string }
    type ProjectDetails = { parentProject: ProjectPath; dependencies: ProjectPath seq; isTestProject: bool }

    let getDependentProjects csprojFile =
        XMLRead true csprojFile "" "" "//Project/ItemGroup/ProjectReference/@Include"
        |> Seq.map (fun p -> { projectName = filename p; projectPath = FullName p })
    
    type TestMode =
    | Unit
    | MNTR
    | Perf

    let isTestProject csproj testMode =
        match testMode with
        | Unit -> (filename csproj).Contains("Tests.csproj")
        | MNTR -> (filename csproj).Contains("Tests.MultiNode.csproj")
        | Perf -> (filename csproj).Contains("Tests.Performance.csproj")

    let getAllProjectDependencies testMode =
        !! "./src/**/*.csproj"
        |> Seq.map (fun f -> { parentProject = { projectName = filename f; projectPath = f }; dependencies = getDependentProjects f; isTestProject = isTestProject f testMode })
    
    let rec findTestProjectsThatHaveDependencyOn project testMode =
        let allProjects = getAllProjectDependencies testMode
        seq { for proj in allProjects do
                for dep in proj.dependencies do
                    if (proj.parentProject.projectName = project && proj.isTestProject) then
                        // if the altered project is a test project (e.g. Akka.Tests)
                        yield proj;
                    if (dep.projectName = project && proj.isTestProject) then
                        // logfn "%s references %s and is a test project..." proj.parentProject.projectName project
                        yield proj
                    elif (dep.projectName = project && not proj.isTestProject) then
                        // logfn "%s references %s but is not a test project..." proj.parentProject.projectName project
                        yield! findTestProjectsThatHaveDependencyOn proj.parentProject.projectName testMode }
    
    let getIncrementalTestProjects2 testMode =
        logfn "Searching for incremental tests to run in %s test mode..." (testMode.ToString())
        let updatedFiles = getUpdatedFiles()
        log "The following files have been updated since forking from v1.3 branch..."
        updatedFiles |> Seq.iter (fun x -> logfn "\t%s" x)
        log "The following test projects will be run..."
        if (updatedFiles |> Seq.exists (fun p -> isBuildScript p)) then
            match testMode with
            | Unit -> getUnitTestProjects()
            | MNTR -> getMntrProjects()
            | Perf -> getPerfTestProjects()
        else
            updatedFiles
            |> generateContainingProjFileCollection
            |> findCsprojFilesForAlteredFiles
            |> Seq.map (fun p -> findTestProjectsThatHaveDependencyOn p testMode)
            |> Seq.concat
            |> Seq.map (fun p -> p.parentProject.projectPath)
            |> Seq.distinct
            |> Seq.filter IsRunnable
    
    let getIncrementalUnitTests() =
        getIncrementalTestProjects2 Unit
    
    let getIncrementalMNTRTests() =
        getIncrementalTestProjects2 MNTR
        |> Seq.map (fun p -> getAssemblyForProject p)
    
    let getIncrementalPerfTests() =
        getIncrementalTestProjects2 Perf
        |> Seq.map (fun p -> getAssemblyForProject p)<|MERGE_RESOLUTION|>--- conflicted
+++ resolved
@@ -28,17 +28,9 @@
     let IsRunnable testProject =
         match testProject with
         | IsRunnable "Akka.API.Tests.csproj" Linux proj -> false
-        | IsRunnable "Akka.MultiNodeTestRunner.Shared.Tests.csproj" All proj -> false
         | _ -> true
 
     let getUnitTestProjects() =
-<<<<<<< HEAD
-        let isRunnable testProject =
-            match testProject with
-            | IsRunnable "Akka.API.Tests.csproj" Linux proj -> false
-            | _ -> true
-=======
->>>>>>> 962fe75e
         let allTestProjects = !! "./**/core/**/*.Tests.csproj"
                               ++ "./**/contrib/**/*.Tests.csproj"
                               -- "./**/serializers/**/*Wire*.csproj"
