--- conflicted
+++ resolved
@@ -71,11 +71,7 @@
         {
             await Task.Run(() =>
             {
-<<<<<<< HEAD
-                ReceiveWhile<object>(max: max, shouldIgnore: x =>
-=======
-                probe.ReceiveWhile<object>(max: max, shouldContinue: x =>
->>>>>>> 3aa8fd6d
+                ReceiveWhile<object>(max: max, shouldContinue: x =>
                 {
                     x.Should().NotBeOfType<T>();
                     return true; // we are not returning anything
