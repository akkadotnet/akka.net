﻿//-----------------------------------------------------------------------
// <copyright file="PersistentShardCoordinator.cs" company="Akka.NET Project">
//     Copyright (C) 2009-2021 Lightbend Inc. <http://www.lightbend.com>
//     Copyright (C) 2013-2021 .NET Foundation <https://github.com/akkadotnet/akka.net>
// </copyright>
//-----------------------------------------------------------------------

using System;
using System.Collections.Immutable;
using Akka.Actor;
using Akka.Cluster.Sharding.Internal;
using Akka.Event;
using Akka.Pattern;
using Akka.Persistence;

namespace Akka.Cluster.Sharding
{
    using static Akka.Cluster.Sharding.ShardCoordinator;
    using ShardId = String;

    /// <summary>
    /// Singleton coordinator that decides where to allocate shards.
    ///
    /// Users can migrate to using DData to store state then either Event Sourcing or ddata to store
    /// the remembered entities.
    /// </summary>
    internal sealed class PersistentShardCoordinator : PersistentActor
    {
        /// <summary>
        /// Factory method for the <see cref="Actor.Props"/> of the <see cref="PersistentShardCoordinator"/> actor.
        /// </summary>
        /// <param name="typeName">TBD</param>
        /// <param name="settings">TBD</param>
        /// <param name="allocationStrategy">TBD</param>
        /// <returns>TBD</returns>
        internal static Props Props(string typeName, ClusterShardingSettings settings, IShardAllocationStrategy allocationStrategy)
        {
            return Actor.Props.Create(() => new PersistentShardCoordinator(typeName, settings, allocationStrategy))
                .WithDeploy(Deploy.Local);
        }

        private readonly ShardCoordinator _baseImpl;

        private bool VerboseDebug => _baseImpl.VerboseDebug;
        private string TypeName => _baseImpl.TypeName;
        private ClusterShardingSettings Settings => _baseImpl.Settings;
        private CoordinatorState State { get => _baseImpl.State; set => _baseImpl.State = value; }

        public PersistentShardCoordinator(
            string typeName,
            ClusterShardingSettings settings,
            IShardAllocationStrategy allocationStrategy
            )
        {
            var log = Context.GetLogger();
            var verboseDebug = Context.System.Settings.Config.GetBoolean("akka.cluster.sharding.verbose-debug-logging");

            _baseImpl = new ShardCoordinator(typeName, settings, allocationStrategy,
                Context, log, verboseDebug, Update, UnstashOneGetShardHomeRequest);

            //should have been this: $"/sharding/{typeName}Coordinator";
            PersistenceId = $"/system/sharding/{typeName}Coordinator/singleton/coordinator"; //used for backward compatibility instead of Self.Path.ToStringWithoutAddress()

            JournalPluginId = Settings.JournalPluginId;
            SnapshotPluginId = Settings.SnapshotPluginId;
        }

        public override string PersistenceId { get; }

        /// <summary>
        /// TBD
        /// </summary>
        /// <param name="message">TBD</param>
        /// <returns>TBD</returns>
        protected override bool ReceiveRecover(object message)
        {
            switch (message)
            {
                case EventSourcedRememberEntitiesCoordinatorStore.MigrationMarker _:
                case SnapshotOffer offer when offer.Snapshot is EventSourcedRememberEntitiesCoordinatorStore.State _:
                    throw new IllegalStateException(
                      "state-store is set to persistence but a migration has taken place to remember-entities-store=eventsourced. You can not downgrade.");

                case IDomainEvent evt:
                    if (VerboseDebug)
                        Log.Debug("{0}: receiveRecover {1}", TypeName, evt);

                    switch (evt)
                    {
                        case ShardRegionRegistered _:
                            State = State.Updated(evt);
                            return true;
                        case ShardRegionProxyRegistered _:
                            State = State.Updated(evt);
                            return true;
                        case ShardRegionTerminated regionTerminated:
                            if (State.Regions.ContainsKey(regionTerminated.Region))
                                State = State.Updated(evt);
                            else
                                //Log.Debug(
                                //  "{0}: ShardRegionTerminated, but region {1} was not registered. This inconsistency is due to that " +
                                //  " some stored ActorRef in Akka v2.3.0 and v2.3.1 did not contain full address information. It will be " +
                                //  "removed by later watch.",
                                //  typeName,
                                //  regionTerminated.Region);
                                Log.Debug("{0}: ShardRegionTerminated but region {1} was not registered", TypeName, regionTerminated.Region);
                            return true;
                        case ShardRegionProxyTerminated proxyTerminated:
                            if (State.RegionProxies.Contains(proxyTerminated.RegionProxy))
                                State = State.Updated(evt);
                            return true;
                        case ShardHomeAllocated _:
                            State = State.Updated(evt);
                            return true;
                        case ShardHomeDeallocated _:
                            State = State.Updated(evt);
                            return true;
                        case ShardCoordinatorInitialized _:
                            // not used here
                            return true;
                    }
                    return false;
                case SnapshotOffer offer when offer.Snapshot is CoordinatorState state:
                    if (VerboseDebug)
                        Log.Debug("{0}: receiveRecover SnapshotOffer {1}", TypeName, state);
                    State = state.WithRememberEntities(Settings.RememberEntities);
                    // Old versions of the state object may not have unallocatedShard set,
                    // thus it will be null.
                    if (state.UnallocatedShards == null)
                        State = State.Copy(unallocatedShards: ImmutableHashSet<ShardId>.Empty);
                    return true;

                case RecoveryCompleted _:
                    State = State.WithRememberEntities(Settings.RememberEntities);
                    _baseImpl.WatchStateActors();
                    return true;
            }
            return false;
        }


        /// <summary>
        /// TBD
        /// </summary>
        /// <param name="message">TBD</param>
        /// <returns>TBD</returns>
        protected override bool ReceiveCommand(object message)
        {
            return WaitingForStateInitialized(message);
        }

        private bool WaitingForStateInitialized(object message)
        {
            switch (message)
            {
                case Terminate _:
                    Log.Debug("{0}: Received termination message before state was initialized", TypeName);
                    Context.Stop(Self);
                    return true;

                case StateInitialized _:
                    _baseImpl.ReceiveStateInitialized();
                    Log.Debug("{0}: Coordinator initialization completed", TypeName);
                    Context.Become(msg => _baseImpl.Active(msg) || ReceiveSnapshotResult(msg));
                    return true;

                case Register r:
                    // region will retry so ok to ignore
                    Log.Debug("{0}: Ignoring registration from region [{1}] while initializing", TypeName, r.ShardRegion);
                    return true;
            }

            if (_baseImpl.ReceiveTerminated(message)) return true;
            else return ReceiveSnapshotResult(message);
        }

        private bool ReceiveSnapshotResult(object message)
        {
            switch (message)
            {
                case SaveSnapshotSuccess m:
                    Log.Debug("{0}: Persistent snapshot to [{1}] saved successfully", TypeName, m.Metadata.SequenceNr);
                    InternalDeleteMessagesBeforeSnapshot(m, Settings.TuningParameters.KeepNrOfBatches, Settings.TuningParameters.SnapshotAfter);
                    return true;

                case SaveSnapshotFailure m:
                    Log.Warning(m.Cause, "{0}: Persistent snapshot failure: {1}", TypeName, m.Cause.Message);
                    return true;

                case DeleteMessagesSuccess m:
                    Log.Debug("{0}: Persistent messages to [{1}] deleted successfully", TypeName, m.ToSequenceNr);
                    DeleteSnapshots(new SnapshotSelectionCriteria(m.ToSequenceNr - 1));
                    return true;

                case DeleteMessagesFailure m:
<<<<<<< HEAD
                    Log.Warning(m.Cause, "Persistent messages to {0} deletion failure: {1}", m.ToSequenceNr, m.Cause.Message);
                    break;
=======
                    Log.Warning(m.Cause, "{0}: Persistent messages to [{1}] deletion failure: {2}", TypeName, m.ToSequenceNr, m.Cause.Message);
                    return true;

>>>>>>> c416295b
                case DeleteSnapshotsSuccess m:
                    Log.Debug("{0}: Persistent snapshots to [{1}] deleted successfully", TypeName, m.Criteria.MaxSequenceNr);
                    return true;

                case DeleteSnapshotsFailure m:
                    Log.Warning(m.Cause, "{0}: Persistent snapshots to [{1}] deletion failure: {2}", TypeName, m.Criteria.MaxSequenceNr, m.Cause);
                    return true;
            }
            return false;
        }

        /// <summary>
        /// TBD
        /// </summary>
        /// <typeparam name="TEvent">TBD</typeparam>
        /// <param name="e">TBD</param>
        /// <param name="handler">TBD</param>
        /// <returns>TBD</returns>
        private void Update<TEvent>(TEvent e, Action<TEvent> handler) where TEvent : IDomainEvent
        {
            SaveSnapshotWhenNeeded();
            Persist(e, handler);
        }

        private void SaveSnapshotWhenNeeded()
        {
            if (LastSequenceNr % Settings.TuningParameters.SnapshotAfter == 0 && LastSequenceNr != 0)
            {
                Log.Debug("{0}: Saving snapshot, sequence number [{1}]", TypeName, SnapshotSequenceNr);
                SaveSnapshot(State);
            }
        }

        private void UnstashOneGetShardHomeRequest()
        {
        }

        protected override void PreStart()
        {
            _baseImpl.PreStart();
        }


        protected override void PostStop()
        {
            base.PostStop();
            _baseImpl.PostStop();
        }
    }
}<|MERGE_RESOLUTION|>--- conflicted
+++ resolved
@@ -193,14 +193,9 @@
                     return true;
 
                 case DeleteMessagesFailure m:
-<<<<<<< HEAD
-                    Log.Warning(m.Cause, "Persistent messages to {0} deletion failure: {1}", m.ToSequenceNr, m.Cause.Message);
-                    break;
-=======
                     Log.Warning(m.Cause, "{0}: Persistent messages to [{1}] deletion failure: {2}", TypeName, m.ToSequenceNr, m.Cause.Message);
                     return true;
 
->>>>>>> c416295b
                 case DeleteSnapshotsSuccess m:
                     Log.Debug("{0}: Persistent snapshots to [{1}] deleted successfully", TypeName, m.Criteria.MaxSequenceNr);
                     return true;
