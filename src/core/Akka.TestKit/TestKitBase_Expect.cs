﻿//-----------------------------------------------------------------------
// <copyright file="TestKitBase_Expect.cs" company="Akka.NET Project">
//     Copyright (C) 2009-2021 Lightbend Inc. <http://www.lightbend.com>
//     Copyright (C) 2013-2021 .NET Foundation <https://github.com/akkadotnet/akka.net>
// </copyright>
//-----------------------------------------------------------------------

using System;
using System.Collections.Generic;
using System.Linq;
using System.Runtime.CompilerServices;
using System.Threading;
using System.Threading.Tasks;
using Akka.Actor;
using Akka.TestKit.Internal;
using Akka.Util;

namespace Akka.TestKit
{
    /// <summary>
    /// TBD
    /// </summary>
    public abstract partial class TestKitBase
    {
        /// <summary>
        /// Receive one message from the test actor and assert that it is of the specified type.
        /// Wait time is bounded by the given duration, if specified; otherwise
        /// wait time is bounded by remaining time for execution of the innermost enclosing 'within'
        /// block, if inside a 'within' block; otherwise by the config value 
        /// "akka.test.single-expect-default".
        /// </summary>
        /// <typeparam name="T">TBD</typeparam>
        /// <param name="duration">TBD</param>
        /// <param name="hint">TBD</param>
        /// <param name="cancellationToken"></param>
        /// <returns>TBD</returns>
        public T ExpectMsg<T>(
            TimeSpan? duration = null,
            string hint = null,
            CancellationToken cancellationToken = default)
        {
            return ExpectMsgAsync<T>(duration, hint, cancellationToken)
                .ConfigureAwait(false).GetAwaiter().GetResult();
        }
        
        /// <inheritdoc cref="ExpectMsg{T}(TimeSpan?, string, CancellationToken)"/>
        public async ValueTask<T> ExpectMsgAsync<T>(
            TimeSpan? duration = null, 
            string hint = null,
            CancellationToken cancellationToken = default)
        {
            return await InternalExpectMsgAsync(RemainingOrDilated(duration), (Action<T>)null, hint, cancellationToken)
                .ConfigureAwait(false);
        }

        /// <summary>
        /// Receive one message of the specified type from the test actor and assert that it
        /// equals the <paramref name="message"/>.
        /// Wait time is bounded by the given duration, if specified; otherwise
        /// wait time is bounded by remaining time for execution of the innermost enclosing 'within'
        /// block, if inside a 'within' block; otherwise by the config value 
        /// "akka.test.single-expect-default".
        /// </summary>
        /// <typeparam name="T">TBD</typeparam>
        /// <param name="message">TBD</param>
        /// <param name="timeout">TBD</param>
        /// <param name="hint">TBD</param>
        /// <param name="cancellationToken"></param>
        /// <returns>TBD</returns>
        public T ExpectMsg<T>(
            T message,
            TimeSpan? timeout = null,
            string hint = null,
            CancellationToken cancellationToken = default)
        {
            return ExpectMsgAsync(message, timeout, hint, cancellationToken)
                .ConfigureAwait(false).GetAwaiter().GetResult();
        }

        /// <inheritdoc cref="ExpectMsg{T}(T, TimeSpan?, string, CancellationToken)"/>
        public async ValueTask<T> ExpectMsgAsync<T>(
            T message,
            TimeSpan? timeout = null,
            string hint = null,
            CancellationToken cancellationToken = default)
        {
            return await InternalExpectMsgAsync<T>(
                    timeout: RemainingOrDilated(timeout), 
                    msgAssert: m => _assertions.AssertEqual(message, m), 
                    hint: hint, 
                    cancellationToken: cancellationToken)
                .ConfigureAwait(false);
        }

        /// <summary>
        /// Receive one message of the specified type from the test actor and assert that the given
        /// predicate accepts it.
        /// Use this variant to implement more complicated or conditional processing.
        /// 
        /// Wait time is bounded by the given duration, if specified; otherwise
        /// wait time is bounded by remaining time for execution of the innermost enclosing 'within'
        /// block, if inside a 'within' block; otherwise by the config value 
        /// "akka.test.single-expect-default".
        /// </summary>
        /// <typeparam name="T">TBD</typeparam>
        /// <param name="isMessage">TBD</param>
        /// <param name="timeout">TBD</param>
        /// <param name="hint">TBD</param>
        /// <param name="cancellationToken"></param>
        /// <returns>TBD</returns>
        public T ExpectMsg<T>(
            Predicate<T> isMessage,
            TimeSpan? timeout = null,
            string hint = null, 
            CancellationToken cancellationToken = default)
        {
            return ExpectMsgAsync(isMessage, timeout, hint, cancellationToken)
                .ConfigureAwait(false).GetAwaiter().GetResult();
        }
        
        /// <inheritdoc cref="ExpectMsg{T}(Predicate{T}, TimeSpan?, string, CancellationToken)"/>
        public async ValueTask<T> ExpectMsgAsync<T>(
            Predicate<T> isMessage,
            TimeSpan? timeout = null,
            string hint = null, 
            CancellationToken cancellationToken = default)
        {
            return await InternalExpectMsgAsync<T>(
                timeout: RemainingOrDilated(timeout), 
                assert: (m, sender) =>
                {
                    if (isMessage != null)
                        AssertPredicateIsTrueForMessage(isMessage, m, hint);
                }, 
                hint: hint, 
                cancellationToken: cancellationToken)
                .ConfigureAwait(false);
        }


        /// <summary>
        /// Receive one message of the specified type from the test actor and calls the 
        /// action that performs extra assertions.
        /// Use this variant to implement more complicated or conditional processing.
        /// 
        /// Wait time is bounded by the given duration, if specified; otherwise
        /// wait time is bounded by remaining time for execution of the innermost enclosing 'within'
        /// block, if inside a 'within' block; otherwise by the config value 
        /// "akka.test.single-expect-default".
        /// </summary>
        /// <typeparam name="T">TBD</typeparam>
        /// <param name="assert">TBD</param>
        /// <param name="timeout">TBD</param>
        /// <param name="hint">TBD</param>
        /// <param name="cancellationToken"></param>
        /// <returns>TBD</returns>
        public T ExpectMsg<T>(
            Action<T> assert,
            TimeSpan? timeout = null,
            string hint = null,
            CancellationToken cancellationToken = default)
        {
            return ExpectMsgAsync(assert, timeout, hint, cancellationToken)
                .ConfigureAwait(false).GetAwaiter().GetResult();
        }

        /// <inheritdoc cref="ExpectMsg{T}(Action{T}, TimeSpan?, string, CancellationToken)"/>
        public async ValueTask<T> ExpectMsgAsync<T>(
            Action<T> assert,
            TimeSpan? timeout = null,
            string hint = null,
            CancellationToken cancellationToken = default)
        {
            return await InternalExpectMsgAsync(RemainingOrDilated(timeout), assert, hint, cancellationToken)
                .ConfigureAwait(false);
        }

        /// <summary>
        /// Receive one message of the specified type from the test actor and assert that the given
        /// predicate accepts it.
        /// Use this variant to implement more complicated or conditional processing.
        /// 
        /// Wait time is bounded by the given duration, if specified; otherwise
        /// wait time is bounded by remaining time for execution of the innermost enclosing 'within'
        /// block, if inside a 'within' block; otherwise by the config value 
        /// "akka.test.single-expect-default".
        /// </summary>
        /// <typeparam name="T">TBD</typeparam>
        /// <param name="isMessageAndSender">TBD</param>
        /// <param name="timeout">TBD</param>
        /// <param name="hint">TBD</param>
        /// <param name="cancellationToken"></param>
        /// <returns>TBD</returns>
        public T ExpectMsg<T>(
            Func<T, IActorRef, bool> isMessageAndSender, 
            TimeSpan? timeout = null,
            string hint = null,
            CancellationToken cancellationToken = default)
        {
            return ExpectMsgAsync(isMessageAndSender, timeout, hint, cancellationToken)
                .ConfigureAwait(false).GetAwaiter().GetResult();
        }

        /// <inheritdoc cref="ExpectMsg{T}(Func{T, IActorRef, bool}, TimeSpan?, string, CancellationToken)"/>
        public async ValueTask<T> ExpectMsgAsync<T>(
            Func<T, IActorRef, bool> isMessageAndSender, 
            TimeSpan? timeout = null,
            string hint = null,
            CancellationToken cancellationToken = default)
        {
            return await InternalExpectMsgAsync<T>(
                    timeout: RemainingOrDilated(RemainingOrDilated(timeout)), 
                    assert: (m, sender) =>
                    {
                        _assertions.AssertTrue(
                        isMessageAndSender(m, sender), 
                        "Got a message of the expected type <{2}> from {4}. Also expected {0} but the message {{{1}}} " +
                        "of type <{3}> did not match", hint ?? "the predicate to return true", 
                        m, typeof(T).FullName, m.GetType().FullName, sender);
                    }, 
                    hint: hint, 
                    cancellationToken: cancellationToken)
                .ConfigureAwait(false);
        }

        /// <summary>
        /// Receive one message of the specified type from the test actor calls the 
        /// action that performs extra assertions.
        /// Use this variant to implement more complicated or conditional processing.
        /// 
        /// Wait time is bounded by the given duration, if specified; otherwise
        /// wait time is bounded by remaining time for execution of the innermost enclosing 'within'
        /// block, if inside a 'within' block; otherwise by the config value 
        /// "akka.test.single-expect-default".
        /// </summary>
        /// <typeparam name="T">TBD</typeparam>
        /// <param name="assertMessageAndSender">TBD</param>
        /// <param name="timeout">TBD</param>
        /// <param name="hint">TBD</param>
        /// <param name="cancellationToken"></param>
        /// <returns>TBD</returns>
        public T ExpectMsg<T>(
            Action<T, IActorRef> assertMessageAndSender, 
            TimeSpan? timeout = null,
            string hint = null,
            CancellationToken cancellationToken = default)
        {
            return ExpectMsgAsync(assertMessageAndSender, timeout, hint, cancellationToken)
                .ConfigureAwait(false).GetAwaiter().GetResult();
        }
        
        /// <inheritdoc cref="ExpectMsg{T}(Action{T, IActorRef}, TimeSpan?, string, CancellationToken)"/>
        public async ValueTask<T> ExpectMsgAsync<T>(
            Action<T, IActorRef> assertMessageAndSender,
            TimeSpan? timeout = null,
            string hint = null,
            CancellationToken cancellationToken = default)
        {
            return await InternalExpectMsgAsync(RemainingOrDilated(timeout), assertMessageAndSender, hint, cancellationToken)
                .ConfigureAwait(false);
        }


        /// <summary>
        /// Receive one message from the test actor and assert that it is equal to the expected value,
        /// according to the specified comparer function.
        /// 
        /// Wait time is bounded by remaining time for execution of the innermost enclosing 'within'
        /// block, if inside a 'within' block; otherwise by the config value 
        /// "akka.test.single-expect-default".
        /// </summary>
        /// <typeparam name="T">TBD</typeparam>
        /// <param name="expected">TBD</param>
        /// <param name="comparer">TBD</param>
        /// <param name="timeout">TBD</param>
        /// <param name="hint">TBD</param>
        /// <param name="cancellationToken"></param>
        /// <returns>TBD</returns>
        public T ExpectMsg<T>(
            T expected,
            Func<T, T, bool> comparer,
            TimeSpan? timeout = null,
            string hint = null,
            CancellationToken cancellationToken = default)
        {
            return ExpectMsgAsync(expected, comparer, timeout, hint, cancellationToken)
                .ConfigureAwait(false).GetAwaiter().GetResult();
        }
        
        /// <inheritdoc cref="ExpectMsg{T}(T, Func{T, T, bool}, TimeSpan?, string, CancellationToken)"/>
        public async ValueTask<T> ExpectMsgAsync<T>(
            T expected,
            Func<T, T, bool> comparer,
            TimeSpan? timeout = null,
            string hint = null,
            CancellationToken cancellationToken = default)
        {
            return await InternalExpectMsgAsync<T>(
                    timeout: RemainingOrDilated(timeout), 
                    msgAssert: actual => _assertions.AssertEqual(expected, actual, comparer, hint), 
                    hint: hint, 
                    cancellationToken: cancellationToken)
                .ConfigureAwait(false);
        }

        /// <summary>
        /// Receive one message from the test actor and assert that it is the Terminated message of the given ActorRef.
        /// 
        /// Wait time is bounded by the given duration, if specified; otherwise
        /// wait time is bounded by remaining time for execution of the innermost enclosing 'within'
        /// block, if inside a 'within' block; otherwise by the config value 
        /// "akka.test.single-expect-default".
        /// </summary>
        /// <param name="target">TBD</param>
        /// <param name="timeout">TBD</param>
        /// <param name="hint">TBD</param>
        /// <param name="cancellationToken"></param>
        /// <returns>TBD</returns>
        public Terminated ExpectTerminated(
            IActorRef target,
            TimeSpan? timeout = null,
            string hint = null,
            CancellationToken cancellationToken = default)
        {
            return ExpectTerminatedAsync(target, timeout, hint, cancellationToken)
                .ConfigureAwait(false).GetAwaiter().GetResult();
        }
        
        /// <inheritdoc cref="ExpectTerminated(IActorRef, TimeSpan?, string, CancellationToken)"/>
        public async ValueTask<Terminated> ExpectTerminatedAsync(
            IActorRef target,
            TimeSpan? timeout = null,
            string hint = null,
            CancellationToken cancellationToken = default)
        {
            var msg = $"Terminated {target}. {hint ?? ""}";
            return await InternalExpectMsgAsync<Terminated>(
                    timeout: RemainingOrDilated(timeout), 
                    msgAssert: terminated =>
                    {
                        _assertions.AssertEqual(target, terminated.ActorRef, msg);
                    }, 
                    hint: msg, 
                    cancellationToken: cancellationToken)
                .ConfigureAwait(false);
        }


        private void AssertPredicateIsTrueForMessage<T>(Predicate<T> isMessage, T m, string hint)
        {
            _assertions.AssertTrue(isMessage(m), 
                "Got a message of the expected type <{2}>. Also expected {0} but the message {{{1}}} of type <{3}> " +
                "did not match", hint ?? "the predicate to return true", m, typeof(T).FullName, m.GetType().FullName);
        }

        /// <summary>
        /// Receive one message of the specified type from the test actor and calls the optional 
        /// action that performs extra assertions. Wait time is bounded by the given duration.
        /// Use this variant to implement more complicated or conditional processing.
        /// </summary>
        private async ValueTask<T> InternalExpectMsgAsync<T>(
            TimeSpan? timeout,
            Action<T> msgAssert,
            string hint,
            CancellationToken cancellationToken)
        {
            return await InternalExpectMsgAsync(timeout, msgAssert, null, hint, cancellationToken)
                .ConfigureAwait(false);
        }

<<<<<<< HEAD
=======
        private T InternalExpectMsg<T>(
            TimeSpan? timeout,
            Action<T> msgAssert,
            Action<IActorRef> senderAssert,
            string hint,
            CancellationToken cancellationToken = default)
        {
            return InternalExpectMsgAsync(timeout, msgAssert, senderAssert, hint, cancellationToken)
                .ConfigureAwait(false).GetAwaiter().GetResult();
        }
        
>>>>>>> 8454977d
        private async ValueTask<T> InternalExpectMsgAsync<T>(
            TimeSpan? timeout,
            Action<T> msgAssert,
            Action<IActorRef> senderAssert,
            string hint,
            CancellationToken cancellationToken)
        {
            var item = await InternalExpectMsgEnvelopeAsync(timeout, msgAssert, senderAssert, hint, cancellationToken)
                .ConfigureAwait(false);
            return (T)item.Message;
        }

<<<<<<< HEAD
=======
        private T InternalExpectMsg<T>(
            TimeSpan? timeout,
            Action<T, IActorRef> assert,
            string hint,
            CancellationToken cancellationToken = default)
        {
            return InternalExpectMsgAsync(timeout, assert, hint, cancellationToken: cancellationToken)
                .ConfigureAwait(false).GetAwaiter().GetResult();
        }
        
>>>>>>> 8454977d
        private async ValueTask<T> InternalExpectMsgAsync<T>(
            TimeSpan? timeout,
            Action<T, IActorRef> assert,
            string hint,
            CancellationToken cancellationToken)
        {
<<<<<<< HEAD
            var envelope = await InternalExpectMsgEnvelopeAsync(timeout, assert, hint, cancellationToken);
=======
            var envelope = await InternalExpectMsgEnvelopeAsync(timeout, assert, hint, cancellationToken: cancellationToken)
                .ConfigureAwait(false);
>>>>>>> 8454977d
            return (T)envelope.Message;
        }

        private async ValueTask<MessageEnvelope> InternalExpectMsgEnvelopeAsync<T>(
            TimeSpan? timeout,
            Action<T> msgAssert,
            Action<IActorRef> senderAssert,
            string hint,
            CancellationToken cancellationToken)
        {
            msgAssert ??= m => { };
            senderAssert ??= sender => { };

            Action<T, IActorRef> combinedAssert = (m, sender) =>
            {
                senderAssert(sender);
                msgAssert(m);
            };

            var envelope = await InternalExpectMsgEnvelopeAsync(
                    timeout: timeout, 
                    assert: combinedAssert,
                    hint: hint,
                    cancellationToken: cancellationToken,
                    shouldLog: false)
                .ConfigureAwait(false);
            return envelope;
        }

        private async ValueTask<MessageEnvelope> InternalExpectMsgEnvelopeAsync<T>(
            TimeSpan? timeout,
            Action<T, IActorRef> assert, 
            string hint,
            CancellationToken cancellationToken,
            bool shouldLog = false)
        {
            ConditionalLog(shouldLog, "Expecting message of type {0}. {1}", typeof(T), hint);
            var (success, envelope) = await TryReceiveOneAsync(timeout, cancellationToken)
                .ConfigureAwait(false);

            if (!success)
            {
                const string failMessage = "Failed: Timeout {0} while waiting for a message of type {1} {2}";
                ConditionalLog(shouldLog, failMessage, GetTimeoutOrDefault(timeout), typeof(T), hint ?? "");
                _assertions.Fail(failMessage, GetTimeoutOrDefault(timeout), typeof(T), hint ?? "");
                return envelope;
            }

            var message = envelope.Message;
            var sender = envelope.Sender;
            if (!(message is T tMessage))
            {
                const string failMessage2 = "Failed: Expected a message of type {0}, but received {{{2}}} (type {1}) instead {3} from {4}";
                _assertions.Fail(failMessage2, typeof(T), message.GetType(), message, hint ?? "", sender);
                ConditionalLog(shouldLog, failMessage2, typeof(T), message.GetType(), message, hint ?? "", sender);
                return envelope;
            }
            
            assert?.Invoke(tMessage, sender);
            return envelope;
        }

        /// <summary>
        /// Assert that no message is received.
        /// 
        /// Wait time is bounded by remaining time for execution of the innermost enclosing 'within'
        /// block, if inside a 'within' block; otherwise by the config value 
        /// "akka.test.single-expect-default".
        /// </summary>
        public void ExpectNoMsg(CancellationToken cancellationToken = default)
        {
            ExpectNoMsgAsync(cancellationToken)
                .ConfigureAwait(false).GetAwaiter().GetResult();
        }
        
        /// <inheritdoc cref="ExpectNoMsg(CancellationToken)"/>
        public async ValueTask ExpectNoMsgAsync(CancellationToken cancellationToken)
        {
            await InternalExpectNoMsgAsync(RemainingOrDefault, cancellationToken)
                .ConfigureAwait(false);
        }

        /// <summary>
        /// Assert that no message is received for the specified time.
        /// </summary>
        /// <param name="duration">TBD</param>
        /// <param name="cancellationToken"></param>
        public void ExpectNoMsg(TimeSpan duration, CancellationToken cancellationToken = default)
        {
            ExpectNoMsgAsync(duration, cancellationToken)
                .ConfigureAwait(false).GetAwaiter().GetResult();
        }
        
        /// <inheritdoc cref="ExpectNoMsg(TimeSpan, CancellationToken)"/>
        public async ValueTask ExpectNoMsgAsync(TimeSpan duration, CancellationToken cancellationToken = default)
        {
            await InternalExpectNoMsgAsync(Dilated(duration), cancellationToken)
                .ConfigureAwait(false);
        }

        /// <summary>
        /// Assert that no message is received for the specified time in milliseconds.
        /// </summary>
        /// <param name="milliseconds">TBD</param>
        /// <param name="cancellationToken"></param>
        public void ExpectNoMsg(int milliseconds, CancellationToken cancellationToken = default)
        {
            ExpectNoMsgAsync(milliseconds, cancellationToken)
                .ConfigureAwait(false).GetAwaiter().GetResult();
        }
        
        /// <inheritdoc cref="ExpectNoMsg(int, CancellationToken)"/>
        public async ValueTask ExpectNoMsgAsync(int milliseconds, CancellationToken cancellationToken = default)
        {
            await InternalExpectNoMsgAsync(TimeSpan.FromMilliseconds(milliseconds), cancellationToken)
                .ConfigureAwait(false);
        }

        private async ValueTask InternalExpectNoMsgAsync(TimeSpan duration, CancellationToken cancellationToken)
        {
            var start = Now;
            ConditionalLog("Expecting no messages during {0}", duration);

            var (success, t) = await InternalTryReceiveOneAsync(duration, false, cancellationToken)
                .ConfigureAwait(false);
            if (success)
            {
                const string failMessage = "Failed: Expected no messages during {0}, instead we received {1} after {2}";
                var elapsed = Now - start;
                ConditionalLog(failMessage, duration,t, elapsed);
                _assertions.Fail(failMessage,duration, t, elapsed);
            }
        }

        /// <summary>
        /// Receive a message from the test actor and assert that it equals 
        /// one of the given <paramref name="messages"/>. Wait time is bounded by 
        /// <see cref="RemainingOrDefault"/> as duration, with an assertion exception being thrown in case of timeout.
        /// </summary>
        /// <typeparam name="T">The type of the messages</typeparam>
        /// <param name="messages">The messages.</param>
        /// <param name="cancellationToken"></param>
        /// <returns>The received messages in received order</returns>
        public T ExpectMsgAnyOf<T>(IEnumerable<T> messages, CancellationToken cancellationToken = default)
        {
            return ExpectMsgAnyOfAsync(messages, cancellationToken)
                .ConfigureAwait(false).GetAwaiter().GetResult();
        }

        public async ValueTask<T> ExpectMsgAnyOfAsync<T>(IEnumerable<T> messages, CancellationToken cancellationToken = default)
        {
            return await InternalExpectMsgAnyOfAsync(RemainingOrDefault, messages, cancellationToken)
                .ConfigureAwait(false);
        }

        private async ValueTask<T> InternalExpectMsgAnyOfAsync<T>(
            TimeSpan max,
            IEnumerable<T> messages,
            CancellationToken cancellationToken)
        {
            var o = await ReceiveOneAsync(max, cancellationToken)
                .ConfigureAwait(false);
            _assertions.AssertTrue(o != null,
                $"Timeout {max} during waiting for ExpectMsgAnyOf waiting for ({StringFormat.SafeJoin(",", messages)})");
            _assertions.AssertTrue(o is T typed && messages.Contains(typed), "ExpectMsgAnyOf found unexpected {0}", o);

            return (T)o;
        }

        /// <summary>
        /// Receive a number of messages from the test actor matching the given
        /// number of objects and assert that for each given object one is received
        /// which equals it and vice versa. This construct is useful when the order in
        /// which the objects are received is not fixed. Wait time is bounded by 
        /// <see cref="RemainingOrDefault"/> as duration, with an assertion exception being thrown in case of timeout.
        /// 
        /// <code>
        ///   dispatcher.Tell(SomeWork1())
        ///   dispatcher.Tell(SomeWork2())
        ///   ExpectMsgAllOf(TimeSpan.FromSeconds(1), Result1(), Result2())
        /// </code>
        /// </summary>
        /// <typeparam name="T">The type of the messages</typeparam>
        /// <param name="messages">The messages.</param>
        /// <param name="cancellationToken"></param>
        /// <returns>The received messages in received order</returns>
        public IReadOnlyCollection<T> ExpectMsgAllOf<T>(
            IReadOnlyCollection<T> messages,
            CancellationToken cancellationToken = default)
        {
            return ExpectMsgAllOfAsync(messages, cancellationToken)
                .ToListAsync(cancellationToken)
                .ConfigureAwait(false).GetAwaiter().GetResult();
        }

        public async IAsyncEnumerable<T> ExpectMsgAllOfAsync<T>(
            IReadOnlyCollection<T> messages,
            CancellationToken cancellationToken = default)
        {
            var enumerable = InternalExpectMsgAllOfAsync(RemainingOrDefault, messages, cancellationToken: cancellationToken)
                .ConfigureAwait(false).WithCancellation(cancellationToken);
            await foreach (var item in enumerable)
            {
                yield return item;
            }
        }

        /// <summary>
        /// Receive a number of messages from the test actor matching the given
        /// number of objects and assert that for each given object one is received
        /// which equals it and vice versa. This construct is useful when the order in
        /// which the objects are received is not fixed. Wait time is bounded by the
        /// given duration, with an assertion exception being thrown in case of timeout.
        /// 
        /// <code>
        ///   dispatcher.Tell(SomeWork1())
        ///   dispatcher.Tell(SomeWork2())
        ///   ExpectMsgAllOf(TimeSpan.FromSeconds(1), Result1(), Result2())
        /// </code>
        /// The deadline is scaled by "akka.test.timefactor" using <see cref="Dilated"/>.
        /// </summary>
        /// <typeparam name="T">The type of the messages</typeparam>
        /// <param name="max">The deadline. The deadline is scaled by "akka.test.timefactor" using <see cref="Dilated"/>.</param>
        /// <param name="messages">The messages.</param>
        /// <param name="cancellationToken"></param>
        /// <returns>The received messages in received order</returns>
        public IReadOnlyCollection<T> ExpectMsgAllOf<T>(
            TimeSpan max,
            IReadOnlyCollection<T> messages,
            CancellationToken cancellationToken = default)
        {
            return ExpectMsgAllOfAsync(max, messages, cancellationToken)
                .ToListAsync(cancellationToken)
                .ConfigureAwait(false).GetAwaiter().GetResult();
        }
        
        public async IAsyncEnumerable<T> ExpectMsgAllOfAsync<T>(
            TimeSpan max,
            IReadOnlyCollection<T> messages,
            [EnumeratorCancellation] CancellationToken cancellationToken = default)
        {
            max.EnsureIsPositiveFinite("max");
            var enumerable = InternalExpectMsgAllOfAsync(Dilated(max), messages, cancellationToken: cancellationToken)
                .ConfigureAwait(false).WithCancellation(cancellationToken);
            await foreach (var item in enumerable)
            {
                yield return item;
            }
        }
        
        private async IAsyncEnumerable<T> InternalExpectMsgAllOfAsync<T>(
            TimeSpan max,
            IReadOnlyCollection<T> messages, 
            Func<T, T, bool> areEqual = null, 
            bool shouldLog = false,
            [EnumeratorCancellation] CancellationToken cancellationToken = default)
        {
            ConditionalLog(shouldLog, "Expecting {0} messages during {1}", messages.Count, max);
            areEqual ??= (x, y) => Equals(x, y);
            var start = Now;

            var waitingList = messages.ToList();
            var unexpected = new List<object>();
            var enumerable = InternalReceiveNAsync(messages.Count, max, shouldLog, cancellationToken)
                .ConfigureAwait(false).WithCancellation(cancellationToken);
            await foreach (var item in enumerable)
            {
                // check that we can cast the returned object to T
                if (!(item is T typed))
                {
                    unexpected.Add(item);
                    continue;
                }

                // check that the returned object is in the list of items that we're still waiting for
                var foundItem = waitingList.FirstOrDefault(m => areEqual(typed, m));
                if (foundItem?.Equals(default(T)) ?? true)
                {
                    // if the returned item is not in the waiting list, add it to unexpected
                    unexpected.Add(item);
                }
                else
                {
                    // if it is found, remove the item from the waiting list
                    waitingList.Remove(foundItem);
                }
                
                yield return typed;
            }

            CheckMissingAndUnexpected(waitingList, unexpected, "not found", "found unexpected", shouldLog,
                $"Expected {messages.Count} messages during {max}. Failed after {Now - start}. ");
            /*
            var receivedMessages = await InternalReceiveNAsync(messages.Count, max, shouldLog, cancellationToken)
                .ToListAsync(cancellationToken).ConfigureAwait(false);
            
            var missing = messages.Where(m => !receivedMessages.Any(r => r is T type && areEqual(type, m))).ToList();
            var unexpected = receivedMessages.Where(r => !messages.Any(m => r is T type && areEqual(type, m))).ToList();
            CheckMissingAndUnexpected(missing, unexpected, "not found", "found unexpected", shouldLog,
                $"Expected {messages.Count} messages during {max}. Failed after {Now - start}. ");
            return receivedMessages.Cast<T>().ToList();
            */
        }
        
        private void CheckMissingAndUnexpected<TMissing, TUnexpected>(
            IReadOnlyCollection<TMissing> missing,
            IReadOnlyCollection<TUnexpected> unexpected,
            string missingMessage, 
            string unexpectedMessage,
            bool shouldLog,
            string hint)
        {
            var missingIsEmpty = missing.Count == 0;
            var unexpectedIsEmpty = unexpected.Count == 0;
            var bothEmpty = missingIsEmpty && unexpectedIsEmpty;
            if(!bothEmpty)
            {
                var msg = (missingIsEmpty ? "" : missingMessage + " [" + string.Join(", ", missing) + "] ") +
                             (unexpectedIsEmpty ? "" : unexpectedMessage + " [" + string.Join(", ", unexpected) + "]");
                ConditionalLog(shouldLog, "{0} {1}", hint,msg);
                _assertions.Fail(msg);
            }
        }

        private void ConditionalLog(bool shouldLog, string format, params object[] args)
        {
            if (shouldLog)
                ConditionalLog(format, args);
        }

        private void ConditionalLog(string format, params object[] args)
        {
            if (_testState.TestKitSettings.LogTestKitCalls)
            {
                _testState.Log.Debug(format, args);
            }
        }
    }
}<|MERGE_RESOLUTION|>--- conflicted
+++ resolved
@@ -368,8 +368,6 @@
                 .ConfigureAwait(false);
         }
 
-<<<<<<< HEAD
-=======
         private T InternalExpectMsg<T>(
             TimeSpan? timeout,
             Action<T> msgAssert,
@@ -381,7 +379,6 @@
                 .ConfigureAwait(false).GetAwaiter().GetResult();
         }
         
->>>>>>> 8454977d
         private async ValueTask<T> InternalExpectMsgAsync<T>(
             TimeSpan? timeout,
             Action<T> msgAssert,
@@ -394,31 +391,14 @@
             return (T)item.Message;
         }
 
-<<<<<<< HEAD
-=======
-        private T InternalExpectMsg<T>(
-            TimeSpan? timeout,
-            Action<T, IActorRef> assert,
-            string hint,
-            CancellationToken cancellationToken = default)
-        {
-            return InternalExpectMsgAsync(timeout, assert, hint, cancellationToken: cancellationToken)
-                .ConfigureAwait(false).GetAwaiter().GetResult();
-        }
-        
->>>>>>> 8454977d
         private async ValueTask<T> InternalExpectMsgAsync<T>(
             TimeSpan? timeout,
             Action<T, IActorRef> assert,
             string hint,
             CancellationToken cancellationToken)
         {
-<<<<<<< HEAD
-            var envelope = await InternalExpectMsgEnvelopeAsync(timeout, assert, hint, cancellationToken);
-=======
             var envelope = await InternalExpectMsgEnvelopeAsync(timeout, assert, hint, cancellationToken: cancellationToken)
                 .ConfigureAwait(false);
->>>>>>> 8454977d
             return (T)envelope.Message;
         }
 
