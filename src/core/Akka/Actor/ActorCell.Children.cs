--- conflicted
+++ resolved
@@ -7,12 +7,9 @@
 
 using System;
 using System.Collections.Generic;
-<<<<<<< HEAD
 using System.Collections.Immutable;
 using System.Text;
-=======
 using System.Runtime.CompilerServices;
->>>>>>> 2fb49c5c
 using System.Threading;
 using Akka.Actor.Internal;
 using Akka.Serialization;
@@ -133,11 +130,7 @@
             return MakeChild(props, name, isAsync, isSystemService);
         }
 
-<<<<<<< HEAD
         private string GetRandomActorName(string prefix = "$")
-=======
-        private string GetRandomActorName()
->>>>>>> 2fb49c5c
         {
             var id = Interlocked.Increment(ref _nextRandomNameDoNotCallMeDirectly);
             var sb = new StringBuilder(prefix);
