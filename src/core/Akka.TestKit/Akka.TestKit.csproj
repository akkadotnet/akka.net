﻿<Project Sdk="Microsoft.NET.Sdk">
    <Import Project="..\..\common.props"/>

<<<<<<< HEAD
  <PropertyGroup>
    <AssemblyTitle>Akka.TestKit</AssemblyTitle>
    <Description>You need a Akka.TestKit.* package! Add the one appropriate for the test framework you use instead. For example: Akka.TestKit.Xunit or Akka.TestKit.VsTest. This package only contains base functionality for writing tests for the Akka.NET framework.</Description>
    <TargetFrameworks>$(NetStandardLibVersion)</TargetFrameworks>
    <PackageTags>$(AkkaPackageTags)</PackageTags>
    <GenerateDocumentationFile>true</GenerateDocumentationFile>
      <LangVersion>8.0</LangVersion>
  </PropertyGroup>
=======
    <PropertyGroup>
        <AssemblyTitle>Akka.TestKit</AssemblyTitle>
        <Description>You need a Akka.TestKit.* package! Add the one appropriate for the test framework you use instead. For example: Akka.TestKit.Xunit or Akka.TestKit.VsTest. This package only contains base functionality for writing tests for the Akka.NET framework.</Description>
        <TargetFrameworks>$(NetStandardLibVersion);$(NetLibVersion)</TargetFrameworks>
        <PackageTags>$(AkkaPackageTags)</PackageTags>
        <GenerateDocumentationFile>true</GenerateDocumentationFile>
    </PropertyGroup>
>>>>>>> 18938002

    <ItemGroup>
        <EmbeddedResource Include="Configs\TestScheduler.conf;Internal\Reference.conf"/>
        <ProjectReference Include="..\Akka\Akka.csproj"/>
    </ItemGroup>

    <ItemGroup>
        <None Update="EventFilter\EventFilterFactory_Generated.tt">
            <Generator>TextTemplatingFileGenerator</Generator>
            <LastGenOutput>EventFilterFactory_Generated.cs</LastGenOutput>
        </None>
        <Compile Update="EventFilter\EventFilterFactory_Generated.cs">
            <DesignTime>True</DesignTime>
            <AutoGen>True</AutoGen>
            <DependentUpon>EventFilterFactory_Generated.tt</DependentUpon>
        </Compile>
    </ItemGroup>

<<<<<<< HEAD
  <ItemGroup>
    <PackageReference Include="Microsoft.Bcl.AsyncInterfaces" Version="6.0.0" />
    <PackageReference Include="Nito.AsyncEx.Coordination" Version="5.1.2" />
    <PackageReference Include="Nito.AsyncEx.Context" Version="5.1.2" />
    <PackageReference Include="System.Linq.Async" Version="6.0.1" />
    <PackageReference Include="FluentAssertions" Version="$(FluentAssertionsVersion)" />
  </ItemGroup>

  <PropertyGroup Condition=" '$(Configuration)' == 'Release' ">
    <DefineConstants>$(DefineConstants);RELEASE</DefineConstants>
  </PropertyGroup>
=======
    <PropertyGroup Condition=" '$(Configuration)' == 'Release' ">
        <DefineConstants>$(DefineConstants);RELEASE</DefineConstants>
    </PropertyGroup>
>>>>>>> 18938002

</Project><|MERGE_RESOLUTION|>--- conflicted
+++ resolved
@@ -1,7 +1,6 @@
 ﻿<Project Sdk="Microsoft.NET.Sdk">
     <Import Project="..\..\common.props"/>
 
-<<<<<<< HEAD
   <PropertyGroup>
     <AssemblyTitle>Akka.TestKit</AssemblyTitle>
     <Description>You need a Akka.TestKit.* package! Add the one appropriate for the test framework you use instead. For example: Akka.TestKit.Xunit or Akka.TestKit.VsTest. This package only contains base functionality for writing tests for the Akka.NET framework.</Description>
@@ -10,7 +9,6 @@
     <GenerateDocumentationFile>true</GenerateDocumentationFile>
       <LangVersion>8.0</LangVersion>
   </PropertyGroup>
-=======
     <PropertyGroup>
         <AssemblyTitle>Akka.TestKit</AssemblyTitle>
         <Description>You need a Akka.TestKit.* package! Add the one appropriate for the test framework you use instead. For example: Akka.TestKit.Xunit or Akka.TestKit.VsTest. This package only contains base functionality for writing tests for the Akka.NET framework.</Description>
@@ -18,7 +16,6 @@
         <PackageTags>$(AkkaPackageTags)</PackageTags>
         <GenerateDocumentationFile>true</GenerateDocumentationFile>
     </PropertyGroup>
->>>>>>> 18938002
 
     <ItemGroup>
         <EmbeddedResource Include="Configs\TestScheduler.conf;Internal\Reference.conf"/>
@@ -37,7 +34,6 @@
         </Compile>
     </ItemGroup>
 
-<<<<<<< HEAD
   <ItemGroup>
     <PackageReference Include="Microsoft.Bcl.AsyncInterfaces" Version="6.0.0" />
     <PackageReference Include="Nito.AsyncEx.Coordination" Version="5.1.2" />
@@ -49,10 +45,8 @@
   <PropertyGroup Condition=" '$(Configuration)' == 'Release' ">
     <DefineConstants>$(DefineConstants);RELEASE</DefineConstants>
   </PropertyGroup>
-=======
     <PropertyGroup Condition=" '$(Configuration)' == 'Release' ">
         <DefineConstants>$(DefineConstants);RELEASE</DefineConstants>
     </PropertyGroup>
->>>>>>> 18938002
 
 </Project>