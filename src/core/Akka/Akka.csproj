--- conflicted
+++ resolved
@@ -37,13 +37,10 @@
     </Compile>
   </ItemGroup>
 
-<<<<<<< HEAD
   <PropertyGroup Condition=" '$(TargetFramework)' == '$(NetFrameworkLibVersion)' ">
     <DefineConstants>$(DefineConstants);CONFIGURATION;UNSAFE_THREADING</DefineConstants>
   </PropertyGroup>
 
-=======
->>>>>>> 651c3918
   <PropertyGroup Condition=" '$(TargetFramework)' == '$(NetStandardLibVersion)' ">
     <DefineConstants>$(DefineConstants);CORECLR;CONFIGURATION;</DefineConstants>
   </PropertyGroup>
